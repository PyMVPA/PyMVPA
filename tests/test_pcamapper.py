#emacs: -*- mode: python-mode; py-indent-offset: 4; indent-tabs-mode: nil -*-
#ex: set sts=4 ts=4 sw=4 et:
### ### ### ### ### ### ### ### ### ### ### ### ### ### ### ### ### ### ### ##
#
#   See COPYING file distributed along with the PyMVPA package for the
#   copyright and license terms.
#
### ### ### ### ### ### ### ### ### ### ### ### ### ### ### ### ### ### ### ##
"""Unit tests for PyMVPA PCA mapper"""


import unittest
from copy import deepcopy
import numpy as N
from mvpa.mappers import PCAMapper

<<<<<<< HEAD
from mvpa.datasets.base import Dataset
=======
from mvpa.datasets import Dataset
>>>>>>> a9c6aacb


class PCAMapperTests(unittest.TestCase):

    def setUp(self):
        # data: 40 sample feature line in 20d space (40x20; samples x features)
        self.ndlin = Dataset(samples=N.concatenate(
                        [N.arange(40) for i in range(20)]).reshape(20,-1).T, labels=1, chunks=1)

        # data: 10 sample feature line in 40d space
        #       (10x40; samples x features)
        self.largefeat = Dataset(samples=N.concatenate(
                        [N.arange(10) for i in range(40)]).reshape(40,-1).T, labels=1, chunks=1)

        self.pm = PCAMapper()


    def testSimplePCA(self):
        # train PCA
        self.pm.train(self.ndlin)

        self.failUnlessEqual(self.pm.mix.shape, (20, 20))

        # now project data into PCA space
        p = self.pm.forward(self.ndlin.samples)

        # only first eigenvalue significant
        self.failUnless(self.pm.sv[:1] > 1.0)
        self.failUnless((self.pm.sv[1:] < 0.0001).all())

        # only variance of first component significant
        var = p.var(axis=0)

        # test that only one component has variance
        self.failUnless(var[:1] > 1.0)
        self.failUnless((var[1:] < 0.0001).all())

        # check that the mapped data can be fully recovered by 'reverse()'
        self.failUnless((N.round(self.pm.reverse(p)) == self.ndlin.samples).all())


    def testAutoOptimizePCA(self):
        # train PCA
        self.pm.train(self.largefeat)

        # mixing matrix cannot be square
#        self.failUnlessEqual(self.pm.mix.shape, (10, 40))

        # only first eigenvalue significant
        self.failUnless(self.pm.sv[:1] > 10)
        self.failUnless((self.pm.sv[1:] < 10).all())

        # now project data into PCA space
        p = self.pm.forward(self.largefeat.samples)

        # only variance of first component significant
        var = p.var(axis=0)
        # test that only one component has variance
        self.failUnless(var[:1] > 1.0)
        self.failUnless((var[1:] < 0.0001).all())

        # check that the mapped data can be fully recovered by 'reverse()'
        rp = self.pm.reverse(p)
        self.failUnlessEqual(rp.shape, self.largefeat.samples.shape)
        self.failUnless((N.round(rp) == self.largefeat.samples).all())

        self.failUnlessEqual(self.pm.getInSize(), 40)
#        self.failUnlessEqual(self.pm.getOutSize(), 10)
        self.failUnlessEqual(self.pm.getOutSize(), 40)
        self.failUnlessEqual(self.pm.getInShape(), (40,))
#        self.failUnlessEqual(self.pm.getOutShape(), (10,))
        self.failUnlessEqual(self.pm.getOutShape(), (40,))

        # copy mapper
        pm2 = deepcopy(self.pm)

        # now remove all but the first 2 components from the mapper
        pm2.selectOut([0,1])

        # sanity check
        self.failUnlessEqual(pm2.getInSize(), 40)
        self.failUnlessEqual(pm2.getOutSize(), 2)

        # but orginal mapper must be left intact
        self.failUnlessEqual(self.pm.getInSize(), 40)
#        self.failUnlessEqual(self.pm.getOutSize(), 10)
        self.failUnlessEqual(self.pm.getOutSize(), 40)

        # data should still be fully recoverable by 'reverse()'
        rp2 = pm2.reverse(p[:,[0,1]])
        self.failUnlessEqual(rp2.shape, self.largefeat.samples.shape)
        self.failUnless((N.round(rp2) == self.largefeat.samples).all())


def suite():
    return unittest.makeSuite(PCAMapperTests)


if __name__ == '__main__':
    import runner
<|MERGE_RESOLUTION|>--- conflicted
+++ resolved
@@ -14,11 +14,7 @@
 import numpy as N
 from mvpa.mappers import PCAMapper
 
-<<<<<<< HEAD
-from mvpa.datasets.base import Dataset
-=======
 from mvpa.datasets import Dataset
->>>>>>> a9c6aacb
 
 
 class PCAMapperTests(unittest.TestCase):
