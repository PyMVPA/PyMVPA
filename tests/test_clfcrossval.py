--- conflicted
+++ resolved
@@ -99,13 +99,9 @@
                                                         'training_confusion'])
 
         results = cv(data)
-<<<<<<< HEAD
-        self.failUnless( results < 0.2 and results >= 0.0 )
-=======
         self.failUnless(results < 0.2 and results >= 0.0,
                         msg="We should generalize while working with "
                         "metadataset. Got %s error" % results)
->>>>>>> 4bb4dc4d
 
         # TODO: test accessibility of {training_,}confusion{,s} of CrossValidatedTransferError
 
