--- conflicted
+++ resolved
@@ -66,8 +66,7 @@
 clfs['all'] = clfs['LinearC'] + clfs['NonLinearC']
 
 # RidgeReg does not have a corresponding sensitivity analyzer yet
-<<<<<<< HEAD
-clfs['clfs_with_sens'] =  [ i for i in clfs['LinearC'] if not isinstance(i, RidgeReg) ]
+clfs['clfs_with_sens'] =  [ i for i in clfs['LinearC'] if not isinstance(i, RidgeReg) and not isinstance(i, LARS) ]
 
 #
 # Few silly classifiers
@@ -102,6 +101,3 @@
         self.predictions = values
         return values
 
-=======
-clfs['clfs_with_sens'] =  [ i for i in clfs['LinearC'] if not isinstance(i, RidgeReg) and not isinstance(i, LARS) ]
->>>>>>> 7492a544
