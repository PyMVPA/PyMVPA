--- conflicted
+++ resolved
@@ -70,13 +70,8 @@
         # check pretty print
         # just a silly test to make sure that printing works
         self.failUnless(len(cm.asstring(
-<<<<<<< HEAD
-            header=True, percents=True, summary=True,
-            print_empty=True, description=True))>100)
-=======
             header=True, summary=True,
             description=True))>100)
->>>>>>> 4bb4dc4d
         self.failUnless(len(str(cm))>100)
         # and that it knows some parameters for printing
         self.failUnless(len(cm.asstring(summary=True,
