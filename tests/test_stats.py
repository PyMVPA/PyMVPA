--- conflicted
+++ resolved
@@ -166,24 +166,15 @@
                                                                'scale': 0.3})],
                                             test=test, loc=loc, p=0.05)
                 # at least norm should be in there
-<<<<<<< HEAD
                 names = [m[2] for m in matched]
                 if test == 'p-roc':
-                    # we can guarantee that only for norm_fixed
-                    self.failUnless('norm' in names)
-                    self.failUnless('norm_fixed' in names)
-                    inorm = names.index('norm_fixed')
-                    # and it should be at least in the first 30 best matching ;-)
-                    self.failUnless(inorm <= 30)
-=======
-                names = [m[1] for m in matched]
-                if cfg.getboolean('tests', 'labile', default='yes'):
-                    self.failUnless('norm' in names)
-                inorm = names.index('norm')
-                # and it should be at least in the first 5 best matching
-                if cfg.getboolean('tests', 'labile', default='yes'):
-                    self.failUnless(inorm <= 7)
->>>>>>> 038b674e
+                    if cfg.getboolean('tests', 'labile', default='yes'):
+                        # we can guarantee that only for norm_fixed
+                        self.failUnless('norm' in names)
+                        self.failUnless('norm_fixed' in names)
+                        inorm = names.index('norm_fixed')
+                        # and it should be at least in the first 30 best matching ;-)
+                        self.failUnless(inorm <= 30)
 
 
 def suite():
