--- conflicted
+++ resolved
@@ -12,11 +12,7 @@
 import unittest
 from copy import deepcopy
 import numpy as N
-<<<<<<< HEAD
-from mvpa.datasets.base import Dataset
-=======
 from mvpa.datasets import Dataset
->>>>>>> f23d99a1
 from mvpa.mappers import SVDMapper
 
 
