#emacs: -*- mode: python-mode; py-indent-offset: 4; indent-tabs-mode: nil -*-
#ex: set sts=4 ts=4 sw=4 et:
### ### ### ### ### ### ### ### ### ### ### ### ### ### ### ### ### ### ### ##
#
#   See COPYING file distributed along with the PyMVPA package for the
#   copyright and license terms.
#
### ### ### ### ### ### ### ### ### ### ### ### ### ### ### ### ### ### ### ##
"""Unit tests for PyMVPA SVD mapper"""


import unittest
from copy import deepcopy
import numpy as N
<<<<<<< HEAD
from mvpa.datasets.base import Dataset
=======
from mvpa.datasets import Dataset
>>>>>>> a9c6aacb
from mvpa.mappers import SVDMapper


class SVDMapperTests(unittest.TestCase):

    def setUp(self):
        # data: 40 sample feature line in 20d space (40x20; samples x features)
        self.ndlin = Dataset(samples=N.concatenate(
            [N.arange(40) for i in range(20)]).reshape(20,-1).T, labels=1, chunks=1)

        # data: 10 sample feature line in 40d space
        #       (10x40; samples x features)
        self.largefeat = Dataset(samples=N.concatenate(
            [N.arange(10) for i in range(40)]).reshape(40,-1).T, labels=1, chunks=1)


    def testSimpleSVD(self):
        pm = SVDMapper()
        # train SVD
        pm.train(self.ndlin)

        self.failUnlessEqual(pm.mix.shape, (20, 20))

        # now project data into PCA space
        p = pm.forward(self.ndlin.samples)

        # only first eigenvalue significant
        self.failUnless(pm.sv[:1] > 1.0)
        self.failUnless((pm.sv[1:] < 0.0001).all())

        # only variance of first component significant
        var = p.var(axis=0)

       # test that only one component has variance
        self.failUnless(var[:1] > 1.0)
        self.failUnless((var[1:] < 0.0001).all())

        # check that the mapped data can be fully recovered by 'reverse()'
        pr = pm.reverse(p)

        self.failUnlessEqual(pr.shape, (40,20))
        self.failUnless(N.abs(pm.reverse(p) - self.ndlin.samples).sum() < 0.0001)


    def testMoreSVD(self):
        pm = SVDMapper()
        # train SVD
        pm.train(self.largefeat)

        # mixing matrix cannot be square
        self.failUnlessEqual(pm.mix.shape, (40, 10))

        # only first singular value significant
        self.failUnless(pm.sv[:1] > 10)
        self.failUnless((pm.sv[1:] < 10).all())

        # now project data into SVD space
        p = pm.forward(self.largefeat.samples)

        # only variance of first component significant
        var = p.var(axis=0)

        # test that only one component has variance
        self.failUnless(var[:1] > 1.0)
        self.failUnless((var[1:] < 0.0001).all())

        # check that the mapped data can be fully recovered by 'reverse()'
        rp = pm.reverse(p)
        self.failUnlessEqual(rp.shape, self.largefeat.samples.shape)
        self.failUnless((N.round(rp) == self.largefeat.samples).all())

        self.failUnlessEqual(pm.getInSize(), 40)
        self.failUnlessEqual(pm.getOutSize(), 10)
        self.failUnlessEqual(pm.getInShape(), (40,))
        self.failUnlessEqual(pm.getOutShape(), (10,))

        # copy mapper
        pm2 = deepcopy(pm)

        # now remove all but the first 2 components from the mapper
        pm2.selectOut([0,1])

        # sanity check
        self.failUnlessEqual(pm2.getInSize(), 40)
        self.failUnlessEqual(pm2.getOutSize(), 2)

        # but orginal mapper must be left intact
        self.failUnlessEqual(pm.getInSize(), 40)
        self.failUnlessEqual(pm.getOutSize(), 10)

        # data should still be fully recoverable by 'reverse()'
        rp2 = pm2.reverse(p[:,[0,1]])
        self.failUnlessEqual(rp2.shape, self.largefeat.samples.shape)
        self.failUnless(N.abs(rp2 - self.largefeat.samples).sum() < 0.0001)


        # now make new random data and do forward->reverse check
        data = N.random.normal(size=(98,40))
        data_f = pm.forward(data)

        self.failUnlessEqual(data_f.shape, (98,10))

        data_r = pm.reverse(data_f)
        self.failUnlessEqual(data_r.shape, (98,40))



def suite():
    return unittest.makeSuite(PCAMapperTests)


if __name__ == '__main__':
    import runner
<|MERGE_RESOLUTION|>--- conflicted
+++ resolved
@@ -12,11 +12,7 @@
 import unittest
 from copy import deepcopy
 import numpy as N
-<<<<<<< HEAD
-from mvpa.datasets.base import Dataset
-=======
 from mvpa.datasets import Dataset
->>>>>>> a9c6aacb
 from mvpa.mappers import SVDMapper
 
 
