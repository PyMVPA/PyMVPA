--- conflicted
+++ resolved
@@ -10,11 +10,8 @@
 
 __docformat__ = 'restructuredtext'
 
-<<<<<<< HEAD
-=======
 from os import environ
 
->>>>>>> 833fda20
 import unittest
 import numpy as N
 
@@ -74,21 +71,12 @@
                         untrain_clf(argvalue) # untrain classifier
                         if __debug__:
                             debug('TEST', 'Failed #%d' % len(failed_tests_str))
-<<<<<<< HEAD
-                    if __debug__:
-                        if '_QUICKTEST_' in debug.active:
-                            # on TESTQUICK just run test for 1st entry in the list,
-                            # the rest are omitted
-                            # TODO: proper partitioning of unittests
-                            break
-=======
                     # TODO: handle different levels of unittests properly
                     if environ.has_key('MVPA_QUICKTEST'):
                         # on TESTQUICK just run test for 1st entry in the list,
                         # the rest are omitted
                         # TODO: proper partitioning of unittests
                         break
->>>>>>> 833fda20
             if exception is not None:
                 exception.__init__('\n'.join(failed_tests_str))
                 raise
@@ -143,8 +131,6 @@
 # some additional datasets
 datasets['dumb2'] = dumbFeatureBinaryDataset()
 datasets['dumb'] = dumbFeatureDataset()
-<<<<<<< HEAD
-=======
 
 # Datasets for regressions testing
 datasets['sin_modulated'] = multipleChunks(sinModulated, 4, 30, 1)
@@ -155,5 +141,4 @@
 datasets['chirp_linear_test'] = chirpLinear(20, 5, 2, 0.4, 0.1)
 
 datasets['wr1996'] = multipleChunks(wr1996, 4, 50)
-datasets['wr1996_test'] = wr1996(50)
->>>>>>> 833fda20
+datasets['wr1996_test'] = wr1996(50)