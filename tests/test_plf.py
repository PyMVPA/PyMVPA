### ### ### ### ### ### ### ### ### ### ### ### ### ### ### ### ### ### ###
#
#    Unit tests for PyMVPA logistic regression classifier
#
#    Copyright (C) 2007 by
#    Michael Hanke <michael.hanke@gmail.com>
#
#    This package is free software; you can redistribute it and/or
#    modify it under the terms of the MIT License.
#
#    This package is distributed in the hope that it will be useful,
#    but WITHOUT ANY WARRANTY; without even the implied warranty of
#    MERCHANTABILITY or FITNESS FOR A PARTICULAR PURPOSE.  See the COPYING
#    file that comes with this package for more details.
#
### ### ### ### ### ### ### ### ### ### ### ### ### ### ### ### ### ### ###

import unittest
import mvpa
import mvpa.plf as plf
import numpy as N


def pureMultivariateSignal(patterns, signal2noise = 1.5):
    """ Create a 2d dataset with a clear multivariate signal, but no
    univariate information.

    %%%%%%%%%
    % O % X %
    %%%%%%%%%
    % X % O %
    %%%%%%%%%
    """

    # start with noise
    data=N.random.normal(size=(4*patterns,2))

    # add signal
    data[:2*patterns,1] += signal2noise
    data[2*patterns:4*patterns,1] -= signal2noise
    data[:patterns,0] -= signal2noise
    data[2*patterns:3*patterns,0] -= signal2noise
    data[patterns:2+patterns,0] += signal2noise
    data[3*patterns:4*patterns,0] += signal2noise

    # two conditions
    regs = [0 for i in xrange(patterns)] \
        + [1 for i in xrange(patterns)] \
        + [1 for i in xrange(patterns)] \
        + [0 for i in xrange(patterns)]
    regs = N.array(regs)

    return mvpa.Dataset(data, regs, None)


class PLFTests(unittest.TestCase):


    def testMultivariate(self):

        mv_perf = []
        uv_perf = []

        for i in xrange(20):
            train = pureMultivariateSignal( 20, 3 )
            test = pureMultivariateSignal( 20, 3 )

            k_mv = plf.PLF()
            k_mv.train(train)
<<<<<<< HEAD
            p_mv = k_mv.predict( test.samples )
            mv_perf.append( np.mean(p_mv==test.labels) )

            k_uv = plf.PLF()
            k_uv.train(train.selectFeatures([0]))
            p_uv = k_uv.predict( test.selectFeatures([0]).samples )
            uv_perf.append( np.mean(p_uv==test.labels) )
=======
            p_mv = k_mv.predict( test.pattern )
            mv_perf.append( N.mean(p_mv==test.reg) )

            k_uv = plf.PLF()
            k_uv.train(train.selectFeatures([0]))
            p_uv = k_uv.predict( test.selectFeatures([0]).pattern )
            uv_perf.append( N.mean(p_uv==test.reg) )
>>>>>>> 22816cbd

        mean_mv_perf = N.mean(mv_perf)
        mean_uv_perf = N.mean(uv_perf)

        print mean_mv_perf
        print mean_uv_perf

        # multivariate should be perfect
        self.failUnless( mean_mv_perf > 0.9 )
        # univariate should be worse
        self.failUnless( mean_uv_perf < mean_mv_perf )


def suite():
    return unittest.makeSuite(PLFTests)


if __name__ == '__main__':
    unittest.main()
<|MERGE_RESOLUTION|>--- conflicted
+++ resolved
@@ -67,7 +67,6 @@
 
             k_mv = plf.PLF()
             k_mv.train(train)
-<<<<<<< HEAD
             p_mv = k_mv.predict( test.samples )
             mv_perf.append( np.mean(p_mv==test.labels) )
 
@@ -75,15 +74,6 @@
             k_uv.train(train.selectFeatures([0]))
             p_uv = k_uv.predict( test.selectFeatures([0]).samples )
             uv_perf.append( np.mean(p_uv==test.labels) )
-=======
-            p_mv = k_mv.predict( test.pattern )
-            mv_perf.append( N.mean(p_mv==test.reg) )
-
-            k_uv = plf.PLF()
-            k_uv.train(train.selectFeatures([0]))
-            p_uv = k_uv.predict( test.selectFeatures([0]).pattern )
-            uv_perf.append( N.mean(p_uv==test.reg) )
->>>>>>> 22816cbd
 
         mean_mv_perf = N.mean(mv_perf)
         mean_uv_perf = N.mean(uv_perf)
