--- conflicted
+++ resolved
@@ -90,22 +90,9 @@
 
 build: build-stamp
 build-stamp: $(build_depends)
-<<<<<<< HEAD
 	$(PYTHON) setup.py config --noisy
-	$(PYTHON) setup.py build
-# to overcome the issue of not-installed svmc.so
-	for ext in _svmc smlrc; do \
-		ln -sf ../../../build/lib.$(DISTUTILS_PLATFORM)-$(PYVER)/mvpa/clfs/lib$${ext#_*}/$${ext}.so \
-		mvpa/clfs/lib$${ext#_*}/; \
-		ln -sf ../../../build/lib.$(DISTUTILS_PLATFORM)-$(PYVER)/mvpa/clfs/lib$${ext#_*}/$${ext}.so \
-		mvpa/clfs/lib$${ext#_*}/$${ext}.dylib; \
-		done
-	touch $@
-
-=======
-	python setup.py config --noisy
-	python setup.py build_ext --inplace
->>>>>>> 9d1dc0c3
+	$(PYTHON) setup.py build_ext --inplace
+
 
 #
 # Cleaning
