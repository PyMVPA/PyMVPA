--- conflicted
+++ resolved
@@ -205,13 +205,8 @@
 _KNOWN = {'libsvm':'import mvpa.clfs.libsvmc._svm as __; x=__.convert2SVMNode',
           'libsvm verbosity control':'__check_libsvm_verbosity_control();',
           'nifti':'from nifti import NiftiImage as __',
-<<<<<<< HEAD
-          'nifti >= 0.20081017.1':
-          'from nifti.nifticlib import detachDataFromImage as __',
-=======
           'nifti >= 0.20090205.1':
                 'from nifti.clib import detachDataFromImage as __',
->>>>>>> fc4e13e8
           'ctypes':'import ctypes as __',
           'shogun':'import shogun as __',
           'shogun.mpd': 'import shogun.Classifier as __; x=__.MPDSVM',
