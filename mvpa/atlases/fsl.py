# emacs: -*- mode: python; py-indent-offset: 4; indent-tabs-mode: nil -*-
# vi: set ft=python sts=4 ts=4 sw=4 et:
### ### ### ### ### ### ### ### ### ### ### ### ### ### ### ### ### ### ### ##
#
#   See COPYING file distributed along with the PyMVPA package for the
#   copyright and license terms.
#
### ### ### ### ### ### ### ### ### ### ### ### ### ### ### ### ### ### ### ##
"""FSL atlases interfaces

"""

from mvpa.base import warning, externals

if externals.exists('nifti', raiseException=True):
    from nifti import NiftiImage

import os, re
import numpy as N

from mvpa.misc.support import reuseAbsolutePath
<<<<<<< HEAD

if externals.exists('nifti', raiseException=True):
    from nifti import NiftiImage
=======
from mvpa.base.dochelpers import enhancedDocString
>>>>>>> 8dc0927c

from mvpa.atlases.base import XMLBasedAtlas, LabelsLevel

if __debug__:
	from mvpa.base import debug

#
# Atlases from FSL
#

class FSLAtlas(XMLBasedAtlas):
    """Base class for FSL atlases

    """
    source = 'FSL'


    def __init__(self, *args, **kwargs):
        """
        """
        XMLBasedAtlas.__init__(self, *args, **kwargs)
        self.space = 'MNI'


    __doc__ = enhancedDocString('FSLAtlas', locals(), XMLBasedAtlas)


    def _loadImages(self):
        resolution = self._resolution
        header = self.header
        images = header.images
        # Load present images
        # XXX might be refactored to avoid duplication of
        #     effort with PyMVPAAtlas
        ni_image = None
        resolutions = []
        if self._force_image_file is None:
            imagefile_candidates = [
                reuseAbsolutePath(self._filename, i.imagefile.text, force=True)
                for i in images]
        else:
            imagefile_candidates = [self._force_image_file]

        for imagefilename in imagefile_candidates:
            try:
                ni_image_  = NiftiImage(imagefilename, load=False)
            except RuntimeError, e:
                raise RuntimeError, " Cannot open file " + imagefilename

            resolution_ = ni_image_.pixdim[0]
            if resolution is None:
                # select this one if the best
                if ni_image is None or \
                       resolution_ < ni_image.pixdim[0]:
                    ni_image = ni_image_
                    self._image_file = imagefilename
            else:
                if resolution_ == resolution:
                    ni_image = ni_image_
                    self._image_file = imagefilename
                    break
                else:
                    resolutions += [resolution_]
            # TODO: also make use of summaryimagefile may be?

        if ni_image is None:
            msg = "Could not find an appropriate atlas among %d atlases."
            if resolution is not None:
                msg += " Atlases had resolutions %s" % \
                      (resolutions,)
            raise RuntimeError, msg
        if __debug__:
            debug('ATL__', "Loading atlas data from %s" % self._image_file)
        self._image = ni_image
        self._resolution = ni_image.pixdim[0]
        self._origin = N.abs(ni_image.header['qoffset']) * 1.0  # XXX
        self._data   = self._image.data


    def _loadData(self):
        """   """
        # Load levels
        self._levels_dict = {}
        # preprocess labels for different levels
        self.Nlevels = 1
        #level = Level.generateFromXML(self.data, levelType='label')
        level = LabelsLevel.generateFromXML(self.data)#, levelType='label')
        level.description = self.header.name.text
        self._levels_dict = {0: level}
        #for index, child in enumerate(self.data.getchildren()):
        #   if child.tag == 'level':
        #       level = Level.generateFromXML(child)
        #       self._levels_dict[level.description] = level
        #       try:
        #           self._levels_dict[level.index] = level
        #       except:
        #           pass
        #   else:
        #       raise XMLAtlasException("Unknown child '%s' within data" % child.tag)
        #   self.Nlevels += 1
        #pass


    @staticmethod
    def _checkVersion(version):
        return re.search('^[0-9]+\.[0-9]', version) is not None


class FSLProbabilisticAtlas(FSLAtlas):
    """Probabilistic FSL atlases
    """

    def __init__(self, thr=0.0, strategy='all', sort=True, *args, **kwargs):
        """

        :Parameters:
          thr : float
            Value to threshold at
          strategy : basestring
            Possible values
              all - all entries above thr
              max - entry with maximal value
          sort : bool
            Either to sort entries for 'all' strategy according to
            probability
        """

        FSLAtlas.__init__(self, *args, **kwargs)
        self.thr = thr
        self.strategy = strategy
        self.sort = sort

    __doc__ = enhancedDocString('FSLProbabilisticAtlas', locals(), FSLAtlas)

    def labelVoxel(self, c, levels=None):
        """Return labels for the voxel

        :Parameters:
          - c : tuple of coordinates (xyz)
          - levels : just for API consistency (heh heh). Must be 0 for FSL atlases
        """

        if levels is not None and not (levels in [0, [0], (0,)]):
            raise ValueError, \
                  "I guess we don't support levels other than 0 in FSL atlas"

        # check range
        c = self._checkRange(c)

        # XXX think -- may be we should better assign each map to a
        # different level
        level = 0
        resultLabels = []
        for index, area in enumerate(self._levels_dict[level]):
            prob =  int(self._data[index, c[2], c[1], c[0]])
            if prob > self.thr:
                resultLabels += [dict(index=index,
                                      #id=
                                      label=area.text,
                                      prob=prob)]

        if self.sort or self.strategy == 'max':
            resultLabels.sort(cmp=lambda x,y: cmp(x['prob'], y['prob']),
                              reverse=True)

        if self.strategy == 'max':
            resultLabels = resultLabels[:1]
        elif self.strategy == 'all':
            pass
        else:
            raise ValueError, 'Unknown strategy %s' % self.strategy

        result = {'voxel_queried' : c,
                  # in the list since we have only single level but
                  # with multiple entries
                  'labels': [resultLabels]}

        return result

    def find(self, *args, **kwargs):
        """Just a shortcut to the only level.

        See :class:`~mvpa.atlases.base.Level.find` for more info
        """
        return self.levels_dict[0].find(*args, **kwargs)

    def getMap(self, target, strategy='unique'):
        """Return a probability map

        :Parameters:
          target : int or str or re._pattern_type
            If int, map for given index is returned. Otherwise, .find is called
            with unique=True to find matching area
          strategy : str in ('unique', 'max')
            If 'unique', then if multiple areas match, exception would be raised.
            In case of 'max', each voxel would get maximal value of probabilities
            from all matching areas
        """
        if isinstance(target, int):
            return self._data[target]
        else:
            lev = self.levels_dict[0]       # we have just 1 here
            if strategy == 'unique':
                return self.getMap(lev.find(target, unique=True).index)
            else:
                maps = N.array(self.getMaps(target))
                return N.max(maps, axis=0)

    def getMaps(self, target):
        """Return a list of probability maps for the target

        :Parameters:
          target : str or re._pattern_type
            .find is called with a target and unique=False to find all matches
        """
        lev = self.levels_dict[0]       # we have just 1 here
        return [self.getMap(l.index) for l in lev.find(target, unique=False)]


class FSLLabelsAtlas(XMLBasedAtlas):
    """Not sure what this one was for"""
    def __init__(self, *args, **kwargs):
        """not implemented"""
        FSLAtlas.__init__(self, *args, **kwargs)
        raise NotImplementedError

<|MERGE_RESOLUTION|>--- conflicted
+++ resolved
@@ -19,13 +19,7 @@
 import numpy as N
 
 from mvpa.misc.support import reuseAbsolutePath
-<<<<<<< HEAD
-
-if externals.exists('nifti', raiseException=True):
-    from nifti import NiftiImage
-=======
 from mvpa.base.dochelpers import enhancedDocString
->>>>>>> 8dc0927c
 
 from mvpa.atlases.base import XMLBasedAtlas, LabelsLevel
 
