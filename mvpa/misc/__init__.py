#emacs: -*- mode: python-mode; py-indent-offset: 4; indent-tabs-mode: nil -*-
#ex: set sts=4 ts=4 sw=4 et:
### ### ### ### ### ### ### ### ### ### ### ### ### ### ### ### ### ### ### ##
#
#   See COPYING file distributed along with the PyMVPA package for the
#   copyright and license terms.
#
### ### ### ### ### ### ### ### ### ### ### ### ### ### ### ### ### ### ### ##
"""Import helper for PyMVPA misc modules"""

__docformat__ = 'restructuredtext'

from sys import stdout, stderr

from os import environ

from mvpa.misc.verbosity import LevelLogger, OnceLogger, Logger

#
# Setup verbose and debug outputs
#
class _SingletonType(type):
    """Simple singleton implementation adjusted from
    http://aspn.activestate.com/ASPN/Cookbook/Python/Recipe/412551
    """
    def __init__(mcs, *args):
        type.__init__(mcs, *args)
        mcs._instances = {}

    def __call__(mcs, sid, instance, *args):
        if not sid in mcs._instances:
            mcs._instances[sid] = instance
        return mcs._instances[sid]

class __Singleton:
    """To ensure single instance of a class instantiation (object)

    """

    __metaclass__ = _SingletonType
    def __init__(self, *args):
        pass
    # Provided __call__ just to make silly pylint happy
    def __call__(self):
        raise NotImplementedError

verbose = __Singleton("verbose", LevelLogger(
    handlers = environ.get('MVPA_VERBOSE_OUTPUT', 'stdout').split(',')))

# Not supported/explained/used by now since verbose(0, is to print errors
#error = __Singleton("error", LevelLogger(
#    handlers=environ.get('MVPA_ERROR_OUTPUT', 'stderr').split(',')))

# Levels for verbose
# 0 -- nothing besides errors
# 1 -- high level stuff -- top level operation or file operations
# 2 -- cmdline handling
# 3 --
# 4 -- computation/algorithm relevant thingies

# Lets check if environment can tell us smth
if environ.has_key('MVPA_VERBOSE'):
    verbose.level = int(environ['MVPA_VERBOSE'])


class WarningLog(OnceLogger):
    """Logging class of messsages to be printed just once per each message

    """

    def __init__(self, btlevels=10, btdefault=False,
                 maxcount=1, *args, **kwargs):
        """Define Warning logger.

        It is defined by
          btlevels : int
            how many levels of backtrack to print to give a hint on WTF
          btdefault : bool
            if to print backtrace for all warnings at all
          maxcount : int
            how many times to print each warning
        """
        OnceLogger.__init__(self, *args, **kwargs)
        self.__btlevels = btlevels
        self.__btdefault = btdefault
        self.__maxcount = maxcount


    def __call__(self, msg, bt=None):
        import traceback
        if bt is None:
            bt = self.__btdefault
        tb = traceback.extract_stack(limit=2)
        msgid = repr(tb[-2])         # take parent as the source of ID
        fullmsg = "WARNING: %s.\n\t(Please note: this warning is " % msg + \
                  "printed only once, but underlying problem might " + \
                  "occur many times.\n"
        if bt and self.__btlevels > 0:
            fullmsg += "Top-most backtrace:\n"
            fullmsg += reduce(lambda x, y: x + "\t%s:%d in %s where '%s'\n" % \
                              y,
                              traceback.extract_stack(limit=self.__btlevels),
                              "")

        OnceLogger.__call__(self, msgid, fullmsg, self.__maxcount)


if environ.has_key('MVPA_WARNINGS_BT'):
    warnings_btlevels = int(environ['MVPA_WARNINGS_BT'])
    warnings_bt = True
else:
    warnings_btlevels = 10
    warnings_bt = False

if environ.has_key('MVPA_WARNINGS_COUNT'):
    warnings_maxcount = int(environ['MVPA_WARNINGS_COUNT'])
else:
    warnings_maxcount = 1

warning = WarningLog(
    handlers={
        False: environ.get('MVPA_WARNING_OUTPUT', 'stdout').split(','),
        True: []}[environ.has_key('MVPA_NO_WARNINGS')],
    btlevels=warnings_btlevels,
    btdefault=warnings_bt,
    maxcount=warnings_maxcount
    )


if __debug__:
    from mvpa.misc.verbosity import DebugLogger
    # NOTE: all calls to debug must be preconditioned with
    # if __debug__:

    debug = __Singleton("debug", DebugLogger(
        handlers=environ.get('MVPA_DEBUG_OUTPUT', 'stdout').split(',')))

    # set some debugging matricses to report
    # debug.registerMetric('vmem')

    # List agreed sets for debug
    debug.register('DBG',  "Debug output itself")
    debug.register('INIT', "Just sequence of inits")
    debug.register('RANDOM', "Random number generation")
    debug.register('EXT',  "External dependencies")
    debug.register('TEST', "Debug unittests")
<<<<<<< HEAD
    # TODO: handle levels of unittests properly
    debug.register('_QUICKTEST_', "Quick unittests")
=======
    debug.register('MODULE_IN_REPR', "Include module path in __repr__")
    debug.register('ID_IN_REPR', "Include id in __repr__")

>>>>>>> 833fda20
    debug.register('DG',   "Data generators")
    debug.register('LAZY', "Miscelaneous 'lazy' evaluations")
    debug.register('LOOP', "Support's loop construct")
    debug.register('PLR',  "PLR call")
    debug.register('SLC',  "Searchlight call")
    debug.register('SA',   "Sensitivity analyzers call")
    debug.register('PSA',  "Perturbation analyzer call")
    debug.register('RFEC', "Recursive Feature Elimination call")
    debug.register('RFEC_', "Recursive Feature Elimination call (verbose)")
    debug.register('IFSC', "Incremental Feature Search call")
    debug.register('DS',   "*Dataset")
    debug.register('DS_',  "*Dataset (verbose)")
    debug.register('DS_ID',   "ID Datasets")
    debug.register('DS_STATS',"Datasets statistics")
    # CHECKs
    debug.register('CHECK_DS_SORTED', "Checking in datasets for sorted")
    debug.register('CHECK_IDS_SORTED',
                   "Checking for ids being sorted in mappers")
    debug.register('CHECK_RETRAIN', "Checking in retraining/retesting")

    debug.register('COL',  "Generic Collectable debugging")

    debug.register('MAP',   "*Mapper")
    debug.register('MAP_',  "*Mapper (verbose)")

    debug.register('ST',   "State")
    debug.register('STV',  "State Variable")
    debug.register('COLR', "Collector for states and classifier parameters")

    debug.register('CLF',    "Base Classifiers")
    debug.register('CLF_',   "Base Classifiers (verbose)")
    debug.register('CLF_TB',
        "Report traceback in train/predict. Helps to resolve WTF calls it")
    debug.register('CLFBST', "BoostClassifier")
    debug.register('CLFBST_TB', "BoostClassifier traceback")
    debug.register('CLFBIN', "BinaryClassifier")
    debug.register('CLFMC',  "MulticlassClassifier")
    debug.register('CLFSPL', "SplitClassifier")
    debug.register('CLFFS',  "FeatureSelectionClassifier")
    debug.register('CLFFS_', "FeatureSelectionClassifier (verbose)")

    debug.register('FS',     "FeatureSelections")
    debug.register('FS_',    "FeatureSelections (verbose)")
    debug.register('FSPL',   "FeatureSelectionPipeline")

    debug.register('SVM',    "SVM")
    debug.register('SVM_',   "SVM (verbose)")
    debug.register('LIBSVM', "Internal libsvm output")

    debug.register('SMLR',    "SMLR")
    debug.register('SMLR_',   "SMLR verbose")

    debug.register('GPR',     "GPR")
    debug.register('KERNEL',  "Kernels module")

    debug.register('SG',  "PyMVPA SG wrapping")
    debug.register('SG_', "PyMVPA SG wrapping verbose")
    debug.register('SG__', "PyMVPA SG wrapping debug")
    debug.register('SG_SVM', "Internal shogun debug output for SVM itself")
    debug.register('SG_FEATURES', "Internal shogun debug output for features")
    debug.register('SG_LABELS', "Internal shogun debug output for labels")
    debug.register('SG_KERNELS', "Internal shogun debug output for kernels")
    debug.register('SG_PROGRESS',
                   "Internal shogun progress bar during computation")

    debug.register('IOH',  "IO Helpers")
    debug.register('CM',   "Confusion matrix computation")
    debug.register('CROSSC',"Cross-validation call")
    debug.register('CERR', "Various ClassifierErrors")

    # Lets check if environment can tell us smth
    if environ.has_key('MVPA_DEBUG'):
        debug.setActiveFromString(environ['MVPA_DEBUG'])

    # Lets check if environment can tell us smth
    if environ.has_key('MVPA_DEBUG_METRICS'):
        debug.registerMetric(environ['MVPA_DEBUG_METRICS'].split(","))

if __debug__:
    debug('INIT', 'mvpa.misc end')
<|MERGE_RESOLUTION|>--- conflicted
+++ resolved
@@ -144,14 +144,9 @@
     debug.register('RANDOM', "Random number generation")
     debug.register('EXT',  "External dependencies")
     debug.register('TEST', "Debug unittests")
-<<<<<<< HEAD
-    # TODO: handle levels of unittests properly
-    debug.register('_QUICKTEST_', "Quick unittests")
-=======
     debug.register('MODULE_IN_REPR', "Include module path in __repr__")
     debug.register('ID_IN_REPR', "Include id in __repr__")
 
->>>>>>> 833fda20
     debug.register('DG',   "Data generators")
     debug.register('LAZY', "Miscelaneous 'lazy' evaluations")
     debug.register('LOOP', "Support's loop construct")
