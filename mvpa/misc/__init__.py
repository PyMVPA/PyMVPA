--- conflicted
+++ resolved
@@ -84,18 +84,11 @@
     debug.register('PSA',  "Perturbation analyzer call")
     debug.register('RFEC', "Recursive Feature Elimination call")
     debug.register('IFSC', "Incremental Feature Search call")
-<<<<<<< HEAD
     debug.register('DS',   "*Dataset")
     debug.register('ST',   "State")
-    debug.register('CLS',  "Base Classifiers")
+    debug.register('CLF',  "Base Classifiers")
     debug.register('IOH',  "IO Helpers")
     debug.register('CM',   "Confusion matrix computation")
-=======
-    debug.register('DS',   "*Dataset debugging")
-    debug.register('ST',   "State debugging")
-    debug.register('CLF',  "Base Classifiers debugging")
-    debug.register('IOH',  "IO Helpers debugging")
->>>>>>> 25ad48da
     debug.register('CROSSC',"Cross-validation call")
 
     # Lets check if environment can tell us smth
