#emacs: -*- mode: python-mode; py-indent-offset: 4; indent-tabs-mode: nil -*-
#ex: set sts=4 ts=4 sw=4 et:
### ### ### ### ### ### ### ### ### ### ### ### ### ### ### ### ### ### ### ##
#
#   See COPYING file distributed along with the PyMVPA package for the
#   copyright and license terms.
#
### ### ### ### ### ### ### ### ### ### ### ### ### ### ### ### ### ### ### ##
"""Basic ERP (here ERP = Event Related Plot ;-)) plotting"""

import pylab as P
import numpy as N
import matplotlib as mpl

from mvpa.mappers.boxcar import BoxcarMapper

#
# Original code was borrowed from
# http://www.mail-archive.com/matplotlib-users@lists.sourceforge.net \
#   /msg05669.html
# It sustained heavy refactoring/extension
#

def _make_centeredaxis(ax, loc, offset=0.5, ai=0, mult=1.0, **props):
    """Plot an axis which is centered at loc (e.g. 0)

    :Parameters:
     ax
       Axes from the figure
     loc
       Value to center at
     offset
<<<<<<< HEAD
       relative offset for the labels
=======
       Relative offset for the labels
     ai : int
       Axis index: 0 for x, 1 for y
>>>>>>> fdb52a7e
     mult
       Multiplier for the axis labels. ERPs for instance need to be
       inverted, thus labels too manually here since there is no easy
       way in matplotlib to invert an axis
     **props
       Given to underlying plotting functions
    """
    xmin, xmax = ax.get_xlim()
    ymin, ymax = ax.get_ylim()

    xlocs = [l for l in ax.xaxis.get_ticklocs()
            if l>=xmin and l<=xmax]
    ylocs = [l for l in ax.yaxis.get_ticklocs()
            if l>=ymin and l<=ymax]

    if ai == 0:
        hlocs = ylocs
        locs = xlocs
        vrange = [xmin, xmax]
        tdir = mpl.lines.TICKDOWN
        horizontalalignment = 'center'
        verticalalignment = 'top'
    elif ai == 1:
        hlocs = xlocs
        locs = ylocs
        vrange = [ymin, ymax]
        tdir = mpl.lines.TICKLEFT
        horizontalalignment = 'right'
        verticalalignment = 'center'
    else:
        raise ValueError, "Illegal ai=%s" % ai

    # absolute offset
    offset_abs = offset * float(hlocs[1]-hlocs[0])

    args = [ (locs, [loc]*len(locs)),
             (vrange, [loc, loc]),
             [locs, (loc-offset_abs,)*len(locs)]]

    if ai == 1:
        # invert
        args = [ [x[1], x[0]] for x in args ]

    tickline, = ax.plot(linestyle='', marker=tdir, *args[0], **props)
    axline, = ax.plot(*args[1], **props)

    tickline.set_clip_on(False)
    axline.set_clip_on(False)

    for i,l in enumerate(locs):
        if l == 0:                    # no origin label
            continue
        coor = [args[2][0][i], args[2][1][i], '%1.1f'%(mult*l)]
        ax.text(horizontalalignment=horizontalalignment,
                verticalalignment=verticalalignment, *coor)


def plotERP(data, SR=500, onsets=None, pre=0.2, post=0.6, pre_mean=0.2,
            color='r', errcolor=None, errtype='ste', ax=P,
            ymult=1.0, *args, **kwargs):
    """Plot single ERP on existing canvas

    :Parameters:
      data: 1D or 2D ndarray
        The data array can either be 1D (samples over time) or 2D
        (trials x samples). In the first case a boxcar mapper is used to
        extract the respective trial timecourses given a list of trial onsets.
        In the latter case, each row of the data array is taken as the EEG
        signal timecourse of a particular trial.
      onsets: list(int)
        List of onsets (in samples not in seconds).
      SR: int
        Sampling rate (1/s) of the signal.
      pre: float
        Duration (in seconds) to be plotted prior to onset.
      post: float
        Duration (in seconds) to be plotted after the onset.
      pre_mean: float
        Duration (in seconds) at the beginning of the window which is used
        for deriving the mean of the signal.
      errtype: 'ste' | 'std' | 'none'
        Type of error value to be computed per datapoint.
          'ste': standard error of the mean
          'std': standard deviation
          'none': no error margin is plotted
      color: matplotlib color code
        Color to be used for plotting the mean signal timecourse.
      errcolor: matplotlib color code
        Color to be used for plotting the error margin. If None, use main color
        but with weak alpha level
      ax:
        Target where to draw.
      ymult: float
        Multiplier for the values. E.g. if negative-up ERP plot is needed:
        provide ymult=-1.0
      *args, **kwargs
        Additional arguments to plot().

      :Returns:
        Mean ERP timeseries.
    """
    # trial timecourse duration
    duration = pre + post

    if onsets is not None: # if we need to extract ERPs
        # We are working with a full timeline
        bcm = BoxcarMapper(onsets,
                           boxlength = int(SR * duration),
                           offset = -int(SR * pre))
        erp_data = bcm(data)
    else:
        erp_data = data

    # validity check -- we should have 2D matrix (trials x samples)
    if len(erp_data.shape) != 2:
        raise RuntimeError, \
              "plotERP() supports either 1D data with onsets, or 2D data " \
              "(trials x sample_points). Shape of the data at the point " \
              "is %s" % erp_data.shape

    if not (pre_mean == 0 or pre_mean is None):
        # mean of pre-onset signal accross trials
        erp_baseline = N.mean(erp_data[:, :int(pre_mean*SR)])
        # center data on pre-onset mean
        # NOTE: make sure that we make a copy of the data to don't
        #       alter the original. Better be safe than sorry
        erp_data = erp_data - erp_baseline
    # compute mean signal timecourse accross trials
    erp_mean = N.mean(erp_data, axis=0)

    # generate timepoints and error ranges to plot filled error area
    # top ->
    # bottom <-
    time_points = N.arange(len(erp_mean)) * 1.0 / SR - pre

    if not errtype is 'none':
        # compute error per datapoint
        if errtype == 'ste':
            erp_stderr = erp_data.std(axis=0) / N.sqrt(len(erp_data))
        elif errtype == 'std':
            erp_stderr = erp_data.std(axis=0)
        else:
            raise ValueError, "Unknown error type '%s'" % errtype

        time_points2w = N.hstack((time_points, time_points[::-1]))

        error_top = ymult * erp_mean + ymult * erp_stderr
        error_bottom = ymult * erp_mean - ymult * erp_stderr
        error2w = N.hstack((error_top, error_bottom[::-1]))

        if errcolor is None:
            errcolor = color

        # plot error margin
        pfill = ax.fill(time_points2w, error2w,
                        edgecolor=errcolor, facecolor=errcolor, alpha=0.2,
                        zorder=3)

    # plot mean signal timecourse
    ax.plot(time_points, ymult * erp_mean, lw=2, color=color, zorder=4,
            *args, **kwargs)

    return erp_mean


def plotERPs(erps, data=None, ax=None, pre=0.2, post=0.6,
             xlabel='time (s)', ylabel='$\mu V$',
             ylim=None, ymult=1.0, **kwargs):
    """Plot multiple ERPs on a new figure.

    :Parameters:
      erps : list of tuples
        List of definitions of ERPs. Each tuple should consist of
        (label, color, onsets) or a dictionary which defines,
        label, color, onsets, data. Data provided in dictionary overrides
        'common' data provided in the next argument ``data``
      data
        Data for ERPs to be derived from 1D (samples)
      ax
        Where to draw (e.g. subplot instance). If None, new figure is
        created
      pre
        Duration (seconds) to be plotted prior to onset
      post
        Duration (seconds) to be plotted after the onset
      ymult: float
        Multiplier for the values. E.g. if negative-up ERP plot is needed:
        provide ymult=-1.0
      **kwargs
        Additional arguments provided to plotERP()


    :Examples:
        kwargs  = {'SR' : eeg.SR, 'pre_mean' : 0.2}
        fig = plotERPs((('60db', 'b', eeg.erp_onsets['60db']),
                         ('80db', 'r', eeg.erp_onsets['80db'])),
                        data[:, eeg.sensor_mapping['Cz']],
                        ax=fig.add_subplot(1,1,1,frame_on=False), pre=0.2,
                        post=0.6, **kwargs)

        or
        fig = plotERPs((('60db', 'b', eeg.erp_onsets['60db']),
                          {'color': 'r',
                           'onsets': eeg.erp_onsets['80db'],
                           'data' : data[:, eeg.sensor_mapping['Cz']]}
                         ),
                        data[:, eeg.sensor_mapping['Cz']],
                        ax=fig.add_subplot(1,1,1,frame_on=False), pre=0.2,
                        post=0.6, **kwargs)

    :Returns: current fig handler
    """

    if ax is None:
        fig = P.figure(facecolor='white')
        fig.clf()
        ax = fig.add_subplot(111, frame_on=False)
    else:
        fig = P.gcf()

    ax.axison = True

    for erp_def in erps:
        plot_data = data
        params = {'ymult' : ymult}

        # provide custom parameters per ERP
        if isinstance(erp_def, tuple) and len(erp_def) == 3:
            params.update(
                {'label': erp_def[0],
                 'color': erp_def[1],
                 'onsets': erp_def[2]})
        elif isinstance(erp_def, dict):
            plot_data = erp_def.pop('data', None)
            params.update(erp_def)

        # absorb common parameters
        params.update(kwargs)

        if plot_data is None:
            raise ValueError, "Channel %s got no data provided" \
                  % params.get('label', 'UNKNOWN')


        plotERP(plot_data, pre=pre, post=post, ax=ax, **params)
        #             plot_kwargs={'label':label})

    # legend obscures plotting a bit... disabled for now
    #P.legend([x[0] for x in erps], loc='best')

    if xlabel is not None:
        P.xlabel(xlabel, fontsize=12)
    if ylabel is not None:
        P.ylabel(ylabel,  fontsize=16)

    props = dict(color='black', linewidth=2, markeredgewidth=2, zorder=1)
    _make_centeredaxis(ax, 0, offset=0.3, ai=0, **props)
    _make_centeredaxis(ax, 0, offset=0.3, ai=1, mult=ymult, **props)

    ax.yaxis.set_major_locator(P.NullLocator())
    ax.xaxis.set_major_locator(P.NullLocator())
    ax.set_xlim( (-pre, post) )
    if ylim != None:
        ax.set_ylim(*ylim)
    fig.canvas.draw()
    return fig
<|MERGE_RESOLUTION|>--- conflicted
+++ resolved
@@ -30,13 +30,9 @@
      loc
        Value to center at
      offset
-<<<<<<< HEAD
-       relative offset for the labels
-=======
        Relative offset for the labels
      ai : int
        Axis index: 0 for x, 1 for y
->>>>>>> fdb52a7e
      mult
        Multiplier for the axis labels. ERPs for instance need to be
        inverted, thus labels too manually here since there is no easy
