--- conflicted
+++ resolved
@@ -13,14 +13,8 @@
 
 import numpy as np
 import mvpa.support.copy as copy
-<<<<<<< HEAD
 from mvpa.base.dochelpers import enhanced_doc_string
-from sets import Set
 from re import sub
-=======
-from mvpa.base.dochelpers import enhancedDocString
-from re import sub as re_sub
->>>>>>> 848c5e03
 from mvpa.base import warning
 
 from mvpa.misc.support import Event
