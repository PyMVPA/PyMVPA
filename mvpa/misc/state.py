#emacs: -*- mode: python-mode; py-indent-offset: 4; indent-tabs-mode: nil -*-
#ex: set sts=4 ts=4 sw=4 et:
### ### ### ### ### ### ### ### ### ### ### ### ### ### ### ### ### ### ### ##
#
#   See COPYING file distributed along with the PyMVPA package for the
#   copyright and license terms.
#
### ### ### ### ### ### ### ### ### ### ### ### ### ### ### ### ### ### ### ##
"""Classes to control and store state information.

It was devised to provide conditional storage 
"""

__docformat__ = 'restructuredtext'

import operator, copy
from sets import Set

from mvpa.misc.vproperty import VProperty
from mvpa.misc.exceptions import UnknownStateError
<<<<<<< HEAD
from mvpa.misc import warning
=======
from mvpa.base.dochelpers import enhancedDocString
>>>>>>> d6199f13

if __debug__:
    from mvpa.misc import debug

class CollectableAttribute(object):
    """Base class for any custom behaving attribute intended to become part of a collection

    Derived classes will have specific semantics:
    * StateVariable: conditional storage
    * Parameter: attribute with validity ranges.
     - ClassifierParameter: specialization to become a part of
       Classifier's params collection
     - KernelParameter: --//-- to become a part of Kernel Classifier's
       kernel_params collection

    Those CollectableAttributes are to be groupped into corresponding groups for each class
    by statecollector metaclass
    """

    def __init__(self, name=None, doc=None):
        self.__doc__ = doc
        self.__name = name
        self._value = None
        self.reset()
        if __debug__:
            debug("COL",
                  "Initialized new collectable %s " % name + `self`)

    # Instead of going for VProperty lets make use of virtual method
    def _getVirtual(self): return self._get()
    def _setVirtual(self, value): return self._set(value)

    def _get(self):
        return self._value

    def _set(self, val):
        if __debug__:
            debug("COL",
                  "Setting %s to %s " % (str(self), val))
        self._value = val
        self._isset = True

    @property
    def isSet(self):
        return self._isset

    def reset(self):
        """Simply reset the flag"""
        if __debug__:
            debug("COL", "Reset %s to being non-modified" % self.name)
        self._isset = False

    # TODO XXX unify all bloody __str__
    def __str__(self):
        res = "%s" % (self.name)
        if self.isSet:
            res += '*'          # so we have the value already
        return res

    def _getName(self):
        return self.__name

    def _setName(self, name):
        if name is not None:
            if isinstance(name, basestring):
                if name.startswith('_'):
                    raise ValueError, \
                          "Collectable attribute name must not start with _. Got %s" % name
            else:
                raise ValueError, \
                      "Collectable attribute name must be a string. Got %s" % `name`
        self.__name = name

    # XXX should become vproperty?
    value = property(_getVirtual, _setVirtual)
    name = property(_getName, _setName)


class StateVariable(CollectableAttribute):
    """Simple container intended to conditionally store the value

    Statefull class provides easy interfact to access the variable
    (simply through an attribute), or modifying internal state
    (enable/disable) via .states attribute of type StateCollection.
    """

    def __init__(self, name=None, enabled=True, doc="State variable"):
        CollectableAttribute.__init__(self, name, doc)
        self._isenabled = enabled
        if __debug__:
            debug("STV",
                  "Initialized new state variable %s " % name + `self`)


    def _get(self):
        if not self.isSet:
            raise UnknownStateError("Unknown yet value of %s" % (self.name))
        return CollectableAttribute._get(self)

    def _set(self, val):
        if __debug__:
            debug("STV",
                  "Setting %s to %s " % (str(self), val))

        if self.isEnabled:
            # XXX may be should have left simple assignment
            # self._value = val
            CollectableAttribute._set(self, val)

    def reset(self):
        """Simply detach the value, and reset the flag"""
        CollectableAttribute.reset(self)
        self._value = None

    @property
    def isEnabled(self):
        return self._isenabled

    def enable(self, value=False):
        if self._isenabled == value:
            # Do nothing since it is already in proper state
            return
        if __debug__:
            debug("STV", "%s %s" %
                  ({True: 'Enabling', False: 'Disabling'}[value], str(self)))
        self._isenabled = value


    def __str__(self):
        res = CollectableAttribute.__str__(self)
        if self.isEnabled:
            res += '+'          # it is enabled but no value is assigned yet
        return res


class Collection(object):
    """Container of some CollectableAttributes.

    :Groups:
     - `Public Access Functions`: `isKnown`
     - `Access Implementors`: `_getListing`, `_getNames`
     - `Mutators`: `__init__`
     - `R/O Properties`: `listing`, `names`, `items`

     XXX Seems to be not used and duplicating functionality: `_getListing` (thus `listing` property)
    """

    def __init__(self, items=None, owner=None):
        """Initialize the Collection

        :Parameters:
          items : dict of CollectableAttribute's
            items to initialize with
          enable_states : list
            list of states to enable. If it contains 'all' (in any casing),
            then all states (besides the ones in disable_states) will be enabled
          disable_states : list
            list of states to disable
        """

        self.__owner = owner

        if items == None:
            items = {}
        self._items = items
        """Dictionary to contain registered states as keys and
        values signal either they are enabled
        """


    def __str__(self):
        num = len(self._items)
        res = "{"
        for i in xrange(min(num, 4)):
            if i>0: res += " "
            res += "%s" % str(self._items.values()[i])
        if len(self._items) > 4:
            res += "..."
        res += "}"
        if __debug__:
            if "ST" in debug.active:
                res += " owner:%s" % `self.owner`
        return res

    #
    # XXX TODO: figure out if there is a way to define proper
    #           __copy__'s for a hierarchy of classes. Probably we had
    #           to define __getinitargs__, etc... read more...
    #
    #def __copy__(self):
# TODO Remove or refactor?
#    def _copy_states_(self, fromstate, deep=False):
#        """Copy known here states from `fromstate` object into current object
#
#        Crafted to overcome a problem mentioned above in the comment
#        and is to be called from __copy__ of derived classes
#
#        Probably sooner than later will get proper __getstate__,
#        __setstate__
#        """
#        # Bad check... doesn't generalize well...
#        # if not issubclass(fromstate.__class__, self.__class__):
#        #     raise ValueError, \
#        #           "Class  %s is not subclass of %s, " % \
#        #           (fromstate.__class__, self.__class__) + \
#        #           "thus not eligible for _copy_states_"
#        # TODO: FOR NOW NO TEST! But this beast needs to be fixed...
#        operation = { True: copy.deepcopy,
#                      False: copy.copy }[deep]
#
#        if isinstance(fromstate, Stateful):
#            fromstate = fromstate.states
#
#        self.enabled = fromstate.enabled
#        for name in self.names:
#            if fromstate.isKnown(name):
#                self._items[name] = operation(fromstate._items[name])

    def isKnown(self, index):
        """Returns `True` if state `index` is known at all"""
        return self._items.has_key(index)

    def isSet(self, index):
        """Returns `True` if state `index` has value set"""
        self._checkIndex(index)
        return self._items[index].isSet

    def _checkIndex(self, index):
        """Verify that given `index` is a known/registered state.

        :Raise `KeyError`: if given `index` is not known
        """
        if not self.isKnown(index):
            raise KeyError, \
                  "%s of %s has no key '%s' registered" \
                  % (self.__class__.__name__,
                     self.__owner.__class__.__name__,
                     index)

    def add(self, item):
        """Add a new CollectableAttribute to the collection

        :Parameters:
          item : CollectableAttribute
            or of derived class. Must have 'name' assigned

        TODO: we should make it stricter to don't add smth of
              wrong type into Collection since it might lead to problems

              Also we might convert to __setitem__
        """
        if not isinstance(item, CollectableAttribute):
            raise ValueError, \
                  "Collection can add only instances of " + \
                  "CollectableAttribute-derived classes. Got %s" % `item`
        if item.name is None:
            raise ValueError, \
                  "CollectableAttribute to be added %s must have 'name' set" % \
                  item
        self._items[item.name] = item

        if not self.owner is None:
            self._updateOwner(item.name)

    def remove(self, index):
        """Remove item from the collection
        """
        self._checkIndex(index)
        self._updateOwner(index, register=False)
        discard = self._items.pop(index)


    def __getattribute__(self, index):
        """
        """
        #return all private and protected ones first since we will not have
        # collectable's with _ (we should not have!)
        if index.startswith('_'):
            return object.__getattribute__(self, index)
        if self._items.has_key(index):
            return self._items[index].value
        return object.__getattribute__(self, index)


    def __setattr__(self, index, value):
        if index.startswith('_'):
            return object.__setattr__(self, index, value)
        if self._items.has_key(index):
            self._items[index].value = value
            return
        object.__setattr__(self, index, value)


    def __getitem__(self, index):
        if self._items.has_key(index):
            self._checkIndex(index)
            return self._items[index]
        else:
            raise AttributeError("State collection %s has no %s attribute" % (self, index))

    # Probably not needed -- enable if need arises
    #
    #def __setattr__(self, index, value):
    #    if self._items.has_key(index):
    #        self._updateOwner(index, register=False)
    #        self._items[index] = value
    #        self._updateOwner(index, register=True)
    #
    #    object.__setattr__(self, index, value)


    def getvalue(self, index):
        """Returns the value by index"""
        self._checkIndex(index)
        return self._items[index].value

    def setvalue(self, index, value):
        """Sets the value by index"""
        self._checkIndex(index)
        self._items[index].value = value


    def _action(self, index, func, missingok=False, **kwargs):
        """Run specific func either on a single item or on all of them

        :Parameters:
          index : basestr
            Name of the state variable
          func
            Function (not bound) to call given an item, and **kwargs
          missingok : bool
            If True - do not complain about wrong index
        """
        if isinstance(index, basestring):
            if index.upper() == 'ALL':
                for index_ in self._items:
                    self._action(index_, func, missingok=missingok, **kwargs)
            else:
                try:
                    self._checkIndex(index)
                    func(self._items[index], **kwargs)
                except:
                    if missingok:
                        return
                    raise
        elif operator.isSequenceType(index):
            for item in index:
                self._action(item, func, missingok=missingok, **kwargs)
        else:
            raise ValueError, \
                  "Don't know how to handle  variable given by %s" % index

    def reset(self, index=None):
        """Reset the state variable defined by `index`"""

        if not index is None:
            indexes = [ index ]
        else:
            indexes = self.names

        if len(self.items):
            for index in indexes:
                # XXX Check if that works as desired
                self._action(index, self._items.values()[0].__class__.reset,
                             missingok=False)


    def _getListing(self):
        """Return a list of registered states along with the documentation"""

        # lets assure consistent litsting order
        items = self._items.items()
        items.sort()
        return [ "%s: %s" % (str(x[1]), x[1].__doc__) for x in items ]


    def _getNames(self):
        """Return ids for all registered state variables"""
        return self._items.keys()


    def _getOwner(self):
        return self.__owner

    def _setOwner(self, owner):
        if not isinstance(owner, Stateful):
            raise ValueError, \
                  "Owner of the StateCollection must be Stateful object"
        if __debug__:
            try:    strowner = str(owner)
            except: strowner = "UNDEF: <%s#%s>" % (owner.__class__, id(owner))
            debug("ST", "Setting owner for %s to be %s" % (self, strowner))
        if not self.__owner is None:
            # Remove attributes which were registered to that owner previousely
            self._updateOwner(register=False)
        self.__owner = owner
        if not self.__owner is None:
            self._updateOwner(register=True)


    def _updateOwner(self, index=None, register=True):
        """Define an entry within owner's __dict__
         so ipython could easily complete it

         :Parameters:
           index : basestring or list of basestring
             Name of the attribute. If None -- all known get registered
           register : bool
             Register if True or unregister if False

         XXX Needs refactoring since we duplicate the logic of expansion of index value
        """
        if not index is None:
            if not index in self._items:
                raise ValueError, \
                      "Attribute %s is not known to %s" % (index, self)
            indexes = [ index ]
        else:
            indexes = self.names

        ownerdict = self.owner.__dict__
        selfdict = self.__dict__

        for index_ in indexes:
            if register:
                if index_ in ownerdict:
                    raise RuntimeError, \
                          "Cannot register attribute %s within %s " % \
                          (index_, self.owner) + "since it has one already"
                ownerdict[index_] = self._items[index_]
                if index_ in selfdict:
                    raise RuntimeError, \
                          "Cannot register attribute %s within %s " % \
                          (index_, self) + "since it has one already"
                selfdict[index_] = self._items[index_]
            else:
                if index_ in ownerdict:
                    # yoh doesn't think that we need to complain if False
                    ownerdict.pop(index_)
                if index_ in selfdict:
                    selfdict.pop(index_)


    # Properties
    names = property(fget=_getNames)
    items = property(fget=lambda x:x._items)
    owner = property(fget=_getOwner, fset=_setOwner)

    # Virtual properties
    listing = VProperty(fget=_getListing)


class ParameterCollection(Collection):
    """Container of Parameters for a stateful object.
    """

#    def __init__(self, items=None, owner=None, name=None):
#        """Initialize the state variables of a derived class
#
#        :Parameters:
#          items : dict
#            dictionary of states
#        """
#        Collection.__init__(self, items, owner, name)
#

    def resetvalue(self, index, missingok=False):
        """Reset all parameters to default values"""
        from param import Parameter
        self._action(index, Parameter.resetvalue, missingok=False)


    def isSet(self, index=None):
        if not index is None:
            return Collection.isSet(self, index)
        # go through all members and if any isSet -- return True
        for index in self._items:
            if Collection.isSet(self, index):
                return True
        return False


class StateCollection(Collection):
    """Container of StateVariables for a stateful object.

    :Groups:
     - `Public Access Functions`: `isKnown`, `isEnabled`, `isActive`
     - `Access Implementors`: `_getListing`, `_getNames`, `_getEnabled`
     - `Mutators`: `__init__`, `enable`, `disable`, `_setEnabled`
     - `R/O Properties`: `listing`, `names`, `items`
     - `R/W Properties`: `enabled`
    """

    def __init__(self, items=None, owner=None):
        """Initialize the state variables of a derived class

        :Parameters:
          items : dict
            dictionary of states
          owner : Stateful
            object which owns the collection
          name : basestring
            literal description. Usually just attribute name for the
            collection, e.g. 'states'
        """
        Collection.__init__(self, items=items, owner=owner)

        self.__storedTemporarily = []
        """List to contain sets of enabled states which were enabled
        temporarily.
        """

    #
    # XXX TODO: figure out if there is a way to define proper
    #           __copy__'s for a hierarchy of classes. Probably we had
    #           to define __getinitargs__, etc... read more...
    #
    #def __copy__(self):

    def _copy_states_(self, fromstate, deep=False):
        """Copy known here states from `fromstate` object into current object

        Crafted to overcome a problem mentioned above in the comment
        and is to be called from __copy__ of derived classes

        Probably sooner than later will get proper __getstate__,
        __setstate__
        """
        # Bad check... doesn't generalize well...
        # if not issubclass(fromstate.__class__, self.__class__):
        #     raise ValueError, \
        #           "Class  %s is not subclass of %s, " % \
        #           (fromstate.__class__, self.__class__) + \
        #           "thus not eligible for _copy_states_"
        # TODO: FOR NOW NO TEST! But this beast needs to be fixed...
        operation = { True: copy.deepcopy,
                      False: copy.copy }[deep]

        if isinstance(fromstate, Stateful):
            fromstate = fromstate.states

        self.enabled = fromstate.enabled
        for name in self.names:
            if fromstate.isKnown(name):
                self._items[name] = operation(fromstate._items[name])


    def isEnabled(self, index):
        """Returns `True` if state `index` is enabled"""
        self._checkIndex(index)
        return self._items[index].isEnabled

    def isActive(self, index):
        """Returns `True` if state `index` is known and is enabled"""
        return self.isKnown(index) and self.isEnabled(index)


    def enable(self, index, value=True, missingok=False):
        """Enable  state variable given in `index`"""
        self._action(index, StateVariable.enable, missingok=missingok,
                     value=value)

    def disable(self, index):
        """Disable state variable defined by `index` id"""
        self._action(index, StateVariable.enable, missingok=False, value=False)


    # TODO XXX think about some more generic way to grab temporary
    # snapshot of CollectableAttributes to be restored later on...
    def _changeTemporarily(self, enable_states=None,
                           disable_states=None, other=None):
        """Temporarily enable/disable needed states for computation

        Enable or disable states which are enabled in `other` and listed in
        `enable _states`. Use `resetEnabledTemporarily` to reset
        to previous state of enabled.

        `other` can be a Stateful object or StateCollection
        """
        if enable_states == None:
            enable_states = []
        if disable_states == None:
            disable_states = []
        self.__storedTemporarily.append(self.enabled)
        other_ = other
        if isinstance(other, Stateful):
            other = other.states

        if not other is None:
            # lets take states which are enabled in other but not in
            # self
            add_enable_states = list(Set(other.enabled).difference(
                 Set(enable_states)).intersection(self.names))
            if len(add_enable_states)>0:
                if __debug__:
                    debug("ST",
                          "Adding states %s from %s to be enabled temporarily" %
                          (add_enable_states, other_) +
                          " since they are not enabled in %s" %
                          (self))
                enable_states += add_enable_states

        # Lets go one by one enabling only disabled once... but could be as
        # simple as
        self.enable(enable_states)
        self.disable(disable_states)


    def _resetEnabledTemporarily(self):
        """Reset to previousely stored set of enabled states"""
        if __debug__:
            debug("ST", "Resetting to previous set of enabled states")
        if len(self.enabled)>0:
            self.enabled = self.__storedTemporarily.pop()
        else:
            raise ValueError("Trying to restore not-stored list of enabled " \
                             "states")


    def _getEnabled(self):
        """Return list of enabled states"""
        return filter(lambda y: self.isEnabled(y), self.names)


    def _setEnabled(self, indexlist):
        """Given `indexlist` make only those in the list enabled

        It might be handy to store set of enabled states and then to restore
        it later on. It can be easily accomplished now::

        >>> states_enabled = stateful.enabled
        >>> stateful.enabled = ['blah']
        >>> stateful.enabled = states_enabled

        """
        for index in self._items.keys():
            self.enable(index, index in indexlist)


    # Properties
    enabled = property(fget=_getEnabled, fset=_setEnabled)


#
# Helper dictionaries for collector
#
_known_collections = {
    'StateVariable': ("states", StateCollection),
    'Parameter': ("params", ParameterCollection),
    'KernelParameter': ("kernel_params", ParameterCollection)}

_col2class = dict(_known_collections.values())
"""Mapping from collection name into Collection class"""


class collector(type):
    """Intended to collect and compose StateCollection for any child
    class of this metaclass
    """


    def __init__(cls, name, bases, dict):

        if __debug__:
            debug("COLR",
                  "Collector call for %s.%s, where bases=%s, dict=%s " \
                  % (cls, name, bases, dict))

        super(collector, cls).__init__(name, bases, dict)

        collections = {}

        for name, value in dict.iteritems():
            if isinstance(value, CollectableAttribute):
                baseclassname = value.__class__.__name__
                colname = _known_collections[baseclassname][0]
                # XXX should we allow to throw exceptions here?
                if not collections.has_key(colname):
                    collections[colname] = {}
                collections[colname][name] = value
                # and assign name if not yet was set
                if value.name is None:
                    value.name = name

        # XXX can we first collect parent's states and then populate with ours? TODO

        for base in bases:
            if hasattr(base, "__metaclass__") and \
                   base.__metaclass__ == collector:
                # TODO take care about overriding one from super class
                # for state in base.states:
                #    if state[0] =
                newcollections = base._collections_template
                if len(newcollections) == 0:
                    continue
                if __debug__:
                    debug("COLR",
                          "Collect collections %s for %s from %s" %
                          (newcollections, cls, base))
                for colname, collection in newcollections.iteritems():
                    newitems = collection.items
                    if collections.has_key(colname):
                        collections[colname].update(newitems)
                    else:
                        collections[colname] = newitems


        if __debug__:
            debug("COLR",
                  "Creating StateCollection template %s" % cls)

        # if there is an explicit
        if hasattr(cls, "_ATTRIBUTE_COLLECTIONS"):
            for colname in cls._ATTRIBUTE_COLLECTIONS:
                if not colname in _col2class:
                    raise ValueError, \
                          "Requested collection %s is unknown to collector" % \
                          colname
                if not colname in collections:
                    collections[colname] = None

        # TODO: check on conflict in names of Collections' items!
        # since otherwise even order is not definite since we use dict for collections.
        # XXX should we switch to tuple?

        for colname, colitems in collections.iteritems():
            collections[colname] = _col2class[colname](colitems)

        setattr(cls, "_collections_template", collections)


class Stateful(object):
    """Base class for stateful objects.

    Classes inherited from this class gain ability to provide state
    variables, accessed as simple properties. Access to state variables
    "internals" is done via states property and interface of
    `StateCollection`.

    NB This one is to replace old State base class
    TODO: fix drunk Yarik decision to add 'descr' -- it should simply
    be 'doc' -- no need to drag classes docstring imho.
    """

    __metaclass__ = collector

    def __init__(self,
                 enable_states=None,
                 disable_states=None,
                 descr=None):

        if not hasattr(self, '_collections'):
            # need to check to avoid override of enabled states in the case
            # of multiple inheritance, like both Statefull and Harvestable
            object.__setattr__(self, '_collections',
                               copy.deepcopy( \
                                object.__getattribute__(self,
                                                        '_collections_template')))

            # Assign owner to all collections
            for colname, colvalue in self._collections.iteritems():
                if colname in self.__dict__:
                    raise ValueError, \
                          "Stateful object %s has already attribute %s" % \
                          (self, colname)
                self.__dict__[colname] = colvalue
                colvalue.owner = self

            if self._collections.has_key('states'):
                if enable_states == None:
                    enable_states = []
                if disable_states == None:
                    disable_states = []

                states = self._collections['states']
                states.enable(enable_states, missingok=True)
                states.disable(disable_states)
            elif not (enable_states is None and disable_states is None):
                warning("Provided enable_states and disable_states are " + \
                        "ignored since object %s has no states"  % `self`)

            self.__descr = descr

        if __debug__:
            debug("ST", "Stateful.__init__ was done for %s id %s with descr=%s" \
                % (self.__class__, id(self), descr))


    __doc__ = enhancedDocString('Stateful', locals())


    def __getattribute__(self, index):
        # return all private ones first since smth like __dict__ might be
        # queried by copy before instance is __init__ed
        if index.startswith('_'):
            return object.__getattribute__(self, index)
        for colname, colvalues in object.__getattribute__(self, '_collections').iteritems():
            if index in [colname]:
                return colvalues
            if colvalues.items.has_key(index):
                return colvalues.getvalue(index)
        return object.__getattribute__(self, index)

    def __setattr__(self, index, value):
        if index.startswith('_'):
            return object.__setattr__(self, index, value)
        for colname, colvalues in object.__getattribute__(self, '_collections').iteritems():
            if colvalues.items.has_key(index):
                colvalues.setvalue(index, value)
                return
        object.__setattr__(self, index, value)

    # XXX not sure if we shouldn't implement anything else...
    def reset(self):
        for collection in self._collections.values():
            collection.reset()

    def __str__(self):
        s = "%s:" % (self.__class__.__name__)
        if hasattr(self, "_collections"):
            for colname,colvalues in self._collections.iteritems():
                s += " %d %s:%s" %(len(colvalues.items), colname, str(colvalues))
        return s

    def __repr__(self):
        return "<%s.%s#%d>" % (self.__class__.__module__, self.__class__.__name__, id(self))

    descr = property(lambda self: self.__descr,
                     doc="Description of the object if any")



class Harvestable(Stateful):
    """Classes inherited from this class intend to collect attributes
    within internal processing.

    Subclassing Harvestable we gain ability to collect any internal
    data from the processing which is especially important if an
    object performs something in loop and discards some intermidiate
    possibly interesting results (like in case of
    CrossValidatedTransferError and states of the trained classifier
    or TransferError).

    """

    harvested = StateVariable(enabled=False, doc=
       """Store specified attributes of classifiers at each split""")

    _KNOWN_COPY_METHODS = [ None, 'copy', 'deepcopy' ]

    def __init__(self, attribs=None, copy_attribs='copy', **kwargs):
        """Initialize state of harvestable

        :Parameters:
            attribs : list of basestr or dicts
                What attributes of call to store and return within
                harvested state variable. If an item is a dictionary,
                following keys are used ['name', 'copy']
            copy_attribs : None or basestr
                Default copying. If None -- no copying, 'copy'
                - shallow copying, 'deepcopy' -- deepcopying

        """
        Stateful.__init__(self, **kwargs)

        self.__atribs = attribs
        self.__copy_attribs = copy_attribs

        self._setAttribs(attribs)

    def _setAttribs(self, attribs):
        """Set attributes to harvest

        Each attribute in self.__attribs must have following fields
         - name : functional (or arbitrary if 'obj' or 'attr' is set)
                  description of the thing to harvest,
                  e.g. 'transerror.clf.training_time'
         - obj : name of the object to harvest from (if empty,
                 'self' is assumed),
                 e.g 'transerror'
         - attr : attribute of 'obj' to harvest,
                 e.g. 'clf.training_time'
         - copy : None, 'copy' or 'deepcopy' - way to copy attribute
        """
        if attribs:
            # force the state
            self.states.enable('harvested')
            self.__attribs = []
            for i, attrib in enumerate(attribs):
                if isinstance(attrib, dict):
                    if not 'name' in attrib:
                        raise ValueError, \
                              "Harvestable: attribute must be a string or " + \
                              "a dictionary with 'name'"
                else:
                    attrib = {'name': attrib}

                # assign default method to copy
                if not 'copy' in attrib:
                    attrib['copy'] = self.__copy_attribs

                # check copy method
                if not attrib['copy'] in self._KNOWN_COPY_METHODS:
                    raise ValueError, "Unknown method %s. Known are %s" % \
                          (attrib['copy'], self._KNOWN_COPY_METHODS)

                if not ('obj' in attrib or 'attr' in attrib):
                    # Process the item to harvest
                    # split into obj, attr. If obj is empty, then assume self
                    split = attrib['name'].split('.', 1)
                    if len(split)==1:
                        obj, attr = split[0], None
                    else:
                        obj, attr = split
                    attrib.update({'obj':obj, 'attr':attr})

                if attrib['obj'] == '':
                    attrib['obj'] = 'self'

                # TODO: may be enabling of the states??

                self.__attribs.append(attrib)     # place value back
        else:
            # just to make sure it is not None or 0
            self.__attribs = []


    def _harvest(self, vars):
        """The harvesting function: must obtain dictionary of variables from the caller.

        :Parameters:
            vars : dict
                Dictionary of available data. Most often locals() could be
                passed as `vars`. Mention that desired to be harvested
                private attributes better be bound locally to some variable

        :Returns:
            nothing
        """

        if not self.states.isEnabled('harvested') or len(self.__attribs)==0:
            return

        if not self.states.isSet('harvested'):
            self.harvested = dict([(a['name'], []) for a in self.__attribs])

        for attrib in self.__attribs:
            attrv = vars[attrib['obj']]

            # access particular attribute if needed
            if not attrib['attr'] is None:
                attrv = eval('attrv.%s' % attrib['attr'])

            # copy the value if needed
            attrv = {'copy':copy.copy,
                     'deepcopy':copy.deepcopy,
                     None:lambda x:x}[attrib['copy']](attrv)

            self.harvested[attrib['name']].append(attrv)


    harvest_attribs = property(fget=lambda self:self.__attribs,
                               fset=_setAttribs)<|MERGE_RESOLUTION|>--- conflicted
+++ resolved
@@ -18,11 +18,8 @@
 
 from mvpa.misc.vproperty import VProperty
 from mvpa.misc.exceptions import UnknownStateError
-<<<<<<< HEAD
 from mvpa.misc import warning
-=======
 from mvpa.base.dochelpers import enhancedDocString
->>>>>>> d6199f13
 
 if __debug__:
     from mvpa.misc import debug
