--- conflicted
+++ resolved
@@ -130,13 +130,13 @@
     test_size = 100
     F = 1
 
-    data_train, label_train = data_generators.sinModulated(train_size, F)
+    dataset = data_generators.sinModulated(train_size, F)
     # print label_train
 
-    data_test, label_test = data_generators.sinModulated(test_size, F, flat=True)
+    dataset_test = data_generators.sinModulated(test_size, F, flat=True)
+    data_test = dataset_test.samples
+    label_test = dataset_test.labels
     # print label_test
-
-    dataset = Dataset(samples=data_train, labels=label_train)
 
     regression = True
     logml = True
@@ -167,13 +167,8 @@
 
     print
     print "GPR ARD on dataset from Williams and Rasmussen 1996:"
-<<<<<<< HEAD
-    dataset = data_generators.wr1996()
-    # dataset.samples = N.hstack([dataset.samples]*10) # test a larger set of dimensions: remember to reduce ftol!
-=======
     # data = N.hstack([data]*10) # test a larger set of dimensions: reduce ftol!
     dataset =  data_generators.wr1996()
->>>>>>> 40417eb8
     k = kernel.KernelSquaredExponential(length_scale=N.ones(dataset.samples.shape[1]))
     g = gpr.GPR(k, regression=regression)
     ms = ModelSelector(g, dataset)
