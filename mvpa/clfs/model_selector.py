#emacs: -*- mode: python-mode; py-indent-offset: 4; indent-tabs-mode: nil -*-
#ex: set sts=4 ts=4 sw=4 et:
### ### ### ### ### ### ### ### ### ### ### ### ### ### ### ### ### ### ### ##
#
#   Copyright (c) 2008 Emanuele Olivetti <emanuele@relativita.com>
#   See COPYING file distributed along with the PyMVPA package for the
#   copyright and license terms.
#
### ### ### ### ### ### ### ### ### ### ### ### ### ### ### ### ### ### ### ##
"""Model selction."""

__docformat__ = 'restructuredtext'


import numpy as N
from mvpa.base import externals
from mvpa.misc.exceptions import InvalidHyperparameterError

externals.exists("scipy", raiseException=True)
import scipy.linalg as SL

# no sense to import this module if openopt is not available
if externals.exists("openopt", raiseException=True):
    from scikits.openopt import NLP

if __debug__:
    from mvpa.base import debug


class ModelSelector(object):
    """Model selection facility.

    Select a model among multiple models (i.e., a parametric model,
    parametrized by a set of hyperparamenters).
    """

    def __init__(self, parametric_model, dataset):
        self.parametric_model = parametric_model
        self.dataset = dataset
        self.hyperparameters_best = None
        self.log_marginal_likelihood_best = None
        self.problem = None
        pass

    def max_log_marginal_likelihood(self, hyp_initial_guess, maxiter=1, optimization_algorithm="scipy_cg", ftol=1.0e-3, fixedHypers=None, use_gradient=False, logscale=False):
        """
        Set up the optimization problem in order to maximize
        the log_marginal_likelihood.

        :Parameters:

          parametric_model : Classifier
            the actual parameteric model to be optimized.

          hyp_initial_guess : numpy.ndarray
            set of hyperparameters' initial values where to start
            optimization.

          optimization_algorithm : string
            actual name of the optimization algorithm. See
            http://scipy.org/scipy/scikits/wiki/NLP
            for a comprehensive/updated list of available NLP solvers.
            (Defaults to 'ralg')

          ftol : float
            threshold for the stopping criterion of the solver,
            which is mapped in OpenOpt NLP.ftol
            (Defaults to 1.0e-3)

          fixedHypers : numpy.ndarray (boolean array)
            boolean vector of the same size of hyp_initial_guess;
            'False' means that the corresponding hyperparameter must
            be kept fixed (so not optimized).
            (Defaults to None, which during means all True)

        NOTE: the maximization of log_marginal_likelihood is a non-linear
        optimization problem (NLP). This fact is confirmed by Dmitrey,
        author of OpenOpt.
        """
        self.problem = None
        self.use_gradient = use_gradient
        self.logscale = logscale # use log-scale on hyperparameters to enhance numerical stability
        self.optimization_algorithm = optimization_algorithm
        self.hyp_initial_guess = N.array(hyp_initial_guess)
        self.hyp_initial_guess_log = N.log(self.hyp_initial_guess)        
        if fixedHypers is None:
            fixedHypers = N.zeros(self.hyp_initial_guess.shape[0],dtype=bool)
            pass
        self.freeHypers = -fixedHypers
        if self.logscale:
            self.hyp_running_guess = self.hyp_initial_guess_log.copy()
        else:
            self.hyp_running_guess = self.hyp_initial_guess.copy()
            pass
        self.f_last_x = None

        def f(x):
            """
            Wrapper to the log_marginal_likelihood to be
            maximized.
            """
            # XXX EO: since some OpenOpt NLP solvers does not
            # implement lower bounds the hyperparameters bounds are
            # implemented inside PyMVPA: (see dmitrey's post on
            # [SciPy-user] 20080628).
            #
            # XXX EO: OpenOpt does not implement optimization of a
            # subset of the hyperparameters so it is implemented here.
            #
            # XXX EO: OpenOpt does not implement logrithmic scale of
            # the hyperparameters (to enhance numerical stability), so
            # it is implemented here.
            self.f_last_x = x.copy()
            self.hyp_running_guess[self.freeHypers] = x
            # REMOVE print "guess:",self.hyp_running_guess,x
            try:
                if self.logscale:
                    self.parametric_model.set_hyperparameters(N.exp(self.hyp_running_guess))
                else:
                    self.parametric_model.set_hyperparameters(self.hyp_running_guess)
                    pass
            except InvalidHyperparameterError:
                if __debug__: debug("MOD_SEL","WARNING: invalid hyperparameters!")
                return -N.inf
            try:
                self.parametric_model.train(self.dataset)
<<<<<<< HEAD
            except N.linalg.linalg.LinAlgError:
=======
            except (N.linalg.linalg.LinAlgError, SL.basic.LinAlgError):
>>>>>>> c3d8d9c1
                if __debug__: debug("MOD_SEL", "WARNING: Cholesky failed! Invalid hyperparameters!")
                return -N.inf
            log_marginal_likelihood = self.parametric_model.compute_log_marginal_likelihood()
            # REMOVE print log_marginal_likelihood
            return log_marginal_likelihood

        def df(x):
            """
            Proxy to the log_marginal_likelihood first
            derivative. Necessary for OpenOpt when using derivatives.
            """
            self.hyp_running_guess[self.freeHypers] = x
            # REMOVE print "df guess:",self.hyp_running_guess,x
            # XXX EO: Most of the following lines can be skipped if
            # df() is computed just after f() with the same
            # hyperparameters. The partial results obtained during f()
            # are what is needed for df(). For now, in order to avoid
            # bugs difficult to trace, we keep this redunundancy. A
            # deep check with how OpenOpt works or using memoization
            # should solve this issue.
            try:
                if self.logscale:
                    self.parametric_model.set_hyperparameters(N.exp(self.hyp_running_guess))
                else:
                    self.parametric_model.set_hyperparameters(self.hyp_running_guess)
                    pass
            except InvalidHyperparameterError:
                if __debug__: debug("MOD_SEL", "WARNING: invalid hyperparameters!")
                return -N.inf
            # Check if it is possible to avoid useless computations
            # already done in f(). According to tests and information
            # collected from OpenOpt people, it is sufficiently
            # unexpected that the following test succeed:
            if N.any(x!=self.f_last_x):
                if __debug__: debug("MOD_SEL","UNEXPECTED: recomputing train+log_marginal_likelihood.")
                try:
                    self.parametric_model.train(self.dataset)
                except N.linalg.linalg.LinAlgError:
                    if __debug__: debug("MOD_SEL", "WARNING: Cholesky failed! Invalid hyperparameters!")
                    # XXX EO: which value for the gradient to return to
                    # OpenOpt when hyperparameters are wrong?
                    return N.zeros(x.size)
                log_marginal_likelihood = self.parametric_model.compute_log_marginal_likelihood() # recompute what's needed (to be safe) REMOVE IN FUTURE!
                pass
            if self.logscale:
                gradient_log_marginal_likelihood = self.parametric_model.compute_gradient_log_marginal_likelihood_logscale()
            else:
                gradient_log_marginal_likelihood = self.parametric_model.compute_gradient_log_marginal_likelihood()
                pass
            # REMOVE print "grad:",gradient_log_marginal_likelihood
            return gradient_log_marginal_likelihood[self.freeHypers]


        if self.logscale:
            x0 = self.hyp_initial_guess_log[self.freeHypers] # vector of hyperparameters' values where to start the search
        else:
            x0 = self.hyp_initial_guess[self.freeHypers]
            pass
        self.contol = 1.0e-20 # Constraint tolerance level
        # XXX EO: is it necessary to use contol when self.logscale is
        # True and there is no lb? Ask dmitrey.
        if self.use_gradient:
            self.problem = NLP(f, x0, df=df, contol=self.contol, goal='maximum') # actual instance of the OpenOpt non-linear problem
        else:
            self.problem = NLP(f, x0, contol=self.contol, goal='maximum')
            pass
        self.problem.name = "Max LogMargLikelihood"
        if not self.logscale:
            self.problem.lb = N.zeros(self.problem.n)+self.contol # set lower bound for hyperparameters: avoid negative hyperparameters. Note: problem.n is the size of hyperparameters' vector
            pass
        self.problem.maxiter = maxiter # max number of iterations for the optimizer.
        self.problem.checkdf = True # check whether the derivative of log_marginal_likelihood converged to zero before ending optimization
        self.problem.ftol = ftol # set increment of log_marginal_likelihood under which the optimizer stops
        self.problem.iprint = 0 # shut up OpenOpt (note: -1 = no logs, 0 = small log, 1 = verbose)
        return self.problem


    def solve(self, problem=None):
        """Solve the maximization problem, check outcome and collect results.
        """
        # XXX: this method can be made more abstract in future in the
        # sense that it could work not only for
        # log_marginal_likelihood but other measures as well
        # (e.g. cross-valideted error).
        
        if N.all(self.freeHypers==False): # no optimization needed
            self.hyperparameters_best = self.hyp_initial_guess.copy()
            try:
                self.parametric_model.set_hyperparameters(self.hyperparameters_best)
            except InvalidHyperparameterError:
                if __debug__: debug("MOD_SEL", "WARNING: invalid hyperparameters!")
                self.log_marginal_likelihood_best = -N.inf
                return self.log_marginal_likelihood_best
            self.parametric_model.train(self.dataset)
            self.log_marginal_likelihood_best = self.parametric_model.compute_log_marginal_likelihood()
            return self.log_marginal_likelihood_best
            
        result = self.problem.solve(self.optimization_algorithm) # perform optimization!
        if result.stopcase == -1:
            # XXX: should we use debug() for the following messages?
            # If so, how can we track the missing convergence to a
            # solution?
            print "Unable to find a maximum to log_marginal_likelihood"
        elif result.stopcase == 0:
            print "Limits exceeded"
        elif result.stopcase == 1:
            self.hyperparameters_best = self.hyp_initial_guess.copy()
            if self.logscale:
                self.hyperparameters_best[self.freeHypers] = N.exp(result.xf) # best hyperparameters found # NOTE is it better to return a copy?
            else:
                self.hyperparameters_best[self.freeHypers] = result.xf
                pass
            self.log_marginal_likelihood_best = result.ff # actual best vuale of log_marginal_likelihood
            pass
        self.stopcase = result.stopcase
        return self.log_marginal_likelihood_best

    pass



if __name__ == "__main__":

    import gpr
    import kernel
    from mvpa.misc import data_generators
    from mvpa.base import externals
    N.random.seed(1)

    if externals.exists("pylab", force=True):
        import pylab
    pylab.close("all")
    pylab.ion()

    from mvpa.datasets import Dataset
    from mvpa.misc import data_generators

    print "GPR:",

    train_size = 40
    test_size = 100
    F = 1

    dataset = data_generators.sinModulated(train_size, F)
    # print label_train

    dataset_test = data_generators.sinModulated(test_size, F, flat=True)
    data_test = dataset_test.samples
    label_test = dataset_test.labels
    # print label_test

    regression = True
    logml = True

    k = kernel.KernelSquaredExponential()
    g = gpr.GPR(k,regression=regression)
    g.states.enable("log_marginal_likelihood")
    # g.train_fv = dataset.samples
    # g.train_labels = dataset.labels

    print "GPR hyperparameters' search through maximization of marginal likelihood on train data."
    print
    ms = ModelSelector(g,dataset)

    sigma_noise_initial = 1.0e0 # 0.154142346606
    sigma_f_initial = 1.0e0 # 0.687554871058
    length_scale_initial = 1.0e0 # 0.263620251025

    problem =  ms.max_log_marginal_likelihood(hyp_initial_guess=[sigma_noise_initial,sigma_f_initial,length_scale_initial], optimization_algorithm="ralg", ftol=1.0e-8,fixedHypers=N.array([0,0,0],dtype=bool))
    # problem =  ms.max_log_marginal_likelihood(hyp_initial_guess=[1.0,1.0], optimization_algorithm="ralg", ftol=1.0e-3)
    
    lml = ms.solve()
    # print ms.hyperparameters_best
    sigma_noise_best, sigma_f_best, length_scale_best = ms.hyperparameters_best
    print
    print "Best sigma_noise:",sigma_noise_best
    print "Best sigma_f:",sigma_f_best
    print "Best length_scale:",length_scale_best
    print "Best log_marginal_likelihood:",lml

    # Best sigma_noise: 0.154142346606
    # Best sigma_f: 0.687554871058
    # Best length_scale: 0.263620251025
    # Best log_marginal_likelihood: -3.54790161194

    gpr.compute_prediction(sigma_noise_best,sigma_f_best,length_scale_best,regression,dataset,data_test,label_test,F)


    print
    print "GPR ARD on dataset from Williams and Rasmussen 1996:"
    dataset =  data_generators.wr1996()
    # dataset.samples = N.hstack([dataset.samples]*10) # enlarge dataset's dimensionality, for testing high dimensions

    # Uncomment the kernel you like:

    # Squared Exponential kernel:
    k = kernel.KernelSquaredExponential()
    sigma_noise_initial = 1.0e-0
    sigma_f_initial = 1.0e-0
    length_scale_initial = N.ones(dataset.samples.shape[1])*1.0e-0
    hyp_initial_guess = N.hstack([sigma_noise_initial,sigma_f_initial,length_scale_initial])
    # fixedHypers = N.array([0,0,0,0,0,0,0,0],dtype=bool)
    fixedHypers = N.array([0]*(hyp_initial_guess.size),dtype=bool)

    # k = kernel.KernelLinear()
    # sigma_noise_initial = 1.0e-0
    # sigma_0_initial = 1.0e-0
    # Sigma_p_initial = N.ones(dataset.samples.shape[1])*1.0e-3
    # hyp_initial_guess = N.hstack([sigma_noise_initial,sigma_0_initial,Sigma_p_initial])
    # # fixedHypers = N.array([0,0,0,0,0,0,0,0],dtype=bool)
    # fixedHypers = N.array([0]*hyp_initial_guess.size,dtype=bool)

    # k = kernel.KernelConstant()
    # sigma_noise_initial = 1.0e-0
    # sigma_0_initial = 1.0e-0
    # hyp_initial_guess = N.array([sigma_noise_initial, sigma_0_initial])
    # # fixedHypers = N.array([0,0],dtype=bool)
    # fixedHypers = N.array([0]*hyp_initial_guess.size,dtype=bool)

    # # Exponential kernel:
    # k = kernel.KernelExponential()
    # sigma_noise_initial = 1.0e0
    # sigma_f_initial = 1.0e0
    # length_scale_initial = N.ones(dataset.samples.shape[1])*1.0e0
    # # length_scale_initial = 1.0
    # hyp_initial_guess = N.hstack([sigma_noise_initial,sigma_f_initial,length_scale_initial])
    # print "hyp_initial_guess:",hyp_initial_guess
    # # fixedHypers = N.array([0,0,0,0,0,0,0,0],dtype=bool)
    # fixedHypers = N.array([0]*(hyp_initial_guess.size),dtype=bool)
    # # expected results (compute with use_gradient=False):
    # # objFunValue: 161.97952 (feasible, max constraint =  0)
    # # [  6.72069299e-04   3.16515151e-01   3.11122154e+00   1.54833211e+00
    # #    1.94703461e+00   3.11122835e+00   4.37916189e+01   2.65398676e+01]


    # # Matern_3_2 kernel:
    # k = kernel.KernelMatern_3_2()
    # sigma_noise_initial = 1.0e0
    # sigma_f_initial = 1.0e0
    # length_scale_initial = N.ones(dataset.samples.shape[1])*1.0e0
    # # length_scale_initial = 1.0
    # hyp_initial_guess = N.hstack([sigma_noise_initial,sigma_f_initial,length_scale_initial])
    # print "hyp_initial_guess:",hyp_initial_guess
    # # fixedHypers = N.array([0,0,0,0,0,0,0,0],dtype=bool)
    # fixedHypers = N.array([0]*(hyp_initial_guess.size),dtype=bool)


    # # Rational Quadratic kernel:
    # k = kernel.KernelRationalQuadratic(alpha=0.5)
    # sigma_noise_initial = 1.0e0
    # sigma_f_initial = 1.0e0
    # length_scale_initial = N.ones(dataset.samples.shape[1])*1.0e0
    # # length_scale_initial = 1.0
    # hyp_initial_guess = N.hstack([sigma_noise_initial,sigma_f_initial,length_scale_initial])
    # print "hyp_initial_guess:",hyp_initial_guess
    # # fixedHypers = N.array([0,0,0,0,0,0,0,0],dtype=bool)
    # fixedHypers = N.array([0]*(hyp_initial_guess.size),dtype=bool)


    g = gpr.GPR(k,regression=regression)
    g.states.enable("log_marginal_likelihood")
    ms = ModelSelector(g,dataset)

    # Note that some kernels does not have gradient yet!
    problem =  ms.max_log_marginal_likelihood(hyp_initial_guess=hyp_initial_guess, optimization_algorithm="ralg", ftol=1.0e-5,fixedHypers=fixedHypers,use_gradient=True, logscale=True)
    lml = ms.solve()
    print ms.hyperparameters_best<|MERGE_RESOLUTION|>--- conflicted
+++ resolved
@@ -124,11 +124,7 @@
                 return -N.inf
             try:
                 self.parametric_model.train(self.dataset)
-<<<<<<< HEAD
-            except N.linalg.linalg.LinAlgError:
-=======
             except (N.linalg.linalg.LinAlgError, SL.basic.LinAlgError):
->>>>>>> c3d8d9c1
                 if __debug__: debug("MOD_SEL", "WARNING: Cholesky failed! Invalid hyperparameters!")
                 return -N.inf
             log_marginal_likelihood = self.parametric_model.compute_log_marginal_likelihood()
