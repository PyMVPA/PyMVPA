--- conflicted
+++ resolved
@@ -43,11 +43,7 @@
         'regression', 'regression_based',
         'libsvm', 'sg', 'meta', 'retrainable', 'gpr',
         'notrain2predict', 'ridge', 'blr', 'gnpp', 'enet', 'glmnet',
-<<<<<<< HEAD
-        'gnb', 'rpy2', 'swig', 'skl', 'lda', 'qda' ]
-=======
-        'gnb', 'plr']
->>>>>>> 5ce2491f
+        'gnb', 'plr', 'rpy2', 'swig', 'skl', 'lda', 'qda' ]
 
 class Warehouse(object):
     """Class to keep known instantiated classifiers
