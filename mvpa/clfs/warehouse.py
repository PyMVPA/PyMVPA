--- conflicted
+++ resolved
@@ -42,11 +42,7 @@
         'smlr', 'does_feature_selection', 'has_sensitivity',
         'multiclass', 'non-linear', 'kernel-based', 'lars',
         'regression', 'libsvm', 'sg', 'meta', 'retrainable', 'gpr',
-<<<<<<< HEAD
-        'notrain2predict','blr']
-=======
-        'notrain2predict', 'ridge']
->>>>>>> a35cea65
+        'notrain2predict', 'ridge', 'blr']
 
 class Warehouse(object):
     """Class to keep known instantiated classifiers
