--- conflicted
+++ resolved
@@ -143,13 +143,8 @@
     def items(self):
         return self.__items
 
-<<<<<<< HEAD
-clfs = Warehouse(known_tags=_KNOWN_INTERNALS,
-                 matches={'binary':['regression']})
-=======
 clfs = Warehouse(known_tags=_KNOWN_INTERNALS) # classifiers
 regrs = Warehouse(known_tags=_KNOWN_INTERNALS) # regressions
->>>>>>> 4bb4dc4d
 
 # NB:
 #  - Nu-classifiers are turned off since for haxby DS default nu
@@ -236,8 +231,6 @@
 #           sg.SVM(descr="sg.SigmoidSVM()/%s" % impl, svm_impl=impl, kernel_type="sigmoid"),
             ]
 
-<<<<<<< HEAD
-=======
     for impl in ['libsvr', 'krr']:# \
         # XXX svrlight sucks in SG -- dont' have time to figure it out
         #+ ([], ['svrlight'])['svrlight' in sg.SVM._KNOWN_IMPLEMENTATIONS]:
@@ -248,7 +241,6 @@
                    #       descr='sg.RBFSVMR()/%s' % impl,
                    #       regression=True),
                    ]
->>>>>>> 4bb4dc4d
 
 if len(clfs['svm', 'linear']) > 0:
     # if any SVM implementation is known, import default ones
