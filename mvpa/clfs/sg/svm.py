--- conflicted
+++ resolved
@@ -224,28 +224,19 @@
         self.__testdata = None
 
 
-<<<<<<< HEAD
     # TODO: integrate with kernel framework
     #def __condition_kernel(self, kernel):
         ## XXX I thought that it is needed only for retrainable classifier,
         ##     but then krr gets confused, and svrlight needs it to provide
         ##     meaningful results even without 'retraining'
         #if self._svm_impl in ['svrlight', 'lightsvm']:
-            #kernel.set_precompute_matrix(True, True)
-=======
-    def __condition_kernel(self, kernel):
-        # XXX I thought that it is needed only for retrainable classifier,
-        #     but then krr gets confused, and svrlight needs it to provide
-        #     meaningful results even without 'retraining'
-        if self._svm_impl in ['svrlight', 'lightsvm']:
-            try:
-                kernel.set_precompute_matrix(True, True)
-            except Exception, e:
-                # N/A in shogun 0.9.1... TODO: RF
-                if __debug__:
-                    debug('SG_', "Failed call to set_precompute_matrix for %s: %s"
-                          % (self, e))
->>>>>>> 9a7cb24a
+            #try:
+                #kernel.set_precompute_matrix(True, True)
+            #except Exception, e:
+                ## N/A in shogun 0.9.1... TODO: RF
+                #if __debug__:
+                    #debug('SG_', "Failed call to set_precompute_matrix for %s: %s"
+                          #% (self, e))
 
 
     def _train(self, dataset):
