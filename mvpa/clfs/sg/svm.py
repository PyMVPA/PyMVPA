--- conflicted
+++ resolved
@@ -35,11 +35,7 @@
 
 known_svm_impl = { "libsvm" : shogun.Classifier.LibSVM,
                    "gmnp" : shogun.Classifier.GMNPSVM,
-<<<<<<< HEAD
-                #   "mpd"  : shogun.Classifier.MPDSVM,
-=======
                    #"mpd"  : shogun.Classifier.MPDSVM, # disable due to infinite looping on XOR
->>>>>>> 9f88ab86
                    "gpbt" : shogun.Classifier.GPBTSVM,
                    "gnpp" : shogun.Classifier.GNPPSVM,
                    }
