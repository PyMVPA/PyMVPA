--- conflicted
+++ resolved
@@ -1430,11 +1430,7 @@
         if states.isEnabled('samples_error'):
             samples_error = []
             for i, p in enumerate(predictions):
-<<<<<<< HEAD
-                samples_error.append(self.__errorfx(p, testdataset.sa.labels[i]))
-=======
-                samples_error.append(self.__errorfx([p], testdataset.labels[i:i+1]))
->>>>>>> f5470b86
+                samples_error.append(self.__errorfx([p], testdataset.sa.labels[i:i+1]))
 
             states.samples_error = dict(zip(testdataset.sa.origids, samples_error))
 
