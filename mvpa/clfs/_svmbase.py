--- conflicted
+++ resolved
@@ -220,12 +220,8 @@
               (self.__class__.__name__, self.params.kernel,
                self._svm_impl)
         sep = ", "
-<<<<<<< HEAD
+        # XXX TODO: we should have no kernel_params any longer
         for col in [self.params]:#, self.kernel_params]:
-=======
-        # XXX TODO: we should have no kernel_params any longer
-        for col in [self.params, self.kernel_params]:
->>>>>>> a7150671
             for k in col.names:
                 # list only params with not default values
                 if col[k].isDefault: continue
