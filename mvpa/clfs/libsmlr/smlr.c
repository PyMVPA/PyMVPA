/*emacs: -*- mode: c-mode; tab-width: 8; c-basic-offset: 2; indent-tabs-mode: t -*-
  ex: set sts=4 ts=8 sw=4 noet: */

#include <stdio.h>
#include <stdlib.h>
#include <time.h>
#include <math.h>
#include <float.h>

/*
compile with:

gcc -c -fPIC smlr.c
gcc -shared -o smlr.so smlr.o -lm

*/

int stepwise_regression(int w_rows, int w_cols, double w[w_rows][w_cols],
			int X_rows, int X_cols, double X[X_rows][X_cols],
			int XY_rows, int XY_cols, double XY[XY_rows][XY_cols],
			int Xw_rows, int Xw_cols, double Xw[Xw_rows][Xw_cols],
			int E_rows, int E_cols, double E[E_rows][E_cols],
			int ac_rows, double ac[ac_rows],
			int lm_2_ac_rows, double lm_2_ac[lm_2_ac_rows],
			int S_rows, double S[S_rows],
			int maxiter,
			double convergence_tol,
			int verbose,
			int seed)
{
  // initialize the iterative optimization
  double incr = DBL_MAX;
  long non_zero = 0;
  double wasted_basis = 0;
  float decrease_factor = 1.0;
  float test_zero_basis = 1.0;
  int changed = 0;

  // for calculating stepwise changes
  double w_old;
  double w_new;
  double w_diff;
  double grad;
  double XdotP;
  double E_new_m;
  double sum2_w_diff;
  double sum2_w_old;

  // get the num features and num classes
  int nd = w_rows;
  int M = w_cols+1;
  int ns = E_rows;

  // initialize random seed
  if (seed == 0)
    seed = time(NULL);

  if (verbose)
  {
    fprintf(stdout, "SMLR: random seed=%d\n", seed);
    fflush(stdout);
  }

  srand (seed);


  // loop over cycles
  long cycle = 0;
  int basis = 0;
  int m = 0;
  int i = 0;
  for (cycle=0; cycle<maxiter; cycle++)
  {
    // zero out the diffs for assessing change
    sum2_w_diff = 0.0;
    sum2_w_old = 0.0;

    // update each weight
    for (basis=0; basis<nd; basis++)
    {
      for (m=0; m<M-1; m++)
      {
	// get the starting weight
	w_old = w[basis][m];

	// see if we're gonna update
	if ((w_old != 0) || (((double)rand())/((double)RAND_MAX) < test_zero_basis))
	{
	  // calc the probability
	  XdotP = 0.0;
	  for (i=0; i<ns; i++)
	  {
	    XdotP += X[i][basis] * E[i][m]/S[i];
	  }

	  // get the gradient
	  grad = XY[basis][m] - XdotP;

	  // set the new weight
	  w_new = w_old + grad/ac[basis];

	  // test that we're within bounds
	  if (w_new > lm_2_ac[basis])
	  {
	    // more towards bounds, but keep it
	    w_new -= lm_2_ac[basis];
	    changed = 1;

	    // umark from being zero if necessary
	    if (w_old == 0.0)
	    {
	      non_zero += 1;
	    }
	  }
	  else if (w_new < -lm_2_ac[basis])
	  {
	    // more towards bounds, but keep it
	    w_new += lm_2_ac[basis];
	    changed = 1;

	    // umark from being zero if necessary
	    if (w_old == 0.0)
	    {
	      non_zero += 1;
	    }

	  }
	  else
	  {
	    // gonna zero it out
	    w_new = 0.0;

	    // set the number of non-zero
	    if (w_old == 0.0)
	    {
	      // we didn't change
	      changed = 0;

	      // and wasted a basis
	      wasted_basis += 1;
	    }
	    else
	    {
	      // we changed
	      changed = 1;

	      // must update num non_zero
	      non_zero -= 1;
	    }
	  }

	  // process changes if necessary
	  if (changed == 1)
	  {
	    // update the expected values
	    w_diff = w_new - w_old;
	    for (i=0; i<ns; i++)
	    {
	      Xw[i][m] += X[i][basis]*w_diff;
	      E_new_m = exp(Xw[i][m]);
	      S[i] += E_new_m - E[i][m];
	      E[i][m] = E_new_m;
	    }

	    // update the weight
	    w[basis][m] = w_new;

	    // keep track of the sqrt sum squared distances
	    sum2_w_diff += w_diff*w_diff;
	    sum2_w_old += w_old*w_old;
	  }
	}
      }
    }

    // finished a cycle, assess convergence
    incr = sqrt(sum2_w_diff) / (sqrt(sum2_w_old)+DBL_EPSILON);

    if (verbose)
    {
<<<<<<< HEAD
      fprintf(stdout, "SMLR: cycle=%ld ; incr=%g ; non_zero=%ld ; sum2_w_old=%g\n",
	      cycle, incr, non_zero, sum2_w_old);
=======
      fprintf(stdout, "cycle=%ld ; incr=%g ; non_zero=%ld ; sum2_w_old=%g ; sum2_w_diff=%g\n",
	      cycle, incr, non_zero, sum2_w_old, sum2_w_diff);
>>>>>>> 4756858f
      fflush(stdout);
    }

    if (incr < convergence_tol)
    {
      // we converged!!!
      break;
    }

    // update the zero test factors
    decrease_factor *= non_zero/((M-1)*nd);
    test_zero_basis *= decrease_factor;

  }

  // finished updating weights
  // assess convergence

  return cycle;
}<|MERGE_RESOLUTION|>--- conflicted
+++ resolved
@@ -178,13 +178,8 @@
 
     if (verbose)
     {
-<<<<<<< HEAD
-      fprintf(stdout, "SMLR: cycle=%ld ; incr=%g ; non_zero=%ld ; sum2_w_old=%g\n",
-	      cycle, incr, non_zero, sum2_w_old);
-=======
-      fprintf(stdout, "cycle=%ld ; incr=%g ; non_zero=%ld ; sum2_w_old=%g ; sum2_w_diff=%g\n",
+      fprintf(stdout, "SMLR: cycle=%ld ; incr=%g ; non_zero=%ld ; sum2_w_old=%g ; sum2_w_diff=%g\n",
 	      cycle, incr, non_zero, sum2_w_old, sum2_w_diff);
->>>>>>> 4756858f
       fflush(stdout);
     }
 
