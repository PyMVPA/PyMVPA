--- conflicted
+++ resolved
@@ -143,20 +143,12 @@
                 if __debug__:
                       debug('SVM', 'Assign C_SVC "by default"')
         kwargs['svm_impl'] = svm_impl
-<<<<<<< HEAD
-
-        self._svm_type = self._KNOWN_IMPLEMENTATIONS[svm_impl][0]
-=======
->>>>>>> 833fda20
 
         # init base class
         _SVM.__init__(self, kernel_type, **kwargs)
 
-<<<<<<< HEAD
-=======
         self._svm_type = self._KNOWN_IMPLEMENTATIONS[svm_impl][0]
 
->>>>>>> 833fda20
         if 'nu' in self._KNOWN_PARAMS and 'epsilon' in self._KNOWN_PARAMS:
             # overwrite eps param with new default value (information taken from libSVM
             # docs
