#emacs: -*- mode: python-mode; py-indent-offset: 4; indent-tabs-mode: nil -*-
#ex: set sts=4 ts=4 sw=4 et:
### ### ### ### ### ### ### ### ### ### ### ### ### ### ### ### ### ### ### ##
#
#   See COPYING file distributed along with the PyMVPA package for the
#   copyright and license terms.
#
### ### ### ### ### ### ### ### ### ### ### ### ### ### ### ### ### ### ### ##
"""Base classes for all classifiers.

Base Classifiers can be grouped according to their function as

:group Basic Classifiers: Classifier BoostedClassifier ProxyClassifier
:group BoostedClassifiers: CombinedClassifier MulticlassClassifier
  SplitClassifier
:group ProxyClassifiers: BinaryClassifier MappedClassifier
  FeatureSelectionClassifier
:group PredictionsCombiners for CombinedClassifier: PredictionsCombiner
  MaximalVote

"""

__docformat__ = 'restructuredtext'

import operator, sys
import numpy as N

# We have to use deepcopy from python 2.5, since otherwise it fails to
# copy sensitivity analyzers with assigned combiners which are just
# functions not functors
if sys.version_info[0] > 2 or sys.version_info[1] > 4:
    from copy import deepcopy
else:
    from mvpa.misc.copy import deepcopy

from sets import Set
from time import time

from mvpa.datasets.maskmapper import MaskMapper
from mvpa.datasets.splitter import NFoldSplitter
from mvpa.misc.state import StateVariable, Stateful, Harvestable

from mvpa.clfs.transerror import ConfusionMatrix

from mvpa.algorithms.datameasure import \
    BoostedClassifierSensitivityAnalyzer, ProxyClassifierSensitivityAnalyzer
from mvpa.misc import warning

if __debug__:
    import traceback
    from mvpa.misc import debug


def _deepcopyclf(clf):
    """Deepcopying of a classifier.

    If deepcopy fails -- tries to untrain it first so that there is no
    swig bindings attached
    """
    try:
        return deepcopy(clf)
    except:
        clf.untrain()
        return deepcopy(clf)


class Classifier(Stateful):
    """Abstract classifier class to be inherited by all classifiers

    Required behavior:

    For every classifier is has to be possible to be instanciated without
    having to specify the training pattern.

    Repeated calls to the train() method with different training data have to
    result in a valid classifier, trained for the particular dataset.

    It must be possible to specify all classifier parameters as keyword
    arguments to the constructor.

    Recommended behavior:

    Derived classifiers should provide access to *values* -- i.e. that
    information that is finally used to determine the predicted class label.

    Michael: Maybe it works well if each classifier provides a 'values'
             state member. This variable is a list as long as and in same order
             as Dataset.uniquelabels (training data). Each item in the list
             corresponds to the likelyhood of a sample to belong to the
             respective class. However the sematics might differ between
             classifiers, e.g. kNN would probably store distances to class-
             neighbours, where PLR would store the raw function value of the
             logistic function. So in the case of kNN low is predictive and for
             PLR high is predictive. Don't know if there is the need to unify
             that.

             As the storage and/or computation of this information might be
             demanding its collection should be switchable and off be default.

    Nomenclature
     * predictions  : corresponds to the quantized labels if classifier spits
                      out labels by .predict()
     * values : might be different from predictions if a classifier's predict()
                   makes a decision based on some internal value such as
                   probability or a distance.
    """
    # Dict that contains the parameters of a classifier.
    # This shall provide an interface to plug generic parameter optimizer
    # on all classifiers (e.g. grid- or line-search optimizer)
    # A dictionary is used because Michael thinks that access by name is nicer.
    # Additonally Michael thinks ATM that additonal information might be
    # necessary in some situations (e.g. reasonably predefined parameter range,
    # minimal iteration stepsize, ...), therefore the value to each key should
    # also be a dict or we should use mvpa.misc.param.Parameter'...

    trained_labels = StateVariable(enabled=True,
        doc="Set of unique labels it has been trained on")

    trained_dataset = StateVariable(enabled=False,
        doc="The dataset it has been trained on")

    training_confusion = StateVariable(enabled=False,
        doc="Confusion matrix of learning performance")

    predictions = StateVariable(enabled=True,
        doc="Most recent set of predictions")

    values = StateVariable(enabled=False,
        doc="Internal classifier values the most recent " +
            "predictions are based on")

    training_time = StateVariable(enabled=True,
        doc="Time (in seconds) which took classifier to train")

    predicting_time = StateVariable(enabled=True,
        doc="Time (in seconds) which took classifier to predict")

    feature_ids = StateVariable(enabled=False,
        doc="Feature IDS which were used for the actual training." +
            " Some classifiers might internally do feature selection (SMLR)")

<<<<<<< HEAD
    def __init__(self, train2predict=True, **kwargs):
=======
    params = {}

    _clf_internals = []
    """Describes some specifics about the classifier -- is that it is
    doing regression for instance...."""


    def __init__(self, train2predict=True, regression=False, **kwargs):
>>>>>>> d6199f13
        """Cheap initialization.
        """
        Stateful.__init__(self, **kwargs)

        self._train2predict = train2predict
        """Some classifiers might not need to be trained to predict"""

        self.__trainednfeatures = None
        """Stores number of features for which classifier was trained.
        If None -- it wasn't trained at all"""

        self._regression = regression
        """If True - perform regression, not classification"""

        if self._regression:
            for statevar in [ "trained_labels", "training_confusion" ]:
                if self.states.isEnabled(statevar):
                    if __debug__:
                        debug("CLF",
                              "Disabling state %s since doing regression, " %
                              statevar + "not classification")
                    self.states.disable(statevar)

        self.__trainedid = None
        """Stores id of the dataset on which it was trained to signal
        in trained() if it was trained already on the same dataset"""


    def __str__(self):
        return "%s\n %s" % (`self`, Stateful.__str__(self))


    #XXX that is a bad idea since object seems to be be deallocated by here
    #def __del__(self):
    #    if __debug__:
    #        debug('CLF_', 'Destroying classifier %s' % `self`)
    #    self.untrain()


    def _pretrain(self, dataset):
        """Functionality prior to training
        """
        # So we reset all state variables and may be free up some memory
        # explicitely
        self.untrain()

        if not self._regression and 'regression' in self._clf_internals \
           and not self.states.isEnabled('trained_labels'):
            # if classifier internally does regression we need to have
            # labels it was trained on
            if __debug__:
                debug("CLF", "Enabling trained_labels state since it is needed")
            self.states.enable('trained_labels')


    def _posttrain(self, dataset):
        """Functionality post training

        For instance -- computing confusion matrix
        :Parameters:
          dataset : Dataset
            Data which was used for training
        """
        if self.states.isEnabled('trained_labels'):
            self.trained_labels = Set(dataset.uniquelabels)

        self.trained_dataset = dataset

        # needs to be assigned first since below we use predict
        self.__trainednfeatures = dataset.nfeatures
        self.__trainedid = dataset._id

        if self.states.isEnabled('training_confusion'):
            # we should not store predictions for training data,
            # it is confusing imho (yoh)
            self.states._changeTemporarily(
                disable_states=["predictions"])
            predictions = self.predict(dataset.samples)
            self.states._resetEnabledTemporarily()
            self.training_confusion = ConfusionMatrix(
                labels=dataset.uniquelabels, targets=dataset.labels,
                predictions=predictions)

        if self.states.isEnabled('feature_ids'):
            self.feature_ids = self._getFeatureIds()


    def _getFeatureIds(self):
        """Virtual method to return feature_ids used while training

        Is not intended to be called anywhere but from _posttrain,
        thus classifier is assumed to be trained at this point
        """
        # By default all features are used
        return range(self.__trainednfeatures)


    def _train(self, dataset):
        """Function to be actually overriden in derived classes
        """
        raise NotImplementedError


    def train(self, dataset):
        """Train classifier on a dataset

        Shouldn't be overriden in subclasses unless explicitely needed
        to do so
        """
        if __debug__:
            debug("CLF", "Training classifier %s on dataset %s" % \
                  (`self`, `dataset`))
            tb = traceback.extract_stack(limit=5)
            debug("CLF_TB", "Traceback: %s" % tb)

        self._pretrain(dataset)

        # remember the time when started training
        t0 = time()

        if dataset.nfeatures > 0:
            result = self._train(dataset)
        else:
            warning("Trying to train on dataset with no features present")
            if __debug__:
                debug("CLF",
                      "No features present for training, no actual training is called")
            result = None

        self.training_time = time() - t0
        self._posttrain(dataset)
        return result


    def _prepredict(self, data):
        """Functionality prior prediction
        """
        if self._train2predict:
            # check if classifier was trained if that is needed
            if not self.trained:
                raise ValueError, \
                      "Classifier %s wasn't yet trained, therefore can't " \
                      "predict" % `self`
            nfeatures = data.shape[1]
            # check if number of features is the same as in the data
            # it was trained on
            if nfeatures != self.__trainednfeatures:
                raise ValueError, \
                      "Classifier %s was trained on data with %d features, " % \
                      (`self`, self.__trainednfeatures) + \
                      "thus can't predict for %d features" % nfeatures


    def _postpredict(self, data, result):
        """Functionality after prediction is computed
        """
        self.predictions = result


    def _predict(self, data):
        """Actual prediction
        """
        raise NotImplementedError


    def predict(self, data):
        """Predict classifier on data

        Shouldn't be overriden in subclasses unless explicitely needed
        to do so. Also subclasses trying to call super class's predict
        should call _predict if within _predict instead of predict()
        since otherwise it would loop
        """
        data = N.array(data)
        if __debug__:
            debug("CLF", "Predicting classifier %s on data %s" \
                % (`self`, `data.shape`))
            tb = traceback.extract_stack(limit=5)
            debug("CLF_TB", "Traceback: %s" % tb)

        # remember the time when started computing predictions
        t0 = time()

        self._prepredict(data)
        if self.__trainednfeatures > 0 or not self._train2predict:
            result = self._predict(data)
        else:
            warning("Trying to predict using classifier trained on no features")
            if __debug__:
                debug("CLF",
                      "No features were present for training, prediction is bogus")
            result = [None]*data.shape[0]

        self.predicting_time = time() - t0

        if 'regression' in self._clf_internals and not self._regression:
            # We need to convert regression values into labels
            # XXX unify may be labels -> internal_labels conversion.
            #if len(self.trained_labels) != 2:
            #    raise RuntimeError, "XXX Ask developer to implement for multiclass mapping from regression into classification"
            result_ = N.array(result)
            self.values = result_
            trained_labels = N.asarray(list(self.trained_labels))
            for i,value in enumerate(result):
                dists = N.abs(value - trained_labels)
                result[i] = trained_labels[N.argmin(dists)]

            if __debug__:
                debug("CLF_", "Converted regression result %s into labels %s" % (result_, result))

        self._postpredict(data, result)
        return result

    def isTrained(self, dataset=None):
        """Either classifier was already trained.

        MUST BE USED WITH CARE IF EVER"""
        if dataset is None:
            # simply return if it was trained on anything
            return not self.__trainednfeatures is None
        else:
            return (self.__trainednfeatures == dataset.nfeatures) \
                   and (self.__trainedid == dataset._id)

    @property
    def regression(self):
        return self._regression


    def _regressionIsBogus(self):
        """Some classifiers like BinaryClassifier can't be used for regression"""

        if self.regression:
            raise ValueError, "Regression mode is meaningless for %s" % \
                  self.__class__.__name__ + " thus don't enable it"


    @property
    def trained(self):
        """Either classifier was already trained"""
        return self.isTrained()

    def untrain(self):
        """Reset trained state"""
        self.__trainednfeatures = None
        Stateful.reset(self)


    @property
    def train2predict(self):
        """Either classifier has to be trained to predict"""
        return self._train2predict


    def getSensitivityAnalyzer(self, **kwargs):
        """Factory method to return an appropriate sensitivity analyzer for
        the respective classifier."""
        raise NotImplementedError


#
# Base classifiers of various kinds
#

class BoostedClassifier(Classifier, Harvestable):
    """Classifier containing the farm of other classifiers.

    Should rarely be used directly. Use one of its childs instead
    """

    # should not be needed if we have prediction_values upstairs
    # TODO : should be handled as Harvestable or smth like that
    raw_predictions = StateVariable(enabled=False,
        doc="Predictions obtained from each classifier")

    raw_values = StateVariable(enabled=False,
        doc="Values obtained from each classifier")


    def __init__(self, clfs=None, propagate_states=True,
                 harvest_attribs=None, copy_attribs='copy',
                 **kwargs):
        """Initialize the instance.

        :Parameters:
          clfs : list
            list of classifier instances to use (slave classifiers)
          propagate_states : bool
            either to propagate enabled states into slave classifiers.
            It is in effect only when slaves get assigned - so if state
            is enabled not during construction, it would not necessarily
            propagate into slaves
          harvest_attribs : list of basestr
            What attributes of call to store and return within
            harvested state variable
          copy_attribs : None or basestr
            Force copying values of attributes on harvesting
          kwargs : dict
            dict of keyworded arguments which might get used
            by State or Classifier
        """
        if clfs == None:
            clfs = []

        Classifier.__init__(self, **kwargs)
        Harvestable.__init__(self, harvest_attribs, copy_attribs)

        self.__clfs = None
        """Pylint friendly definition of __clfs"""

        self.__propagate_states = propagate_states
        """Enable current enabled states in slave classifiers"""

        self._setClassifiers(clfs)
        """Store the list of classifiers"""


    def __repr__(self):
        return "<%s(%d classifiers)>" \
               % (self.__class__.__name__, len(self.clfs))


    def _train(self, dataset):
        """Train `BoostedClassifier`
        """
        for clf in self.__clfs:
            clf.train(dataset)


    def _posttrain(self, dataset):
        """Custom posttrain of `BoostedClassifier`

        Harvest over the trained classifiers if it was asked to so
        """
        Classifier._posttrain(self, dataset)
        if self.states.isEnabled('harvested'):
            for clf in self.__clfs:
                self._harvest(locals())


    def _getFeatureIds(self):
        """Custom _getFeatureIds for `BoostedClassifier`
        """
        # return union of all used features by slave classifiers
        feature_ids = Set([])
        for clf in self.__clfs:
            feature_ids = feature_ids.union(Set(clf.feature_ids))
        return list(feature_ids)


    def _predict(self, data):
        """Predict using `BoostedClassifier`
        """
        raw_predictions = [ clf.predict(data) for clf in self.__clfs ]
        self.raw_predictions = raw_predictions
        assert(len(self.__clfs)>0)
        if self.states.isEnabled("values"):
            # XXX pylint complains that numpy has no array member... weird
            if N.array([x.states.isEnabled("values")
                        for x in self.__clfs]).all():
                values = [ clf.values for clf in self.__clfs ]
                self.raw_values = values
            else:
                warning("One or more classifiers in %s has no 'values' state" %
                        `self` + "enabled, thus BoostedClassifier can't have" +
                        " 'raw_values' state variable defined")

        return raw_predictions


    def _setClassifiers(self, clfs):
        """Set the classifiers used by the boosted classifier

        We have to allow to set list of classifiers after the object
        was actually created. It will be used by
        BoostedMulticlassClassifier
        """
        self.__clfs = clfs
        """Classifiers to use"""

        for flag in ['_train2predict', '_regression']:
            values = N.array([clf.__dict__[flag] for clf in self.__clfs])
            value = values.any()
            if __debug__:
                debug("CLFBST", "Setting %s=%s for classifiers " \
                      "%s with %s" \
                      % (flag, str(value), `self.__clfs`, str(values)))
            # set flag if it needs to be trained before predicting
            self.__dict__[flag] = value

        # enable corresponding states in the slave-classifiers
        if self.__propagate_states:
            for clf in self.__clfs:
                clf.states.enable(self.states.enabled, missingok=True)

    def untrain(self):
        """Untrain `BoostedClassifier`

        Has to untrain any known classifier
        """
        if not self.trained:
            return
        for clf in self.clfs:
            clf.untrain()
        super(BoostedClassifier, self).untrain()


    clfs = property(fget=lambda x:x.__clfs,
                    fset=_setClassifiers,
                    doc="Used classifiers")



class ProxyClassifier(Classifier):
    """Classifier which decorates another classifier

    Possible uses:

     - modify data somehow prior training/testing:
       * normalization
       * feature selection
       * modification

     - optimized classifier?

    """

    def __init__(self, clf, **kwargs):
        """Initialize the instance

        :Parameters:
          clf : Classifier
            classifier based on which mask classifiers is created
          """
        Classifier.__init__(self, train2predict=clf.train2predict, **kwargs)

        self.__clf = clf
        """Store the classifier to use."""

        self._regression = clf.regression
        """Do regression if base classifier does"""

    def _train(self, dataset):
        """Train `ProxyClassifier`
        """
        # base class does nothing much -- just proxies requests to underlying
        # classifier
        self.__clf.train(dataset)

        # for the ease of access
        # TODO: if to copy we should exclude some states which are defined in
        # base Classifier (such as training_time, predicting_time)
        #self.states._copy_states_(self.__clf, deep=False)


    def _predict(self, data):
        """Predict using `ProxyClassifier`
        """
        result = self.__clf.predict(data)
        # for the ease of access
        #self.states._copy_states_(self.__clf, deep=False)
        return result


    def untrain(self):
        """Untrain ProxyClassifier
        """
        if not self.__clf is None:
            self.__clf.untrain()
        super(ProxyClassifier, self).untrain()


    def getSensitivityAnalyzer(self, **kwargs):
        """Return an appropriate SensitivityAnalyzer"""
        return ProxyClassifierSensitivityAnalyzer(
                self,
                analyzer=self.__clf.getSensitivityAnalyzer(**kwargs),
                **kwargs)


    clf = property(lambda x:x.__clf, doc="Used `Classifier`")



#
# Various combiners for CombinedClassifier
#

class PredictionsCombiner(Stateful):
    """Base class for combining decisions of multiple classifiers"""

    def train(self, clfs, dataset):
        """PredictionsCombiner might need to be trained

        :Parameters:
          clfs : list of Classifier
            List of classifiers to combine. Has to be classifiers (not
            pure predictions), since combiner might use some other
            state variables (value's) instead of pure prediction's
          dataset : Dataset
            training data in this case
        """
        pass


    def __call__(self, clfs, dataset):
        """Call function

        :Parameters:
          clfs : list of Classifier
            List of classifiers to combine. Has to be classifiers (not
            pure predictions), since combiner might use some other
            state variables (value's) instead of pure prediction's
        """
        raise NotImplementedError



class MaximalVote(PredictionsCombiner):
    """Provides a decision using maximal vote rule"""

    predictions = StateVariable(enabled=True,
        doc="Voted predictions")
    all_label_counts = StateVariable(enabled=False,
        doc="Counts across classifiers for each label/sample")

    def __init__(self):
        """XXX Might get a parameter to use raw decision values if
        voting is not unambigous (ie two classes have equal number of
        votes
        """
        PredictionsCombiner.__init__(self)


    def __call__(self, clfs, dataset):
        """Actuall callable - perform voting

        Extended functionality which might not be needed actually:
        Since `BinaryClassifier` might return a list of possible
        predictions (not just a single one), we should consider all of those

        MaximalVote doesn't care about dataset itself
        """
        if len(clfs)==0:
            return []                   # to don't even bother

        all_label_counts = None
        for clf in clfs:
            # Lets check first if necessary state variable is enabled
            if not clf.states.isEnabled("predictions"):
                raise ValueError, "MaximalVote needs classifiers (such as " + \
                      "%s) with state 'predictions' enabled" % clf
            predictions = clf.predictions
            if all_label_counts is None:
                all_label_counts = [ {} for i in xrange(len(predictions)) ]

            # for every sample
            for i in xrange(len(predictions)):
                prediction = predictions[i]
                if not operator.isSequenceType(prediction):
                    prediction = (prediction,)
                for label in prediction: # for every label
                    # we might have multiple labels assigned XXX
                    # but might not -- don't remember now
                    if not all_label_counts[i].has_key(label):
                        all_label_counts[i][label] = 0
                    all_label_counts[i][label] += 1

        predictions = []
        # select maximal vote now for each sample
        for i in xrange(len(all_label_counts)):
            label_counts = all_label_counts[i]
            # lets do explicit search for max so we know
            # if it is unique
            maxk = []                   # labels of elements with max vote
            maxv = -1
            for k, v in label_counts.iteritems():
                if v > maxv:
                    maxk = [k]
                    maxv = v
                elif v == maxv:
                    maxk.append(k)

            assert len(maxk) >= 1, \
                   "We should have obtained at least a single key of max label"

            if len(maxk) > 1:
                warning("We got multiple labels %s which have the " % `maxk` +
                        "same maximal vote %d. XXX disambiguate" % maxv)
            predictions.append(maxk[0])

        self.all_label_counts = all_label_counts
        self.predictions = predictions
        return predictions



class ClassifierCombiner(PredictionsCombiner):
    """Provides a decision using training a classifier on predictions/values

    TODO
    """

    predictions = StateVariable(enabled=True,
        doc="Trained predictions")


    def __init__(self, clf, variables=None):
        """Initialize `ClassifierCombiner`

        :Parameters:
          clf : Classifier
            Classifier to train on the predictions
          variables : list of basestring
            List of state variables stored in 'combined' classifiers, which
            to use as features for training this classifier
        """
        PredictionsCombiner.__init__(self)

        self.__clf = clf
        """Classifier to train on `variables` states of provided classifiers"""

        if variables == None:
            variables = ['predictions']
        self.__variables = variables
        """What state variables of the classifiers to use"""


    def untrain(self):
        """It might be needed to untrain used classifier"""
        if self.__clf:
            self.__clf.untrain()

    def __call__(self, clfs, dataset):
        """
        """
        if len(clfs)==0:
            return []                   # to don't even bother

        # XXX What is it, Exception or Return?
        raise NotImplementedError



class CombinedClassifier(BoostedClassifier):
    """`BoostedClassifier` which combines predictions using some `PredictionsCombiner`
    functor.
    """

    def __init__(self, clfs=None, combiner=MaximalVote(), **kwargs):
        """Initialize the instance.

        :Parameters:
          clfs : list of Classifier
            list of classifier instances to use
          combiner : PredictionsCombiner
            callable which takes care about combining multiple
            results into a single one (e.g. maximal vote)
          kwargs : dict
            dict of keyworded arguments which might get used
            by State or Classifier

        NB: `combiner` might need to operate not on 'predictions' descrete
            labels but rather on raw 'class' values classifiers
            estimate (which is pretty much what is stored under
            `values`
        """
        if clfs == None:
            clfs = []

        BoostedClassifier.__init__(self, clfs, **kwargs)

        self.__combiner = combiner
        """Functor destined to combine results of multiple classifiers"""


    def __repr__(self):
        return "<%s(%d classifiers, combiner %s)>" \
               % (self.__class__.__name__, len(self.clfs), `self.__combiner`)

    def untrain(self):
        try:
            self.__combiner.untrain()
        except:
            pass
        super(CombinedClassifier, self).untrain()

    def _train(self, dataset):
        """Train `CombinedClassifier`
        """
        BoostedClassifier._train(self, dataset)
        # combiner might need to train as well
        self.__combiner.train(self.clfs, dataset)


    def _predict(self, data):
        """Predict using `CombinedClassifier`
        """
        BoostedClassifier._predict(self, data)
        # combiner will make use of state variables instead of only predictions
        # returned from _predict
        predictions = self.__combiner(self.clfs, data)
        self.predictions = predictions

        if self.states.isEnabled("values"):
            if self.__combiner.states.isActive("values"):
                # XXX or may be we could leave simply up to accessing .combiner?
                self.values = self.__combiner.values
            else:
                if __debug__:
                    warning("Boosted classifier %s has 'values' state" % `self` +
                            " enabled, but combiner has it active, thus no" +
                            " values could be provided directly, access .clfs")
        return predictions


    combiner = property(fget=lambda x:x.__combiner,
                        doc="Used combiner to derive a single result")



class BinaryClassifier(ProxyClassifier):
    """`ProxyClassifier` which maps set of two labels into +1 and -1
    """

    def __init__(self, clf, poslabels, neglabels, **kwargs):
        """
        :Parameters:
          clf : Classifier
            classifier to use
          poslabels : list
            list of labels which are treated as +1 category
          neglabels : list
            list of labels which are treated as -1 category
        """

        ProxyClassifier.__init__(self, clf, **kwargs)

        self._regressionIsBogus()

        # Handle labels
        sposlabels = Set(poslabels) # so to remove duplicates
        sneglabels = Set(neglabels) # so to remove duplicates

        # check if there is no overlap
        overlap = sposlabels.intersection(sneglabels)
        if len(overlap)>0:
            raise ValueError("Sets of positive and negative labels for " +
                "BinaryClassifier must not overlap. Got overlap " %
                overlap)

        self.__poslabels = list(sposlabels)
        self.__neglabels = list(sneglabels)

        # define what values will be returned by predict: if there is
        # a single label - return just it alone, otherwise - whole
        # list
        # Such approach might come useful if we use some classifiers
        # over different subsets of data with some voting later on
        # (1-vs-therest?)

        if len(self.__poslabels)>1:
            self.__predictpos = self.__poslabels
        else:
            self.__predictpos = self.__poslabels[0]

        if len(self.__neglabels)>1:
            self.__predictneg = self.__neglabels
        else:
            self.__predictneg = self.__neglabels[0]


    def __str__(self):
        return "BinaryClassifier +1: %s -1: %s" % (
            `self.__poslabels`, `self.__neglabels`)


    def _train(self, dataset):
        """Train `BinaryClassifier`
        """
        idlabels = [(x, +1) for x in dataset.idsbylabels(self.__poslabels)] + \
                    [(x, -1) for x in dataset.idsbylabels(self.__neglabels)]
        # XXX we have to sort ids since at the moment Dataset.selectSamples
        #     doesn't take care about order
        idlabels.sort()
        # select the samples
        orig_labels = None

        # If we need all samples, why simply not perform on original
        # data, an just store/restore labels. But it really should be done
        # within Dataset.selectSamples
        if len(idlabels) == dataset.nsamples \
            and [x[0] for x in idlabels] == range(dataset.nsamples):
            # the last condition is not even necessary... just overly
            # cautious
            datasetselected = dataset   # no selection is needed
            orig_labels = dataset.labels # but we would need to restore labels
            if __debug__:
                debug('CLFBIN',
                      "Assigned all %d samples for binary " %
                      (dataset.nsamples) +
                      " classification among labels %s/+1 and %s/-1" %
                      (self.__poslabels, self.__neglabels))
        else:
            datasetselected = dataset.selectSamples([ x[0] for x in idlabels ])
            if __debug__:
                debug('CLFBIN',
                      "Selected %d samples out of %d samples for binary " %
                      (len(idlabels), dataset.nsamples) +
                      " classification among labels %s/+1 and %s/-1" %
                      (self.__poslabels, self.__neglabels) +
                      ". Selected %s" % datasetselected)

        # adjust the labels
        datasetselected.labels = [ x[1] for x in idlabels ]

        # now we got a dataset with only 2 labels
        if __debug__:
            assert((datasetselected.uniquelabels == [-1, 1]).all())

        self.clf.train(datasetselected)

        if not orig_labels is None:
            dataset.labels = orig_labels

    def _predict(self, data):
        """Predict the labels for a given `data`

        Predicts using binary classifier and spits out list (for each sample)
        where with either poslabels or neglabels as the "label" for the sample.
        If there was just a single label within pos or neg labels then it would
        return not a list but just that single label.
        """
        binary_predictions = ProxyClassifier._predict(self, data)
        self.values = binary_predictions
        predictions = [ {-1: self.__predictneg,
                         +1: self.__predictpos}[x] for x in binary_predictions]
        self.predictions = predictions
        return predictions



class MulticlassClassifier(CombinedClassifier):
    """`CombinedClassifier` to perform multiclass using a list of
    `BinaryClassifier`.

    such as 1-vs-1 (ie in pairs like libsvm doesn) or 1-vs-all (which
    is yet to think about)
    """

    def __init__(self, clf, bclf_type="1-vs-1", **kwargs):
        """Initialize the instance

        :Parameters:
          clf : Classifier
            classifier based on which multiple classifiers are created
            for multiclass
          bclf_type
            "1-vs-1" or "1-vs-all", determines the way to generate binary
            classifiers
          """
        CombinedClassifier.__init__(self, **kwargs)
        self._regressionIsBogus()
        if not clf is None:
            clf._regressionIsBogus()

        self.__clf = clf
        """Store sample instance of basic classifier"""

        # XXX such logic below might go under train....
        if bclf_type == "1-vs-1":
            pass
        elif bclf_type == "1-vs-all":
            raise NotImplementedError
        else:
            raise ValueError, \
                  "Unknown type of classifier %s for " % bclf_type + \
                  "BoostedMulticlassClassifier"
        self.__bclf_type = bclf_type


    def _train(self, dataset):
        """Train classifier
        """
        # construct binary classifiers
        ulabels = dataset.uniquelabels
        if self.__bclf_type == "1-vs-1":
            # generate pairs and corresponding classifiers
            biclfs = []
            for i in xrange(len(ulabels)):
                for j in xrange(i+1, len(ulabels)):
                    clf = _deepcopyclf(self.__clf)
                    biclfs.append(
                        BinaryClassifier(
                            clf,
                            poslabels=[ulabels[i]], neglabels=[ulabels[j]]))
            if __debug__:
                debug("CLFMC", "Created %d binary classifiers for %d labels" %
                      (len(biclfs), len(ulabels)))

            self.clfs = biclfs

        elif self.__bclf_type == "1-vs-all":
            raise NotImplementedError

        # perform actual training
        CombinedClassifier._train(self, dataset)



class SplitClassifier(CombinedClassifier):
    """`BoostedClassifier` to work on splits of the data

    TODO: SplitClassifier and MulticlassClassifier have too much in
          common -- need to refactor: just need a splitter which would
          split dataset in pairs of class labels. MulticlassClassifier
          does just a tiny bit more which might be not necessary at
          all: map sets of labels into 2 categories...
    """

    # Todo: unify with CrossValidatedTransferError which now uses
    # harvest_attribs to expose gathered attributes
    training_confusions = StateVariable(enabled=False,
        doc="Resultant confusion matrices whenever classifier trained " +
            "on 1 part and tested on 2nd part of each split")

    def __init__(self, clf, splitter=NFoldSplitter(cvtype=1), **kwargs):
        """Initialize the instance

        :Parameters:
          clf : Classifier
            classifier based on which multiple classifiers are created
            for multiclass
          splitter : Splitter
            `Splitter` to use to split the dataset prior training
          """
        CombinedClassifier.__init__(self, **kwargs)
        self.__clf = clf
        """Store sample instance of basic classifier"""
        self.__splitter = splitter


    def _train(self, dataset):
        """Train `SplitClassifier`
        """
        # generate pairs and corresponding classifiers
        bclfs = []
        if self.states.isEnabled('training_confusions'):
            self.training_confusions = ConfusionMatrix(labels=dataset.uniquelabels)

        # for proper and easier debugging - first define classifiers and then
        # train them
        for split in self.__splitter(dataset):
            if __debug__:
                debug("CLFSPL",
                      "Deepcopying %s for %s" % (`self.__clf`, `self`))
            clf = _deepcopyclf(self.__clf)
            bclfs.append(clf)
        self.clfs = bclfs

        i = 0
        for split in self.__splitter(dataset):
            if __debug__:
                debug("CLFSPL", "Training classifier for split %d" % (i))

            clf = self.clfs[i]

            # assign testing dataset if given classifier can digest it
            if hasattr(clf, 'testdataset'):
                clf.testdataset = split[1]

            clf.train(split[0])
            if self.states.isEnabled("training_confusions"):
                predictions = clf.predict(split[1].samples)
                self.training_confusions.add(split[1].labels, predictions)
            i += 1


    def getSensitivityAnalyzer(self, **kwargs):
        """Return an appropriate SensitivityAnalyzer"""
        return BoostedClassifierSensitivityAnalyzer(
                self,
                analyzer=self.__clf.getSensitivityAnalyzer(**kwargs),
                **kwargs)



class MappedClassifier(ProxyClassifier):
    """`ProxyClassifier` which uses some mapper prior training/testing.

    `MaskMapper` can be used just a subset of features to
    train/classify.
    Having such classifier we can easily create a set of classifiers
    for BoostedClassifier, where each classifier operates on some set
    of features, e.g. set of best spheres from SearchLight, set of
    ROIs selected elsewhere. It would be different from simply
    applying whole mask over the dataset, since here initial decision
    is made by each classifier and then later on they vote for the
    final decision across the set of classifiers.
    """

    def __init__(self, clf, mapper, **kwargs):
        """Initialize the instance

        :Parameters:
          clf : Classifier
            classifier based on which mask classifiers is created
          mapper
            whatever `Mapper` comes handy
          """
        ProxyClassifier.__init__(self, clf, **kwargs)

        self.__mapper = mapper
        """mapper to help us our with prepping data to
        training/classification"""


    def _train(self, dataset):
        """Train `MappedClassifier`
        """
        # for train() we have to provide dataset -- not just samples to train!
        wdataset = dataset.applyMapper(featuresmapper = self.__mapper)
        ProxyClassifier.train(self, wdataset)

    def _predict(self, data):
        """Predict using `MappedClassifier`
        """
        return ProxyClassifier._predict(self, self.__mapper.forward(data))


    mapper = property(lambda x:x.__mapper, doc="Used mapper")



class FeatureSelectionClassifier(ProxyClassifier):
    """`ProxyClassifier` which uses some `FeatureSelection` prior training.

    `FeatureSelection` is used first to select features for the classifier to
    use for prediction. Internally it would rely on MappedClassifier which
    would use created MaskMapper.

    TODO: think about removing overhead of retraining the same classifier if
    feature selection was carried out with the same classifier already. It
    has been addressed by adding .trained property to classifier, but now
    we should expclitely use isTrained here if we want... need to think more
    """

    def __init__(self, clf, feature_selection, testdataset=None, **kwargs):
        """Initialize the instance

        :Parameters:
          clf : Classifier
            classifier based on which mask classifiers is created
          feature_selection : FeatureSelection
            whatever `FeatureSelection` comes handy
          testdataset : Dataset
            optional dataset which would be given on call to feature_selection
          """
        ProxyClassifier.__init__(self, clf, **kwargs)

        self.__maskclf = None
        """Should become `MappedClassifier`(mapper=`MaskMapper`) later on."""

        self.__feature_selection = feature_selection
        """`FeatureSelection` to select the features prior training"""

        self.__testdataset = testdataset
        """`FeatureSelection` might like to use testdataset"""


    def untrain(self):
        """Untrain `FeatureSelectionClassifier`

        Has to untrain any known classifier
        """
        if not self.trained:
            return
        if not self.__maskclf is None:
            self.__maskclf.untrain()
        super(FeatureSelectionClassifier, self).untrain()


    def _train(self, dataset):
        """Train `FeatureSelectionClassifier`
        """
        # temporarily enable selected_ids
        self.__feature_selection.states._changeTemporarily(
            enable_states=["selected_ids"])

        if __debug__:
            debug("CLFFS", "Performing feature selection using %s" %
                  self.__feature_selection + " on %s" % dataset)

        (wdataset, tdataset) = self.__feature_selection(dataset,
                                                        self.__testdataset)
        if __debug__:
            add_ = ""
            if "CLFFS_" in debug.active:
                add_ = " Selected features: %s" % \
                       self.__feature_selection.selected_ids
            debug("CLFFS", "{%s} selected %d out of %d features.%s" %
                  (`self.__feature_selection`, wdataset.nfeatures,
                   dataset.nfeatures, add_))

        # create a mask to devise a mapper
        # TODO -- think about making selected_ids a MaskMapper
        mappermask = N.zeros(dataset.nfeatures)
        mappermask[self.__feature_selection.selected_ids] = 1
        mapper = MaskMapper(mappermask)

        self.__feature_selection.states._resetEnabledTemporarily()

        # create and assign `MappedClassifier`
        self.__maskclf = MappedClassifier(self.clf, mapper)
        # we could have called self.__clf.train(dataset), but it would
        # cause unnecessary masking
        self.__maskclf.clf.train(wdataset)

        # for the ease of access
        # TODO see for ProxyClassifier
        #self.states._copy_states_(self.__maskclf, deep=False)

    def _getFeatureIds(self):
        """Return used feature ids for `FeatureSelectionClassifier`

        """
        return self.__feature_selection.selected_ids

    def _predict(self, data):
        """Predict using `FeatureSelectionClassifier`
        """
        result = self.__maskclf._predict(data)
        # for the ease of access
        #self.states._copy_states_(self.__maskclf, deep=False)
        return result

    def setTestDataset(self, testdataset):
        """Set testing dataset to be used for feature selection
        """
        self.__testdataset = testdataset

    # XXX Shouldn't that be mappedclf ?
    # YYY yoh: not sure... by nature it is mappedclf, by purpouse it
    # is maskclf using MaskMapper
    maskclf = property(lambda x:x.__maskclf, doc="Used `MappedClassifier`")
    feature_selection = property(lambda x:x.__feature_selection,
                                 doc="Used `FeatureSelection`")


    testdataset = property(fget=lambda x:x.__testdataset,
                           fset=setTestDataset)<|MERGE_RESOLUTION|>--- conflicted
+++ resolved
@@ -139,18 +139,12 @@
         doc="Feature IDS which were used for the actual training." +
             " Some classifiers might internally do feature selection (SMLR)")
 
-<<<<<<< HEAD
-    def __init__(self, train2predict=True, **kwargs):
-=======
-    params = {}
-
     _clf_internals = []
     """Describes some specifics about the classifier -- is that it is
     doing regression for instance...."""
 
 
     def __init__(self, train2predict=True, regression=False, **kwargs):
->>>>>>> d6199f13
         """Cheap initialization.
         """
         Stateful.__init__(self, **kwargs)
