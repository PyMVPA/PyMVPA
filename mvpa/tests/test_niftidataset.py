# emacs: -*- mode: python; py-indent-offset: 4; indent-tabs-mode: nil -*-
# vi: set ft=python sts=4 ts=4 sw=4 et:
### ### ### ### ### ### ### ### ### ### ### ### ### ### ### ### ### ### ### ##
#
#   See COPYING file distributed along with the PyMVPA package for the
#   copyright and license terms.
#
### ### ### ### ### ### ### ### ### ### ### ### ### ### ### ### ### ### ### ##
"""Unit tests for PyMVPA nifti dataset"""

import os.path
import numpy as N
from nifti import NiftiImage

from numpy.testing import assert_array_equal
from nose.tools import ok_, assert_raises, assert_false, assert_equal, \
        assert_true

from mvpa import pymvpa_dataroot
<<<<<<< HEAD
from mvpa.datasets.nifti import nifti_dataset
=======
from mvpa.datasets.nifti import fmri_dataset
>>>>>>> d19d900c
from mvpa.misc.fsl import FslEV3
from mvpa.misc.support import Event
from mvpa.misc.io.base import SampleAttributes


def testNiftiDataset():
    """Basic testing of NiftiDataset
    """
    ds = fmri_dataset(samples=os.path.join(pymvpa_dataroot,'example4d'),
                       labels=[1,2], sprefix='voxel')
    assert_equal(ds.nfeatures, 294912)
    assert_equal(ds.nsamples, 2)

    assert_array_equal(ds.a.voxel_eldim, ds.a.imghdr['pixdim'][3:0:-1])
    assert_true(ds.a['voxel_dim'].value == (24,96,128))


    # XXX move elsewhere
    #check that mapper honours elementsize
    #nb22 = N.array([i for i in data.a.mapper.getNeighborIn((1, 1, 1), 2.2)])
    #nb20 = N.array([i for i in data.a.mapper.getNeighborIn((1, 1, 1), 2.0)])
    #self.failUnless(nb22.shape[0] == 7)
    #self.failUnless(nb20.shape[0] == 5)

    merged = ds + ds
    assert_equal(merged.nfeatures, 294912)
    assert_equal(merged.nsamples, 4)

    # check that the header survives
    for k in merged.a.imghdr.keys():
        assert_array_equal(merged.a.imghdr[k], ds.a.imghdr[k])

    # throw away old dataset and see if new one survives
    del ds
    assert_array_equal(merged.samples[3], merged.samples[1])

    # check whether we can use a plain ndarray as mask
    mask = N.zeros((24, 96, 128), dtype='bool')
    mask[12, 20, 40] = True
    nddata = fmri_dataset(samples=os.path.join(pymvpa_dataroot,'example4d'),
                          labels=[1,2],
                          mask=mask)
    assert_equal(nddata.nfeatures, 1)
    rmap = nddata.a.mapper.reverse1(N.array([44]))
    assert_equal(rmap.shape, (24, 96, 128))
    assert_equal(N.sum(rmap), 44)
    assert_equal(rmap[12, 20, 40], 44)


def test_fmridataset():
    # full-blown fmri dataset testing
    attr = SampleAttributes(os.path.join(pymvpa_dataroot, 'attributes.txt'))
    ds = fmri_dataset(samples=os.path.join(pymvpa_dataroot,'bold'),
                      labels=attr.labels, chunks=attr.chunks,
                      mask=os.path.join(pymvpa_dataroot, 'mask.nii.gz'),
                      sprefix='subj1')
    # content
    assert_equal(len(ds), 1452)
    assert_true(ds.nfeatures, 530)
    assert_array_equal(sorted(ds.sa.keys()),
            ['chunks', 'labels', 'time_coords', 'time_indices'])
    assert_array_equal(sorted(ds.fa.keys()),
            ['subj1_indices'])
    assert_array_equal(sorted(ds.a.keys()),
            ['imghdr', 'mapper', 'subj1_dim', 'subj1_eldim'])
    # vol extent
    assert_equal(ds.a.subj1_dim, (1, 20, 40))
    # check time
    assert_equal(ds.sa.time_coords[-1], 3627.5)



def testNiftiMapper():
    """Basic testing of map2Nifti
    """
    data = fmri_dataset(samples=os.path.join(pymvpa_dataroot,'example4d'),
                        labels=[1,2])

<<<<<<< HEAD

def testNiftiDataset():
    """Basic testing of NiftiDataset
    """
    ds = nifti_dataset(samples=os.path.join(pymvpa_dataroot,'example4d'),
                       labels=[1,2], space='voxel')
    assert_equal(ds.nfeatures, 294912)
    assert_equal(ds.nsamples, 2)

    assert_array_equal(ds.a.elementsize, ds.a.niftihdr['pixdim'][3:0:-1])
    assert_true(ds.a['voxel_extent'].value == (24,96,128))


    # XXX move elsewhere
    #check that mapper honours elementsize
    #nb22 = N.array([i for i in data.a.mapper.getNeighborIn((1, 1, 1), 2.2)])
    #nb20 = N.array([i for i in data.a.mapper.getNeighborIn((1, 1, 1), 2.0)])
    #self.failUnless(nb22.shape[0] == 7)
    #self.failUnless(nb20.shape[0] == 5)

    merged = ds + ds
    assert_equal(merged.nfeatures, 294912)
    assert_equal(merged.nsamples, 4)

    # check that the header survives
    for k in merged.a.niftihdr.keys():
        assert_array_equal(merged.a.niftihdr[k], ds.a.niftihdr[k])

    # throw away old dataset and see if new one survives
    del ds
    assert_array_equal(merged.samples[3], merged.samples[1])

    # check whether we can use a plain ndarray as mask
    mask = N.zeros((24, 96, 128), dtype='bool')
    mask[12, 20, 40] = True
    nddata = nifti_dataset(samples=os.path.join(pymvpa_dataroot,'example4d'),
                          labels=[1,2],
                          mask=mask)
    assert_equal(nddata.nfeatures, 1)
    rmap = nddata.a.mapper.reverse(N.array([44]))
    assert_equal(rmap.shape, (24, 96, 128))
    assert_equal(N.sum(rmap), 44)
    assert_equal(rmap[12, 20, 40], 44)


def testNiftiMapper():
    """Basic testing of map2Nifti
    """
    data = nifti_dataset(samples=os.path.join(pymvpa_dataroot,'example4d'),
                        labels=[1,2])

=======
>>>>>>> d19d900c
    # test mapping of ndarray
    vol = data.map2nifti(N.ones((294912,), dtype='int16'))
    assert_equal(vol.data.shape, (24, 96, 128))
    assert_true((vol.data == 1).all())

    # test mapping of the dataset
    vol = data.map2nifti(data)
    assert_equal(vol.data.shape, (2, 24, 96, 128))


def testNiftiSelfMapper():
    """Test map2Nifti facility ran without arguments
    """
    example_path = os.path.join(pymvpa_dataroot, 'example4d')
    example = NiftiImage(example_path)
<<<<<<< HEAD
    data = nifti_dataset(samples=example_path,
                         labels=[1,2])

    # Map read data to itself
    vol = data.map2nifti()

    assert_equal(vol.data.shape, example.data.shape)
    assert_array_equal(vol.data, example.data)

=======
    data = fmri_dataset(samples=example_path,
                         labels=[1,2])

    # Map read data to itself
    vol = data.map2nifti()

    assert_equal(vol.data.shape, example.data.shape)
    assert_array_equal(vol.data, example.data)

>>>>>>> d19d900c
    data.samples[:] = 1
    vol = data.map2nifti()
    assert_true((vol.data == 1).all())


def testMultipleCalls():
    """Test if doing exactly the same operation twice yields the same result
    """
<<<<<<< HEAD
    data = nifti_dataset(samples=os.path.join(pymvpa_dataroot,'example4d'),
                        labels=1)
    data2 = nifti_dataset(samples=os.path.join(pymvpa_dataroot,'example4d'),
                         labels=1)
    assert_array_equal(data.a.elementsize, data2.a.elementsize)
=======
    data = fmri_dataset(samples=os.path.join(pymvpa_dataroot,'example4d'),
                        labels=1, sprefix='abc')
    data2 = fmri_dataset(samples=os.path.join(pymvpa_dataroot,'example4d'),
                         labels=1, sprefix='abc')
    assert_array_equal(data.a.abc_eldim, data2.a.abc_eldim)
>>>>>>> d19d900c


#def testERNiftiDataset(self):
#    """Basic testing of ERNiftiDataset
#    """
#    self.failUnlessRaises(DatasetError, ERNiftiDataset)
#
#    # setup data sources
#    tssrc = os.path.join(pymvpa_dataroot, 'bold')
#    evsrc = os.path.join(pymvpa_dataroot, 'fslev3.txt')
#    # masrc = os.path.join(pymvpa_dataroot, 'mask')
#    evs = FslEV3(evsrc).toEvents()
#
#    # more failure ;-)
#    # no label!
#    self.failUnlessRaises(ValueError, ERNiftiDataset,
#                          samples=tssrc, events=evs)
#
#    # set some label for each ev
#    for ev in evs:
#        ev['label'] = 1
#
#    # for real!
#    # using TR from nifti header
#    ds = ERNiftiDataset(samples=tssrc, events=evs)
#
#    # 40x20 volume, 9 volumes per sample + 1 intensity score = 7201 features
#    self.failUnless(ds.nfeatures == 7201)
#    self.failUnless(ds.nsamples == len(evs))
#
#    # check samples
#    origsamples = getNiftiFromAnySource(tssrc).data
#    for i, ev in enumerate(evs):
#        self.failUnless((ds.samples[i][:-1] \
#            == origsamples[ev['onset']:ev['onset'] + ev['duration']].ravel()
#                        ).all())
#
#    # do again -- with conversion
#    ds = ERNiftiDataset(samples=tssrc, events=evs, evconv=True,
#                        storeoffset=True)
#    self.failUnless(ds.nsamples == len(evs))
#    # TR=2.5, 40x20 volume, 9 second per sample (4volumes), 1 intensity
#    # score + 1 offset = 3202 features
#    self.failUnless(ds.nfeatures == 3202)
#
#    # map back into voxel space, should ignore addtional features
#    nim = ds.map2Nifti()
#    self.failUnless(nim.data.shape == origsamples.shape)
#    # check shape of a single sample
#    nim = ds.map2Nifti(ds.samples[0])
#    self.failUnless(nim.data.shape == (4, 1, 20, 40))
#
#
#def testERNiftiDatasetMapping(self):
#    """Some mapping testing -- more tests is better
#    """
#    sample_size = (4, 3, 2)
#    samples = N.arange(120).reshape((5,) + sample_size)
#    dsmask = N.arange(24).reshape(sample_size)%2
#    ds = ERNiftiDataset(samples=NiftiImage(samples),
#                        events=[Event(onset=0, duration=2, label=1,
#                                      chunk=1, features=[1000, 1001]),
#                                Event(onset=1, duration=2, label=2,
#                                      chunk=1, features=[2000, 2001])],
#                        mask=dsmask)
#    nfeatures = ds.a.mapper._mappers[1].get_insize()
#    mask = N.zeros(sample_size)
#    mask[0, 0, 0] = mask[1, 0, 1] = mask[0, 0, 1] = 1 # select only 3
#    # but since 0th is masked out in the dataset, we should end up
#    # selecting only 2 from the dataset
#    #sel_orig_features = [1, 7]
#
#    # select using mask in volume and all features in the other part
#    ds_sel = ds[:, ds.a.mapper.forward([mask, [1]*nfeatures]).nonzero()[0]]
#
#    # now tests
#    self.failUnless((mask.reshape(24).nonzero()[0] == [0, 1, 7]).all())
#    self.failUnless(ds_sel.samples.shape == (2, 6),
#                    msg="We should have selected all samples, and 6 "
#                    "features (2 voxels at 2 timepoints + 2 features). "
#                    "Got %s" % (ds_sel.samples.shape,))
#    self.failUnless((ds_sel.samples[:, -2:] ==
#                     [[1000, 1001], [2000, 2001]]).all(),
#                    msg="We should have selected additional features "
#                    "correctly. Got %s" % ds_sel.samples[:, -2:])
#    self.failUnless((ds_sel.samples[:, :-2] ==
#                     [[   1,    7,   25,   31],
#                      [  25,   31,   49,   55]]).all(),
#                    msg="We should have selected original features "
#                    "correctly. Got %s" % ds_sel.samples[:, :-2])


<<<<<<< HEAD
def testNiftiDatasetFrom3D():
    """Test NiftiDataset based on 3D volume(s)
    """
    tssrc = os.path.join(pymvpa_dataroot, 'bold')
    masrc = os.path.join(pymvpa_dataroot, 'mask')

    # Test loading of 3D volumes

    # it should puke if we are not enforcing 4D:
    assert_raises(Exception, nifti_dataset,
                  masrc, mask=masrc, labels=1, enforce_dim=None)
    # by default we are enforcing it, however testing here with the demo 3d mask
    ds = nifti_dataset(masrc, mask=masrc, labels=1, enforce_dim=4)

    plain_data = NiftiImage(masrc).data
    # Lets check if mapping back works as well
    assert_array_equal(plain_data,
                       ds.map2nifti().data.reshape(plain_data.shape))

    # test loading from a list of filenames

    # for now we should fail if trying to load a mix of 4D and 3D volumes
    assert_raises(ValueError, nifti_dataset, (masrc, tssrc),
                  mask=masrc, labels=1)

    # Lets prepare some custom NiftiImage
    dsfull = nifti_dataset(tssrc, mask=masrc, labels=1)
    ds_selected = dsfull[3]
    nifti_selected = ds_selected.map2nifti()

    # Load dataset from a mix of 3D volumes
    # (given by filenames and NiftiImages)
    labels = [123, 2, 123]
    ds2 = nifti_dataset((masrc, masrc, nifti_selected),
                       mask=masrc, labels=labels)
    assert_equal(ds2.nsamples, 3)
    assert_array_equal(ds2.samples[0], ds2.samples[1])
    assert_array_equal(ds2.samples[2], dsfull.samples[3])
    assert_array_equal(ds2.labels, labels)
=======
#def testNiftiDatasetFrom3D():
#    """Test NiftiDataset based on 3D volume(s)
#    """
#    tssrc = os.path.join(pymvpa_dataroot, 'bold')
#    masrc = os.path.join(pymvpa_dataroot, 'mask')
#
#    # Test loading of 3D volumes
#
#    # it should puke if we are not enforcing 4D:
#    assert_raises(Exception, fmri_dataset,
#                  masrc, mask=masrc, labels=1, enforce_dim=None)
#    # by default we are enforcing it, however testing here with the demo 3d mask
#    ds = fmri_dataset(masrc, mask=masrc, labels=1, enforce_dim=4)
#
#    plain_data = NiftiImage(masrc).data
#    # Lets check if mapping back works as well
#    assert_array_equal(plain_data,
#                       ds.map2nifti().data.reshape(plain_data.shape))
#
#    # test loading from a list of filenames
#
#    # for now we should fail if trying to load a mix of 4D and 3D volumes
#    assert_raises(ValueError, fmri_dataset, (masrc, tssrc),
#                  mask=masrc, labels=1)
#
#    # Lets prepare some custom NiftiImage
#    dsfull = fmri_dataset(tssrc, mask=masrc, labels=1)
#    print dsfull.fa
#    ds_selected = dsfull[3]
#    nifti_selected = ds_selected.map2nifti()
#
#    # Load dataset from a mix of 3D volumes
#    # (given by filenames and NiftiImages)
#    labels = [123, 2, 123]
#    ds2 = fmri_dataset((masrc, masrc, nifti_selected),
#                       mask=masrc, labels=labels)
#    assert_equal(ds2.nsamples, 3)
#    assert_array_equal(ds2.samples[0], ds2.samples[1])
#    assert_array_equal(ds2.samples[2], dsfull.samples[3])
#    assert_array_equal(ds2.labels, labels)
>>>>>>> d19d900c


#def testNiftiDatasetROIMaskNeighbors(self):
#    """Test if we could request neighbors within spherical ROI whenever
#       center is outside of the mask
#       """
#
#    # check whether we can use a plain ndarray as mask
#    mask_roi = N.zeros((24, 96, 128), dtype='bool')
#    mask_roi[12, 20, 38:42] = True
#    mask_roi[23, 20, 38:42] = True  # far away
#    ds_full = nifti_dataset(samples=os.path.join(pymvpa_dataroot,'example4d'),
#                           labels=[1,2])
#    ds_roi = nifti_dataset(samples=os.path.join(pymvpa_dataroot,'example4d'),
#                           labels=[1,2], mask=mask_roi)
#    # Should just work since we are in the mask
#    ids_roi = ds_roi.a.mapper.getNeighbors(
#                    ds_roi.a.mapper.getOutId((12, 20, 40)),
#                    radius=20)
#    self.failUnless(len(ids_roi) == 4)
#
#    # Trying to request feature outside of the mask
#    self.failUnlessRaises(ValueError,
#                          ds_roi.a.mapper.getOutId,
#                          (12, 20, 37))
#
#    # Lets work around using full (non-masked) volume
#    ids_out = []
#    for id_in in ds_full.a.mapper.getNeighborIn( (12, 20, 37), radius=20):
#        try:
#            ids_out.append(ds_roi.a.mapper.getOutId(id_in))
#        except ValueError:
#            pass
#    self.failUnless(ids_out == ids_roi)<|MERGE_RESOLUTION|>--- conflicted
+++ resolved
@@ -17,11 +17,7 @@
         assert_true
 
 from mvpa import pymvpa_dataroot
-<<<<<<< HEAD
-from mvpa.datasets.nifti import nifti_dataset
-=======
 from mvpa.datasets.nifti import fmri_dataset
->>>>>>> d19d900c
 from mvpa.misc.fsl import FslEV3
 from mvpa.misc.support import Event
 from mvpa.misc.io.base import SampleAttributes
@@ -100,60 +96,6 @@
     data = fmri_dataset(samples=os.path.join(pymvpa_dataroot,'example4d'),
                         labels=[1,2])
 
-<<<<<<< HEAD
-
-def testNiftiDataset():
-    """Basic testing of NiftiDataset
-    """
-    ds = nifti_dataset(samples=os.path.join(pymvpa_dataroot,'example4d'),
-                       labels=[1,2], space='voxel')
-    assert_equal(ds.nfeatures, 294912)
-    assert_equal(ds.nsamples, 2)
-
-    assert_array_equal(ds.a.elementsize, ds.a.niftihdr['pixdim'][3:0:-1])
-    assert_true(ds.a['voxel_extent'].value == (24,96,128))
-
-
-    # XXX move elsewhere
-    #check that mapper honours elementsize
-    #nb22 = N.array([i for i in data.a.mapper.getNeighborIn((1, 1, 1), 2.2)])
-    #nb20 = N.array([i for i in data.a.mapper.getNeighborIn((1, 1, 1), 2.0)])
-    #self.failUnless(nb22.shape[0] == 7)
-    #self.failUnless(nb20.shape[0] == 5)
-
-    merged = ds + ds
-    assert_equal(merged.nfeatures, 294912)
-    assert_equal(merged.nsamples, 4)
-
-    # check that the header survives
-    for k in merged.a.niftihdr.keys():
-        assert_array_equal(merged.a.niftihdr[k], ds.a.niftihdr[k])
-
-    # throw away old dataset and see if new one survives
-    del ds
-    assert_array_equal(merged.samples[3], merged.samples[1])
-
-    # check whether we can use a plain ndarray as mask
-    mask = N.zeros((24, 96, 128), dtype='bool')
-    mask[12, 20, 40] = True
-    nddata = nifti_dataset(samples=os.path.join(pymvpa_dataroot,'example4d'),
-                          labels=[1,2],
-                          mask=mask)
-    assert_equal(nddata.nfeatures, 1)
-    rmap = nddata.a.mapper.reverse(N.array([44]))
-    assert_equal(rmap.shape, (24, 96, 128))
-    assert_equal(N.sum(rmap), 44)
-    assert_equal(rmap[12, 20, 40], 44)
-
-
-def testNiftiMapper():
-    """Basic testing of map2Nifti
-    """
-    data = nifti_dataset(samples=os.path.join(pymvpa_dataroot,'example4d'),
-                        labels=[1,2])
-
-=======
->>>>>>> d19d900c
     # test mapping of ndarray
     vol = data.map2nifti(N.ones((294912,), dtype='int16'))
     assert_equal(vol.data.shape, (24, 96, 128))
@@ -169,8 +111,7 @@
     """
     example_path = os.path.join(pymvpa_dataroot, 'example4d')
     example = NiftiImage(example_path)
-<<<<<<< HEAD
-    data = nifti_dataset(samples=example_path,
+    data = fmri_dataset(samples=example_path,
                          labels=[1,2])
 
     # Map read data to itself
@@ -179,17 +120,6 @@
     assert_equal(vol.data.shape, example.data.shape)
     assert_array_equal(vol.data, example.data)
 
-=======
-    data = fmri_dataset(samples=example_path,
-                         labels=[1,2])
-
-    # Map read data to itself
-    vol = data.map2nifti()
-
-    assert_equal(vol.data.shape, example.data.shape)
-    assert_array_equal(vol.data, example.data)
-
->>>>>>> d19d900c
     data.samples[:] = 1
     vol = data.map2nifti()
     assert_true((vol.data == 1).all())
@@ -198,19 +128,11 @@
 def testMultipleCalls():
     """Test if doing exactly the same operation twice yields the same result
     """
-<<<<<<< HEAD
-    data = nifti_dataset(samples=os.path.join(pymvpa_dataroot,'example4d'),
-                        labels=1)
-    data2 = nifti_dataset(samples=os.path.join(pymvpa_dataroot,'example4d'),
-                         labels=1)
-    assert_array_equal(data.a.elementsize, data2.a.elementsize)
-=======
     data = fmri_dataset(samples=os.path.join(pymvpa_dataroot,'example4d'),
                         labels=1, sprefix='abc')
     data2 = fmri_dataset(samples=os.path.join(pymvpa_dataroot,'example4d'),
                          labels=1, sprefix='abc')
     assert_array_equal(data.a.abc_eldim, data2.a.abc_eldim)
->>>>>>> d19d900c
 
 
 #def testERNiftiDataset(self):
@@ -303,47 +225,6 @@
 #                    "correctly. Got %s" % ds_sel.samples[:, :-2])
 
 
-<<<<<<< HEAD
-def testNiftiDatasetFrom3D():
-    """Test NiftiDataset based on 3D volume(s)
-    """
-    tssrc = os.path.join(pymvpa_dataroot, 'bold')
-    masrc = os.path.join(pymvpa_dataroot, 'mask')
-
-    # Test loading of 3D volumes
-
-    # it should puke if we are not enforcing 4D:
-    assert_raises(Exception, nifti_dataset,
-                  masrc, mask=masrc, labels=1, enforce_dim=None)
-    # by default we are enforcing it, however testing here with the demo 3d mask
-    ds = nifti_dataset(masrc, mask=masrc, labels=1, enforce_dim=4)
-
-    plain_data = NiftiImage(masrc).data
-    # Lets check if mapping back works as well
-    assert_array_equal(plain_data,
-                       ds.map2nifti().data.reshape(plain_data.shape))
-
-    # test loading from a list of filenames
-
-    # for now we should fail if trying to load a mix of 4D and 3D volumes
-    assert_raises(ValueError, nifti_dataset, (masrc, tssrc),
-                  mask=masrc, labels=1)
-
-    # Lets prepare some custom NiftiImage
-    dsfull = nifti_dataset(tssrc, mask=masrc, labels=1)
-    ds_selected = dsfull[3]
-    nifti_selected = ds_selected.map2nifti()
-
-    # Load dataset from a mix of 3D volumes
-    # (given by filenames and NiftiImages)
-    labels = [123, 2, 123]
-    ds2 = nifti_dataset((masrc, masrc, nifti_selected),
-                       mask=masrc, labels=labels)
-    assert_equal(ds2.nsamples, 3)
-    assert_array_equal(ds2.samples[0], ds2.samples[1])
-    assert_array_equal(ds2.samples[2], dsfull.samples[3])
-    assert_array_equal(ds2.labels, labels)
-=======
 #def testNiftiDatasetFrom3D():
 #    """Test NiftiDataset based on 3D volume(s)
 #    """
@@ -384,7 +265,6 @@
 #    assert_array_equal(ds2.samples[0], ds2.samples[1])
 #    assert_array_equal(ds2.samples[2], dsfull.samples[3])
 #    assert_array_equal(ds2.labels, labels)
->>>>>>> d19d900c
 
 
 #def testNiftiDatasetROIMaskNeighbors(self):
