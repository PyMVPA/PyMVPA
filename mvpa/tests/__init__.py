# emacs: -*- mode: python; py-indent-offset: 4; indent-tabs-mode: nil -*-
# vi: set ft=python sts=4 ts=4 sw=4 et:
### ### ### ### ### ### ### ### ### ### ### ### ### ### ### ### ### ### ### ##
#
#   See COPYING file distributed along with the PyMVPA package for the
#   copyright and license terms.
#
### ### ### ### ### ### ### ### ### ### ### ### ### ### ### ### ### ### ### ##
"""Unit test interface for PyMVPA"""

import unittest
from mvpa import _random_seed, cfg
from mvpa.base import externals, warning


def collectTestSuites():
    """Runs over all tests it knows and composes a dictionary with test suite
    instances as values and IDs as keys. IDs are the filenames of the unittest
    without '.py' extension and 'test_' prefix.

    During collection this function will run a full and verbose test for all
    known externals.
    """
    # list all test modules (without .py extension)
    tests = [
        # Basic data structures/manipulators
        'test_externals',
        'test_base',
        'test_dochelpers',
## replaced with below   'test_dataset',
## NOSE       'test_datasetng',
        'test_arraymapper',
        'test_boxcarmapper',
        'test_som',
        'test_neighbor',
        'test_splitter',
        'test_state',
        'test_params',
        'test_eepdataset',
        # Misc supporting utilities
        'test_config',
        'test_stats',
        'test_support',
        'test_verbosity',
        'test_iohelpers',
        'test_report',
        'test_datasetfx',
        'test_cmdline',
        'test_args',
        'test_meg',
        # Classifiers (longer tests)
        'test_kernel',
## broken        'test_clf',
        'test_regr',
        'test_knn',
        'test_gnb',
        'test_svm',
        'test_plr',
        'test_smlr',
        # Various algorithms
        'test_svdmapper',
        'test_procrust',
<<<<<<< HEAD
## broken        'test_samplegroupmapper',
=======
        'test_hyperalignment',
        'test_samplegroupmapper',
>>>>>>> b632cdf0
        'test_transformers',
## broken        'test_transerror',
        'test_clfcrossval',
        'test_searchlight',
        'test_rfe',
        'test_ifs',
## broken        'test_datameasure',
        'test_perturbsensana',
        'test_splitsensana',
        # And the suite (all-in-1)
        'test_suite',
        ]

    # provide people with a hint about the warnings that might show up in a
    # second
    warning('Testing for availability of external software packages. Test '
            'cases depending on missing packages will not be part of the test '
            'suite.')

    # So we could see all warnings about missing dependencies
    warning.maxcount = 1000
    # fully test of externals
    externals.testAllDependencies()


    __optional_tests = [ ('scipy', 'ridge'),
                         ('scipy', 'stats_sp'),
                         ('scipy', 'datasetfx_sp'),
                         (['lars','scipy'], 'lars'),
## broken                         ('nifti', 'niftidataset'),
                         ('mdp', 'icamapper'),
                         ('scipy', 'zscoremapper'),
                         ('pywt', 'waveletmapper'),
                         (['cPickle', 'gzip'], 'hamster'),
    #                     ('mdp', 'pcamapper'),
                       ]

    if not cfg.getboolean('tests', 'lowmem', default='no'):
        __optional_tests += [(['nifti', 'lxml'], 'atlases')]


    # and now for the optional tests
    optional_tests = []

    for external, testname in __optional_tests:
        if externals.exists(external):
            optional_tests.append('test_%s' % testname)


    # finally merge all of them
    tests += optional_tests

    # import all test modules
    for t in tests:
        exec 'import ' + t

    # instanciate all tests suites and return dict of them (with ID as key)
    return dict([(t[5:], eval(t + '.suite()')) for t in tests ])


def collectNoseTests():
    """Return list of tests which are pure nose-based
    """
    tests = [ 'test_collections',
              'test_datasetng',
              'test_attrmap',
              'test_mapper',
              ]
    return tests

def runNoseTests():
    """Run nose-based tests -- really really silly way, just to get started

    TODO: just switch to using numpy.testing framework, for that
          unittests need to be cleaned and unified first
    """
    nosetests = collectNoseTests()
    if not externals.exists('nose'):
        warning("You do not have python-nose installed -- no tests %s were ran"
                % (', '.join(nosetests)))
        return
    from nose import main
    # main.config.verbosity = int(cfg.get('tests', 'verbosity', default=1))
    for nt in nosetests:
        main(defaultTest='mvpa.tests.' + nt, exit=False)

def run(limit=None, verbosity=None):
    """Runs the full or a subset of the PyMVPA unittest suite.

    :Parameters:
      limit: None | list
        If None, the full test suite is run. Alternatively, a list with test IDs
        can be provides. IDs are the base filenames of the test implementation,
        e.g. the ID for the suite in 'mvpa/tests/test_niftidataset.py' is
        'niftidataset'.
      verbosity: None | int
        Verbosity of unittests execution. If None, controlled by PyMVPA
        configuration tests/verbosity
    """
    if __debug__:
        from mvpa.base import debug
        # Lets add some targets which provide additional testing
        debug.active += ['CHECK_.*']

    # collect all tests
    suites = collectTestSuites()

    if limit is None:
        # make global test suite (use them all)
        ts = unittest.TestSuite(suites.values())
    else:
        ts = unittest.TestSuite([suites[s] for s in limit])

    # no MVPA warnings during whole testsuite (but restore handlers later on)
    handler_backup = warning.handlers
    warning.handlers = []

    # No python warnings (like ctypes version for slmr)
    import warnings
    warnings.simplefilter('ignore')

    class TextTestRunnerPyMVPA(unittest.TextTestRunner):
        """Extend TextTestRunner to print out random seed which was
        used in the case of failure"""
        def run(self, test):
            """Run the bloody test and puke the seed value if failed"""
            result = super(TextTestRunnerPyMVPA, self).run(test)
            if not result.wasSuccessful():
                print "MVPA_SEED=%s" % _random_seed

    if verbosity is None:
        verbosity = int(cfg.get('tests', 'verbosity', default=1))

    # finally run it
    TextTestRunnerPyMVPA(verbosity=verbosity).run(ts)

    # and nose tests
    runNoseTests()

    # restore warning handlers
    warning.handlers = handler_backup<|MERGE_RESOLUTION|>--- conflicted
+++ resolved
@@ -60,12 +60,8 @@
         # Various algorithms
         'test_svdmapper',
         'test_procrust',
-<<<<<<< HEAD
 ## broken        'test_samplegroupmapper',
-=======
         'test_hyperalignment',
-        'test_samplegroupmapper',
->>>>>>> b632cdf0
         'test_transformers',
 ## broken        'test_transerror',
         'test_clfcrossval',
