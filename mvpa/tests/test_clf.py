--- conflicted
+++ resolved
@@ -835,17 +835,10 @@
         # the same storage, problem becomes unseparable. Like in this case
         # incorrect order of dimensions lead to equal samples [0, 1, 0]
         traindatas = [
-<<<<<<< HEAD
             dataset_wizard(samples=np.array([ [0, 0, 1.0],
-                                        [1, 0, 0] ]), targets=[-1, 1]),
+                                        [1, 0, 0] ]), targets=[0, 1]),
             dataset_wizard(samples=np.array([ [0, 0.0],
-                                      [1, 1] ]), targets=[-1, 1])]
-=======
-            Dataset(samples=N.array([ [0, 0, 1.0],
-                                        [1, 0, 0] ]), labels=[0, 1]),
-            Dataset(samples=N.array([ [0, 0.0],
-                                      [1, 1] ]), labels=[0, 1])]
->>>>>>> 5ce2491f
+                                      [1, 1] ]), targets=[0, 1])]
 
         clf.ca.change_temporarily(enable_ca = ['training_confusion'])
         for traindata in traindatas:
