--- conflicted
+++ resolved
@@ -117,22 +117,7 @@
         ds.sa.labels = AttributeMap().to_numeric(ds.labels)
         cverror = cv(ds)
 
-<<<<<<< HEAD
-        # if transerrors state is enabled -- internally cv should operate on a clone
-        # of transerror, and thus of clf as well
-        if cv.states.isEnabled('transerrors'):
-            # should be a clone
-            tclf = cv.transerror.clf
-            self.failUnless(not cv.transerror.clf is clf)
-        else:
-            # should be the same classifier
-            tclf = clf
-            self.failUnless(cv.transerror.clf is clf)
-
         self.failUnless(len(tclf.states.values) == ds[ds.chunks == 1].nsamples)
-=======
-        self.failUnless(len(clf.values) == ds['chunks', 1].nsamples)
->>>>>>> 74799500
         clf.states._resetEnabledTemporarily()
 
 
