# emacs: -*- mode: python; py-indent-offset: 4; indent-tabs-mode: nil -*-
# vi: set ft=python sts=4 ts=4 sw=4 et:
### ### ### ### ### ### ### ### ### ### ### ### ### ### ### ### ### ### ### ##
#
#   See COPYING file distributed along with the PyMVPA package for the
#   copyright and license terms.
#
### ### ### ### ### ### ### ### ### ### ### ### ### ### ### ### ### ### ### ##
"""Unit tests for PyMVPA classifier cross-validation"""

import unittest
import numpy as np

from mvpa.support.copy import copy

from mvpa.base import externals, warning
from mvpa.generators.partition import OddEvenPartitioner
from mvpa.generators.permutation import AttributePermutator

from mvpa.clfs.meta import MulticlassClassifier
from mvpa.clfs.transerror import \
     TransferError, ConfusionMatrix, ConfusionBasedError
from mvpa.measures.base import CrossValidation

from mvpa.clfs.stats import MCNullDist

from mvpa.misc.exceptions import UnknownStateError
from mvpa.mappers.fx import mean_sample

from mvpa.testing import *
from mvpa.testing.datasets import datasets
from mvpa.testing.clfs import *

class ErrorsTests(unittest.TestCase):

    def test_confusion_matrix(self):
        data = np.array([1,2,1,2,2,2,3,2,1], ndmin=2).T
        reg = [1,1,1,2,2,2,3,3,3]
        regl = [1,2,1,2,2,2,3,2,1]
        correct_cm = [[2,0,1],[1,3,1],[0,0,1]]
        # Check if we are ok with any input type - either list, or np.array, or tuple
        for t in [reg, tuple(reg), list(reg), np.array(reg)]:
            for p in [regl, tuple(regl), list(regl), np.array(regl)]:
                cm = ConfusionMatrix(targets=t, predictions=p)
                # check table content
                self.failUnless((cm.matrix == correct_cm).all())


        # Do a bit more thorough checking
        cm = ConfusionMatrix()
        self.failUnlessRaises(ZeroDivisionError, lambda x:x.percent_correct, cm)
        """No samples -- raise exception"""

        cm.add(reg, regl)

        self.failUnlessEqual(len(cm.sets), 1,
            msg="Should have a single set so far")
        self.failUnlessEqual(cm.matrix.shape, (3,3),
            msg="should be square matrix (len(reglabels) x len(reglabels)")

        self.failUnlessRaises(ValueError, cm.add, reg, np.array([1]))
        """ConfusionMatrix must complaint if number of samples different"""

        # check table content
        self.failUnless((cm.matrix == correct_cm).all())

        # lets add with new labels (not yet known)
        cm.add(reg, np.array([1,4,1,2,2,2,4,2,1]))

        self.failUnlessEqual(cm.labels, [1,2,3,4],
                             msg="We should have gotten 4th label")

        matrices = cm.matrices          # separate CM per each given set
        self.failUnlessEqual(len(matrices), 2,
                             msg="Have gotten two splits")

        self.failUnless((matrices[0].matrix + matrices[1].matrix == cm.matrix).all(),
                        msg="Total votes should match the sum across split CMs")

        # check pretty print
        # just a silly test to make sure that printing works
        self.failUnless(len(cm.as_string(
            header=True, summary=True,
            description=True))>100)
        self.failUnless(len(str(cm))>100)
        # and that it knows some parameters for printing
        self.failUnless(len(cm.as_string(summary=True,
                                       header=False))>100)

        # lets check iadd -- just itself to itself
        cm += cm
        self.failUnlessEqual(len(cm.matrices), 4, msg="Must be 4 sets now")

        # lets check add -- just itself to itself
        cm2 = cm + cm
        self.failUnlessEqual(len(cm2.matrices), 8, msg="Must be 8 sets now")
        self.failUnlessEqual(cm2.percent_correct, cm.percent_correct,
                             msg="Percent of corrrect should remain the same ;-)")

        self.failUnlessEqual(cm2.error, 1.0-cm.percent_correct/100.0,
                             msg="Test if we get proper error value")


    def test_degenerate_confusion(self):
        # We must not just puke -- some testing splits might
        # have just a single target label

        for orig in ([1], [1, 1], [0], [0, 0]):
            cm = ConfusionMatrix(targets=orig, predictions=orig, estimates=orig)

            scm = str(cm)
            self.failUnless(cm.stats['ACC%'] == 100)


    def test_confusion_matrix_acc(self):
        reg  = [0,0,1,1]
        regl = [1,0,1,0]
        cm = ConfusionMatrix(targets=reg, predictions=regl)
        self.failUnless('ACC%         50' in str(cm))
        skip_if_no_external('scipy')
        self.failUnless(cm.stats['CHI^2'] == (0., 1.))


    def test_confusion_matrix_with_mappings(self):
        data = np.array([1,2,1,2,2,2,3,2,1], ndmin=2).T
        reg = [1,1,1,2,2,2,3,3,3]
        regl = [1,2,1,2,2,2,3,2,1]
        correct_cm = [[2,0,1], [1,3,1], [0,0,1]]
        lm = {'apple':1, 'orange':2, 'shitty apple':1, 'candy':3}
        cm = ConfusionMatrix(targets=reg, predictions=regl,
                             labels_map=lm)
        # check table content
        self.failUnless((cm.matrix == correct_cm).all())
        # assure that all labels are somewhere listed ;-)
        s = str(cm)
        for l in lm.keys():
            self.failUnless(l in s)


    @sweepargs(l_clf=clfswh['linear', 'svm'])
    def test_confusion_based_error(self, l_clf):
        train = datasets['uni2medium_train']
        # to check if we fail to classify for 3 labels
        test3 = datasets['uni3medium_train']
        err = ConfusionBasedError(clf=l_clf)
        terr = TransferError(clf=l_clf)

        self.failUnlessRaises(UnknownStateError, err, None)
        """Shouldn't be able to access the state yet"""

        l_clf.train(train)
        e, te = err(None), terr(train)
        self.failUnless(abs(e-te) < 1e-10,
            msg="ConfusionBasedError (%.2g) should be equal to TransferError "
                "(%.2g) on traindataset" % (e, te))

        # this will print nasty WARNING but it is ok -- it is just checking code
        # NB warnings are not printed while doing whole testing
        warning("Don't worry about the following warning.")
        self.failIf(terr(test3) is None)

        # try copying the beast
        terr_copy = copy(terr)


    @sweepargs(l_clf=clfswh['linear', 'svm'])
    def test_null_dist_prob(self, l_clf):
        train = datasets['uni2medium']

        num_perm = 10
        permutator = AttributePermutator('targets', n=num_perm)
        # define class to estimate NULL distribution of errors
        # use left tail of the distribution since we use MeanMatchFx as error
        # function and lower is better
        terr = TransferError(
            clf=l_clf,
            null_dist=MCNullDist(permutator,
                                 tail='left'))

        # check reasonable error range
        err = terr(train, train)
        self.failUnless(err < 0.4)

        # Lets do the same for CVTE
        cvte = CrossValidation(l_clf, OddEvenPartitioner(),
            null_dist=MCNullDist(permutator,
                                 tail='left',
                                 enable_ca=['dist_samples']),
            postproc=mean_sample())
        cv_err = cvte(train)

        # check that the result is highly significant since we know that the
        # data has signal
        null_prob = terr.ca.null_prob
        if cfg.getboolean('tests', 'labile', default='yes'):
            self.failUnless(null_prob <= 0.1,
                msg="Failed to check that the result is highly significant "
                    "(got %f) since we know that the data has signal"
                    % null_prob)

            self.failUnless(cvte.ca.null_prob <= 0.1,
                msg="Failed to check that the result is highly significant "
                    "(got p(cvte)=%f) since we know that the data has signal"
                    % cvte.ca.null_prob)

            # and we should be able to access the actual samples of the distribution
            self.failUnlessEqual(len(cvte.null_dist.ca.dist_samples),
                                 num_perm)


    @sweepargs(l_clf=clfswh['linear', 'svm'])
    def test_per_sample_error(self, l_clf):
        train = datasets['uni2medium']
        train.init_origids('samples')
        terr = TransferError(clf=l_clf, enable_ca=['samples_error'])
        err = terr(train, train)
        se = terr.ca.samples_error

        # one error per sample
        self.failUnless(len(se) == train.nsamples)
        # for this simple test it can only be correct or misclassified
        # (boolean)
        self.failUnless(
            np.sum(np.array(se.values(), dtype='float') \
                  - np.array(se.values(), dtype='b')) == 0)


    @sweepargs(clf=clfswh['multiclass'])
    def test_auc(self, clf):
        """Test AUC computation
        """
        if isinstance(clf, MulticlassClassifier):
            raise SkipTest, \
                  "TODO: handle values correctly in MulticlassClassifier"
        clf.ca.change_temporarily(enable_ca = ['estimates'])
        if 'qda' in clf.__tags__:
            # for reliable estimation of covariances, need sufficient
            # sample size
            ds_size = 'large'
        else:
            ds_size = 'small'
        # uni2 dataset with reordered labels
        ds2 = datasets['uni2' + ds_size].copy()
        # revert labels
        ds2.sa['targets'].value = ds2.targets[::-1].copy()
        # same with uni3
        ds3 = datasets['uni3' + ds_size].copy()
        ul = ds3.sa['targets'].unique
        nl = ds3.targets.copy()
        for l in xrange(3):
            nl[ds3.targets == ul[l]] = ul[(l+1)%3]
        ds3.sa.targets = nl
<<<<<<< HEAD
        for ds in [datasets['uni2small'], ds2,
                   datasets['uni3small'], ds3]:
            cv = CrossValidation(clf, OddEvenPartitioner(),
                enable_ca=['stats', 'training_stats'])
=======
        for ds in [datasets['uni2' + ds_size], ds2,
                   datasets['uni3' + ds_size], ds3]:
            cv = CrossValidatedTransferError(
                TransferError(clf),
                OddEvenSplitter(),
                enable_ca=['confusion', 'training_confusion'])
>>>>>>> e72966e2
            cverror = cv(ds)
            stats = cv.ca.stats.stats
            Nlabels = len(ds.uniquetargets)
            # so we at least do slightly above chance
            self.failUnless(stats['ACC'] > 1.2 / Nlabels)
            auc = stats['AUC']
            if (Nlabels == 2) or (Nlabels > 2 and auc[0] is not np.nan):
                mauc = np.min(stats['AUC'])
                if cfg.getboolean('tests', 'labile', default='yes'):
                    self.failUnless(mauc > 0.55,
                         msg='All AUCs must be above chance. Got minimal '
                             'AUC=%.2g among %s' % (mauc, stats['AUC']))
        clf.ca.reset_changed_temporarily()




    def test_confusion_plot(self):
        """Basic test of confusion plot

        Based on existing cell dataset results.

        Let in for possible future testing, but is not a part of the
        unittests suite
        """
        #from matplotlib import rc as rcmpl
        #rcmpl('font',**{'family':'sans-serif','sans-serif':['DejaVu Sans']})
        ##rcmpl('text', usetex=True)
        ##rcmpl('font',  family='sans', style='normal', variant='normal',
        ##   weight='bold',  stretch='normal', size='large')
        #import numpy as np
        #from mvpa.clfs.transerror import \
        #     TransferError, ConfusionMatrix, ConfusionBasedError

        array = np.array
        uint8 = np.uint8
        sets = [
           (array([47, 39, 38, 43, 45, 41, 44, 40, 46, 42, 47, 39, 38, 43, 45, 41, 44,
                 40, 46, 42, 47, 39, 38, 43, 45, 41, 44, 40, 46, 42, 47, 39, 38, 43,
                 45, 41, 44, 40, 46, 42, 47, 39, 38, 43, 45, 41, 44, 40, 46, 42, 47,
                 39, 38, 43, 45, 41, 44, 40, 46, 42, 47, 39, 38, 43, 45, 41, 44, 40,
                 46, 42, 47, 39, 38, 43, 45, 41, 44, 40, 46, 42, 47, 39, 38, 43, 45,
                 41, 44, 40, 46, 42, 47, 39, 38, 43, 45, 41, 44, 40, 46, 42, 47, 39,
                 38, 43, 45, 41, 44, 40, 46, 42, 47, 39, 38, 43, 45, 41, 44, 40, 46,
                 42, 47, 39, 38, 43, 45, 41, 44, 40, 46, 42, 47, 39, 38, 43, 45, 41,
                 44, 40, 46, 42, 47, 39, 38, 43, 45, 41, 44, 40, 46, 42, 47, 39, 38,
                 43, 45, 41, 44, 40, 46, 42, 47, 39, 38, 43, 45, 41, 44, 40, 46, 42,
                 47, 39, 38, 43, 45, 41, 44, 40, 46, 42, 47, 39, 38, 43, 45, 41, 44,
                 40, 46, 42, 47, 39, 38, 43, 45, 41, 44, 40, 46, 42, 47, 39, 38, 43,
                 45, 41, 44, 40, 46, 42, 47, 39, 38, 43, 45, 41, 44], dtype=uint8),
            array([40, 39, 47, 43, 45, 41, 44, 41, 46, 42, 47, 39, 38, 43, 45, 41, 44,
                 40, 46, 42, 47, 38, 38, 43, 45, 41, 44, 40, 46, 42, 47, 39, 38, 46,
                 45, 38, 44, 39, 46, 38, 39, 39, 38, 43, 45, 41, 44, 40, 46, 42, 38,
                 40, 47, 43, 45, 41, 44, 40, 46, 42, 38, 39, 40, 43, 45, 41, 44, 39,
                 46, 42, 47, 38, 38, 43, 45, 41, 44, 38, 46, 42, 47, 38, 39, 43, 45,
                 41, 44, 40, 46, 42, 47, 38, 38, 43, 45, 41, 44, 40, 46, 42, 47, 38,
                 38, 43, 45, 41, 44, 40, 46, 42, 47, 39, 47, 43, 45, 41, 44, 40, 46,
                 42, 47, 38, 38, 43, 45, 41, 44, 40, 46, 42, 39, 39, 38, 43, 45, 41,
                 44, 47, 46, 42, 47, 38, 39, 43, 45, 40, 44, 40, 46, 42, 47, 39, 40,
                 43, 45, 41, 44, 38, 46, 42, 47, 39, 38, 43, 45, 41, 44, 40, 46, 41,
                 47, 39, 38, 46, 45, 41, 44, 40, 46, 42, 40, 38, 38, 43, 45, 41, 44,
                 40, 45, 42, 47, 39, 39, 43, 45, 41, 44, 38, 46, 42, 47, 38, 42, 43,
                 45, 41, 44, 39, 46, 42, 39, 39, 39, 47, 45, 41, 44], dtype=uint8)),
           (array([40, 46, 42, 47, 39, 38, 43, 45, 41, 44, 40, 46, 42, 47, 39, 38, 43,
                 45, 41, 44, 40, 46, 42, 47, 39, 38, 43, 45, 41, 44, 40, 46, 42, 47,
                 39, 38, 43, 45, 41, 44, 40, 46, 42, 47, 39, 38, 43, 45, 41, 44, 40,
                 46, 42, 47, 39, 38, 43, 45, 41, 44, 40, 46, 42, 47, 39, 38, 43, 45,
                 41, 44, 40, 46, 42, 47, 39, 38, 43, 45, 41, 44, 40, 46, 42, 47, 39,
                 38, 43, 45, 41, 44, 40, 46, 42, 47, 39, 38, 43, 45, 41, 44, 40, 46,
                 42, 47, 39, 38, 43, 45, 41, 44, 40, 46, 42, 47, 39, 38, 43, 45, 41,
                 44, 40, 46, 42, 47, 39, 38, 43, 45, 41, 44, 40, 46, 42, 47, 39, 38,
                 43, 45, 41, 44, 40, 46, 42, 47, 39, 38, 43, 45, 41, 44, 40, 46, 42,
                 47, 39, 38, 43, 45, 41, 44, 40, 46, 42, 47, 39, 38, 43, 45, 41, 44,
                 40, 46, 42, 47, 39, 38, 43, 45, 41, 44, 40, 46, 42, 47, 39, 38, 43,
                 45, 41, 44, 40, 46, 42, 47, 39, 38, 43, 45, 41, 44, 40, 46, 42, 47,
                 39, 38, 43, 45, 41, 44, 40, 46, 42, 47, 39, 38, 43], dtype=uint8),
            array([40, 46, 42, 47, 39, 38, 43, 45, 41, 44, 47, 46, 42, 47, 39, 40, 43,
                 45, 41, 44, 40, 46, 42, 47, 39, 38, 43, 45, 41, 44, 40, 46, 42, 47,
                 39, 38, 43, 45, 41, 44, 39, 46, 42, 47, 47, 47, 43, 45, 41, 44, 40,
                 46, 42, 43, 39, 38, 43, 45, 41, 44, 38, 38, 42, 38, 39, 38, 43, 45,
                 41, 44, 40, 46, 42, 47, 40, 38, 43, 45, 41, 44, 40, 40, 42, 47, 40,
                 40, 43, 45, 41, 44, 38, 38, 42, 47, 38, 38, 47, 45, 41, 44, 40, 46,
                 42, 47, 39, 40, 43, 45, 41, 44, 40, 46, 42, 47, 47, 39, 43, 45, 41,
                 44, 40, 46, 42, 39, 39, 42, 43, 45, 41, 44, 40, 46, 42, 47, 39, 39,
                 43, 45, 41, 44, 47, 46, 42, 40, 39, 39, 43, 45, 41, 44, 40, 46, 42,
                 47, 39, 38, 43, 45, 40, 44, 40, 46, 42, 47, 39, 39, 43, 45, 41, 44,
                 38, 46, 42, 47, 39, 39, 43, 45, 41, 44, 40, 46, 46, 47, 38, 39, 43,
                 45, 41, 44, 40, 46, 42, 47, 38, 39, 43, 45, 41, 44, 40, 46, 42, 39,
                 39, 38, 47, 45, 41, 44, 40, 46, 42, 47, 39, 38, 43], dtype=uint8)),
           (array([45, 41, 44, 40, 46, 42, 47, 39, 38, 43, 45, 41, 44, 40, 46, 42, 47,
                 39, 38, 43, 45, 41, 44, 40, 46, 42, 47, 39, 38, 43, 45, 41, 44, 40,
                 46, 42, 47, 39, 38, 43, 45, 41, 44, 40, 46, 42, 47, 39, 38, 43, 45,
                 41, 44, 40, 46, 42, 47, 39, 38, 43, 45, 41, 44, 40, 46, 42, 47, 39,
                 38, 43, 45, 41, 44, 40, 46, 42, 47, 39, 38, 43, 45, 41, 44, 40, 46,
                 42, 47, 39, 38, 43, 45, 41, 44, 40, 46, 42, 47, 39, 38, 43, 45, 41,
                 44, 40, 46, 42, 47, 39, 38, 43, 45, 41, 44, 40, 46, 42, 47, 39, 38,
                 43, 45, 41, 44, 40, 46, 42, 47, 39, 38, 43, 45, 41, 44, 40, 46, 42,
                 47, 39, 38, 43, 45, 41, 44, 40, 46, 42, 47, 39, 38, 43, 45, 41, 44,
                 40, 46, 42, 47, 39, 38, 43, 45, 41, 44, 40, 46, 42, 47, 39, 38, 43,
                 45, 41, 44, 40, 46, 42, 47, 39, 38, 43, 45, 41, 44, 40, 46, 42, 47,
                 39, 38, 43, 45, 41, 44, 40, 46, 42, 47, 39, 38, 43, 45, 41, 44, 40,
                 46, 42, 47, 39, 38, 43, 45, 41, 44, 40, 46, 42, 47], dtype=uint8),
            array([45, 41, 44, 40, 46, 42, 47, 39, 46, 43, 45, 41, 44, 40, 46, 42, 47,
                 39, 39, 43, 45, 41, 44, 38, 46, 42, 47, 38, 39, 43, 45, 41, 44, 40,
                 46, 42, 47, 38, 39, 43, 45, 41, 44, 40, 46, 42, 47, 39, 43, 43, 45,
                 40, 44, 40, 46, 42, 47, 39, 38, 43, 45, 41, 44, 40, 46, 42, 47, 47,
                 40, 43, 45, 41, 44, 40, 47, 42, 38, 47, 38, 43, 45, 41, 44, 40, 40,
                 42, 47, 39, 39, 43, 45, 41, 44, 40, 46, 42, 47, 39, 38, 43, 45, 41,
                 44, 38, 46, 42, 47, 39, 39, 43, 45, 41, 44, 40, 46, 42, 47, 40, 38,
                 43, 45, 41, 44, 40, 46, 38, 38, 39, 38, 43, 45, 41, 44, 39, 46, 42,
                 47, 40, 39, 43, 45, 38, 44, 38, 46, 42, 47, 47, 40, 43, 45, 41, 44,
                 40, 40, 42, 47, 40, 38, 43, 39, 41, 44, 41, 46, 42, 39, 39, 38, 38,
                 45, 41, 44, 38, 46, 40, 46, 46, 46, 43, 45, 38, 44, 40, 46, 42, 39,
                 39, 45, 43, 45, 41, 44, 38, 46, 42, 38, 39, 39, 43, 45, 41, 38, 40,
                 46, 42, 47, 38, 39, 43, 45, 41, 44, 40, 46, 42, 40], dtype=uint8)),
           (array([39, 38, 43, 45, 41, 44, 40, 46, 42, 47, 39, 38, 43, 45, 41, 44, 40,
                 46, 42, 47, 39, 38, 43, 45, 41, 44, 40, 46, 42, 47, 39, 38, 43, 45,
                 41, 44, 40, 46, 42, 47, 39, 38, 43, 45, 41, 44, 40, 46, 42, 47, 39,
                 38, 43, 45, 41, 44, 40, 46, 42, 47, 39, 38, 43, 45, 41, 44, 40, 46,
                 42, 47, 39, 38, 43, 45, 41, 44, 40, 46, 42, 47, 39, 38, 43, 45, 41,
                 44, 40, 46, 42, 47, 39, 38, 43, 45, 41, 44, 40, 46, 42, 47, 39, 38,
                 43, 45, 41, 44, 40, 46, 42, 47, 39, 38, 43, 45, 41, 44, 40, 46, 42,
                 47, 39, 38, 43, 45, 41, 44, 40, 46, 42, 47, 39, 38, 43, 45, 41, 44,
                 40, 46, 42, 47, 39, 38, 43, 45, 41, 44, 40, 46, 42, 47, 39, 38, 43,
                 45, 41, 44, 40, 46, 42, 47, 39, 38, 43, 45, 41, 44, 40, 46, 42, 47,
                 39, 38, 43, 45, 41, 44, 40, 46, 42, 39, 38, 43, 45, 41, 44, 40, 46,
                 42, 47, 39, 38, 43, 45, 41, 44, 40, 46, 42, 47, 39, 38, 43, 45, 41,
                 44, 40, 46, 42, 47, 39, 38, 43, 45, 41, 44, 40], dtype=uint8),
            array([39, 38, 43, 45, 41, 44, 40, 46, 38, 47, 39, 38, 43, 45, 41, 44, 40,
                 46, 42, 47, 39, 38, 43, 45, 41, 44, 41, 46, 42, 47, 39, 38, 43, 45,
                 41, 44, 40, 38, 43, 47, 38, 38, 43, 45, 41, 44, 39, 46, 42, 39, 39,
                 38, 43, 45, 41, 44, 43, 46, 42, 47, 39, 39, 43, 45, 41, 44, 40, 46,
                 42, 47, 39, 40, 43, 45, 41, 44, 40, 46, 42, 39, 38, 38, 43, 45, 40,
                 44, 47, 46, 38, 47, 39, 38, 43, 45, 41, 44, 40, 46, 42, 38, 39, 38,
                 43, 45, 41, 44, 40, 46, 42, 38, 39, 38, 43, 45, 47, 44, 45, 46, 42,
                 38, 39, 41, 43, 45, 41, 44, 38, 38, 42, 39, 40, 40, 43, 45, 41, 39,
                 40, 46, 42, 47, 39, 40, 43, 45, 41, 44, 40, 47, 42, 47, 38, 38, 43,
                 45, 41, 44, 47, 46, 42, 47, 40, 47, 43, 45, 41, 44, 40, 46, 42, 47,
                 38, 39, 43, 45, 41, 44, 40, 46, 42, 39, 38, 43, 45, 46, 44, 38, 46,
                 42, 47, 38, 44, 43, 45, 42, 44, 41, 46, 42, 47, 47, 38, 43, 45, 41,
                 44, 38, 46, 42, 39, 39, 38, 43, 45, 41, 44, 40], dtype=uint8)),
           (array([46, 42, 47, 39, 38, 43, 45, 41, 44, 40, 46, 42, 47, 39, 38, 43, 45,
                 41, 44, 40, 46, 42, 47, 39, 38, 43, 45, 41, 44, 40, 46, 42, 47, 39,
                 38, 43, 45, 41, 44, 40, 46, 42, 47, 39, 38, 43, 45, 41, 44, 40, 46,
                 42, 47, 39, 38, 43, 45, 41, 44, 40, 46, 42, 47, 39, 38, 43, 45, 41,
                 44, 40, 46, 42, 47, 39, 38, 43, 45, 41, 44, 40, 46, 42, 47, 39, 38,
                 43, 45, 41, 44, 40, 46, 42, 47, 39, 38, 43, 45, 41, 44, 40, 46, 42,
                 47, 39, 38, 43, 45, 41, 44, 40, 46, 42, 47, 39, 38, 43, 45, 41, 44,
                 40, 46, 42, 47, 39, 38, 43, 45, 41, 44, 40, 46, 42, 47, 39, 38, 43,
                 45, 41, 44, 40, 46, 42, 47, 39, 38, 43, 45, 41, 44, 40, 46, 42, 47,
                 39, 38, 43, 45, 41, 44, 40, 46, 42, 47, 39, 38, 43, 45, 41, 44, 40,
                 46, 42, 47, 39, 38, 43, 45, 41, 44, 40, 46, 42, 47, 39, 38, 43, 45,
                 41, 44, 40, 46, 42, 47, 39, 38, 43, 45, 41, 44, 40, 46, 42, 47, 39,
                 38, 43, 45, 41, 44, 40, 46, 42, 47, 39, 38, 43, 45], dtype=uint8),
            array([46, 42, 39, 38, 38, 43, 45, 41, 44, 40, 46, 42, 47, 47, 42, 43, 45,
                 42, 44, 40, 46, 42, 38, 39, 38, 43, 45, 41, 44, 40, 46, 42, 47, 47,
                 40, 43, 45, 41, 44, 41, 46, 42, 38, 39, 38, 43, 45, 41, 44, 38, 46,
                 42, 47, 39, 38, 43, 45, 41, 44, 40, 46, 42, 46, 38, 38, 43, 45, 41,
                 44, 39, 46, 42, 47, 39, 40, 43, 45, 41, 44, 40, 46, 42, 47, 39, 39,
                 43, 45, 41, 44, 40, 47, 42, 47, 38, 39, 43, 45, 41, 44, 39, 46, 42,
                 47, 39, 46, 43, 45, 41, 44, 39, 46, 42, 39, 39, 38, 43, 45, 41, 44,
                 40, 46, 42, 47, 38, 38, 43, 45, 41, 44, 40, 46, 42, 39, 39, 38, 43,
                 45, 41, 44, 40, 38, 42, 46, 39, 38, 43, 45, 41, 44, 38, 46, 42, 46,
                 46, 38, 43, 45, 41, 44, 40, 46, 42, 47, 47, 38, 38, 45, 41, 44, 38,
                 38, 42, 43, 39, 40, 43, 45, 41, 44, 38, 46, 42, 47, 38, 39, 47, 45,
                 46, 44, 40, 46, 42, 47, 40, 38, 43, 45, 41, 44, 40, 46, 42, 47, 40,
                 38, 43, 45, 41, 44, 38, 46, 42, 38, 39, 38, 47, 45], dtype=uint8)),
           (array([41, 44, 40, 46, 42, 47, 39, 38, 43, 45, 41, 44, 40, 46, 42, 47, 39,
                 38, 43, 45, 41, 44, 40, 46, 42, 47, 39, 38, 43, 45, 41, 44, 40, 46,
                 42, 47, 39, 38, 43, 45, 41, 44, 40, 46, 42, 47, 39, 38, 43, 45, 41,
                 44, 40, 46, 42, 47, 39, 38, 43, 45, 41, 44, 40, 46, 42, 47, 39, 38,
                 43, 45, 41, 44, 40, 46, 42, 47, 39, 38, 43, 45, 41, 44, 40, 46, 42,
                 47, 39, 38, 43, 45, 41, 44, 40, 46, 42, 47, 39, 38, 43, 45, 41, 44,
                 40, 46, 42, 47, 39, 38, 43, 45, 41, 44, 40, 46, 42, 47, 39, 38, 43,
                 45, 41, 44, 40, 46, 42, 47, 39, 38, 43, 45, 41, 44, 40, 46, 42, 47,
                 39, 38, 43, 45, 41, 44, 40, 46, 42, 47, 39, 38, 43, 45, 41, 44, 40,
                 46, 42, 47, 39, 38, 43, 45, 41, 44, 40, 46, 42, 47, 39, 38, 43, 45,
                 41, 44, 40, 46, 42, 47, 39, 38, 43, 45, 41, 44, 40, 46, 42, 47, 39,
                 38, 43, 45, 41, 44, 40, 46, 42, 47, 39, 38, 43, 45, 41, 44, 40, 46,
                 42, 47, 39, 38, 43, 45, 41, 44, 40, 46, 42, 47, 39], dtype=uint8),
            array([41, 44, 38, 46, 42, 47, 39, 47, 40, 45, 41, 44, 40, 46, 42, 38, 40,
                 38, 43, 45, 41, 44, 40, 46, 42, 38, 38, 38, 43, 45, 41, 44, 46, 38,
                 42, 40, 38, 39, 43, 45, 41, 44, 41, 46, 42, 47, 47, 38, 43, 45, 41,
                 44, 40, 46, 42, 38, 39, 39, 43, 45, 41, 44, 38, 46, 42, 47, 43, 39,
                 43, 45, 41, 44, 40, 46, 42, 38, 39, 38, 43, 45, 41, 44, 40, 46, 42,
                 40, 39, 38, 43, 45, 41, 44, 38, 46, 42, 39, 39, 39, 43, 45, 41, 44,
                 40, 46, 42, 39, 38, 47, 43, 45, 38, 44, 40, 38, 42, 47, 38, 38, 43,
                 45, 41, 44, 40, 38, 46, 47, 38, 38, 43, 45, 41, 44, 41, 46, 42, 40,
                 38, 38, 40, 45, 41, 44, 40, 40, 42, 43, 38, 40, 43, 39, 41, 44, 40,
                 40, 42, 47, 38, 46, 43, 45, 41, 44, 47, 41, 42, 43, 40, 47, 43, 45,
                 41, 44, 41, 38, 42, 40, 39, 40, 43, 45, 41, 44, 39, 43, 42, 47, 39,
                 40, 43, 45, 41, 44, 42, 46, 42, 47, 40, 46, 43, 45, 41, 44, 38, 46,
                 42, 47, 47, 38, 43, 45, 41, 44, 40, 38, 39, 47, 38], dtype=uint8)),
           (array([38, 43, 45, 41, 44, 40, 46, 42, 47, 39, 38, 43, 45, 41, 44, 40, 46,
                 42, 47, 39, 38, 43, 45, 41, 44, 40, 46, 42, 47, 39, 38, 43, 45, 41,
                 44, 40, 46, 42, 47, 39, 38, 43, 45, 41, 44, 40, 46, 42, 47, 39, 38,
                 43, 45, 41, 44, 40, 46, 42, 47, 39, 38, 43, 45, 41, 44, 40, 46, 42,
                 47, 39, 38, 43, 45, 41, 44, 40, 46, 42, 47, 39, 38, 43, 45, 41, 44,
                 40, 46, 42, 47, 39, 38, 43, 45, 41, 44, 40, 46, 42, 47, 39, 38, 43,
                 45, 41, 44, 40, 46, 42, 47, 39, 38, 43, 45, 41, 44, 40, 46, 42, 47,
                 39, 38, 43, 45, 41, 44, 40, 46, 42, 47, 39, 38, 43, 45, 41, 44, 40,
                 46, 42, 47, 39, 38, 43, 45, 41, 44, 40, 46, 42, 47, 39, 38, 43, 45,
                 41, 44, 40, 46, 42, 47, 39, 38, 43, 45, 41, 44, 40, 46, 42, 47, 39,
                 38, 43, 45, 41, 44, 40, 46, 42, 47, 39, 38, 43, 45, 41, 44, 40, 46,
                 42, 47, 39, 38, 43, 45, 41, 44, 40, 46, 42, 47, 39, 38, 43, 45, 41,
                 44, 40, 46, 42, 47, 39, 38, 43, 45, 41, 44, 40, 46], dtype=uint8),
            array([39, 43, 45, 41, 44, 40, 46, 42, 47, 38, 38, 43, 45, 41, 44, 41, 46,
                 42, 47, 47, 39, 43, 45, 41, 44, 40, 46, 42, 47, 38, 39, 43, 45, 41,
                 44, 40, 46, 42, 47, 39, 40, 43, 45, 41, 44, 40, 46, 42, 47, 45, 38,
                 43, 45, 41, 44, 38, 46, 42, 47, 38, 39, 43, 45, 41, 44, 40, 46, 42,
                 39, 39, 38, 43, 45, 41, 44, 40, 46, 42, 47, 39, 38, 43, 45, 41, 44,
                 40, 46, 42, 47, 40, 39, 43, 45, 41, 44, 40, 39, 42, 40, 39, 38, 43,
                 45, 41, 44, 40, 46, 42, 47, 39, 38, 43, 45, 41, 44, 38, 46, 42, 39,
                 39, 47, 43, 45, 41, 44, 40, 46, 42, 47, 39, 39, 43, 45, 41, 44, 40,
                 46, 42, 46, 47, 39, 47, 45, 41, 44, 40, 46, 42, 47, 39, 39, 43, 45,
                 41, 44, 40, 46, 42, 47, 39, 38, 43, 45, 41, 44, 38, 46, 42, 47, 39,
                 38, 43, 45, 42, 44, 39, 47, 42, 39, 39, 47, 43, 47, 40, 44, 40, 46,
                 42, 39, 39, 38, 39, 45, 41, 44, 40, 46, 42, 47, 38, 38, 43, 45, 41,
                 44, 46, 38, 42, 47, 39, 43, 43, 45, 41, 44, 40, 46], dtype=uint8)),
           (array([42, 47, 39, 38, 43, 45, 41, 44, 40, 46, 42, 47, 39, 38, 43, 45, 41,
                 44, 40, 46, 42, 47, 39, 38, 43, 45, 41, 44, 40, 46, 42, 47, 39, 38,
                 43, 45, 41, 44, 40, 46, 42, 47, 39, 38, 43, 45, 41, 44, 40, 46, 42,
                 47, 39, 38, 43, 45, 41, 44, 40, 46, 42, 47, 39, 38, 43, 45, 41, 44,
                 40, 46, 42, 47, 39, 38, 43, 45, 41, 44, 40, 46, 42, 47, 39, 38, 43,
                 45, 41, 44, 40, 46, 42, 47, 39, 38, 43, 45, 41, 44, 40, 46, 42, 47,
                 39, 38, 43, 45, 41, 44, 40, 46, 42, 47, 39, 38, 43, 45, 41, 44, 40,
                 46, 42, 47, 39, 38, 43, 45, 41, 44, 40, 46, 42, 47, 39, 38, 43, 45,
                 41, 44, 40, 46, 42, 47, 39, 38, 43, 45, 41, 44, 40, 46, 42, 47, 39,
                 38, 43, 45, 41, 44, 40, 46, 42, 47, 39, 38, 43, 45, 41, 44, 40, 46,
                 42, 47, 39, 38, 43, 45, 41, 44, 40, 46, 42, 47, 39, 38, 43, 45, 41,
                 44, 40, 46, 42, 47, 39, 38, 43, 45, 41, 44, 40, 46, 42, 47, 39, 38,
                 43, 45, 41, 44, 40, 46, 42, 47, 39, 38, 43, 45], dtype=uint8),
            array([42, 38, 38, 40, 43, 45, 41, 44, 39, 46, 42, 47, 39, 38, 43, 45, 41,
                 44, 39, 38, 42, 47, 41, 40, 43, 45, 41, 44, 40, 41, 42, 47, 38, 46,
                 43, 45, 41, 44, 41, 41, 42, 40, 39, 39, 43, 45, 41, 44, 46, 45, 42,
                 39, 39, 40, 43, 45, 41, 44, 40, 46, 42, 40, 44, 38, 43, 41, 41, 44,
                 39, 46, 42, 39, 39, 39, 43, 45, 41, 44, 40, 43, 42, 47, 39, 39, 43,
                 45, 41, 44, 40, 47, 42, 38, 46, 39, 47, 45, 41, 44, 39, 46, 42, 47,
                 41, 38, 43, 45, 41, 44, 42, 46, 42, 46, 39, 38, 43, 45, 41, 44, 41,
                 46, 42, 46, 39, 38, 43, 45, 41, 44, 40, 46, 42, 38, 38, 38, 43, 45,
                 41, 44, 38, 46, 42, 39, 40, 43, 43, 45, 41, 44, 39, 38, 40, 40, 38,
                 38, 43, 45, 41, 44, 41, 40, 42, 39, 39, 39, 43, 45, 41, 44, 40, 46,
                 42, 47, 40, 40, 43, 45, 41, 44, 40, 46, 42, 41, 39, 39, 43, 45, 41,
                 44, 40, 38, 42, 40, 39, 46, 43, 45, 41, 44, 47, 46, 42, 47, 39, 38,
                 43, 45, 41, 44, 41, 46, 42, 43, 39, 39, 43, 45], dtype=uint8))]
        labels_map = {'12kHz': 40,
                      '20kHz': 41,
                      '30kHz': 42,
                      '3kHz': 38,
                      '7kHz': 39,
                      'song1': 43,
                      'song2': 44,
                      'song3': 45,
                      'song4': 46,
                      'song5': 47}
        try:
            cm = ConfusionMatrix(sets=sets, labels_map=labels_map)
        except:
            self.fail()
        self.failUnless('3kHz / 38' in cm.as_string())

        if externals.exists("pylab plottable"):
            import pylab as pl
            pl.figure()
            labels_order = ("3kHz", "7kHz", "12kHz", "20kHz","30kHz", None,
                            "song1","song2","song3","song4","song5")
            #print cm
            #fig, im, cb = cm.plot(origin='lower', labels=labels_order)
            fig, im, cb = cm.plot(labels=labels_order[1:2] + labels_order[:1]
                                         + labels_order[2:], numbers=True)
            self.failUnless(cm._plotted_confusionmatrix[0,0] == cm.matrix[1,1])
            self.failUnless(cm._plotted_confusionmatrix[0,1] == cm.matrix[1,0])
            self.failUnless(cm._plotted_confusionmatrix[1,1] == cm.matrix[0,0])
            self.failUnless(cm._plotted_confusionmatrix[1,0] == cm.matrix[0,1])
            pl.close(fig)
            fig, im, cb = cm.plot(labels=labels_order, numbers=True)
            pl.close(fig)
            # pl.show()

    def test_confusion_plot2(self):

        array = np.array
        uint8 = np.uint8
        sets = [(array([1, 2]), array([1, 1]),
                 array([[ 0.54343765,  0.45656235],
                        [ 0.92395853,  0.07604147]])),
                (array([1, 2]), array([1, 1]),
                 array([[ 0.98030832,  0.01969168],
                        [ 0.78998763,  0.21001237]])),
                (array([1, 2]), array([1, 1]),
                 array([[ 0.86125263,  0.13874737],
                        [ 0.83674113,  0.16325887]])),
                (array([1, 2]), array([1, 1]),
                 array([[ 0.57870383,  0.42129617],
                        [ 0.59702509,  0.40297491]])),
                (array([1, 2]), array([1, 1]),
                 array([[ 0.89530255,  0.10469745],
                        [ 0.69373919,  0.30626081]])),
                (array([1, 2]), array([1, 1]),
                 array([[ 0.75015218,  0.24984782],
                        [ 0.9339767 ,  0.0660233 ]])),
                (array([1, 2]), array([1, 2]),
                 array([[ 0.97826616,  0.02173384],
                        [ 0.38620638,  0.61379362]])),
                (array([2]), array([2]),
                 array([[ 0.46893776,  0.53106224]]))]
        try:
            cm = ConfusionMatrix(sets=sets)
        except:
            self.fail()
        if externals.exists("pylab plottable"):
            import pylab as pl
            #pl.figure()
            #print cm
            fig, im, cb = cm.plot(origin='lower', numbers=True)
            #pl.plot()
            self.failUnless((cm._plotted_confusionmatrix == cm.matrix).all())
            pl.close(fig)
            #fig, im, cb = cm.plot(labels=labels_order, numbers=True)
            #pl.close(fig)
            #pl.show()


def suite():
    return unittest.makeSuite(ErrorsTests)


if __name__ == '__main__':
    import runner
<|MERGE_RESOLUTION|>--- conflicted
+++ resolved
@@ -250,19 +250,10 @@
         for l in xrange(3):
             nl[ds3.targets == ul[l]] = ul[(l+1)%3]
         ds3.sa.targets = nl
-<<<<<<< HEAD
-        for ds in [datasets['uni2small'], ds2,
-                   datasets['uni3small'], ds3]:
+        for ds in [datasets['uni2' + ds_size], ds2,
+                   datasets['uni3' + ds_size], ds3]:
             cv = CrossValidation(clf, OddEvenPartitioner(),
                 enable_ca=['stats', 'training_stats'])
-=======
-        for ds in [datasets['uni2' + ds_size], ds2,
-                   datasets['uni3' + ds_size], ds3]:
-            cv = CrossValidatedTransferError(
-                TransferError(clf),
-                OddEvenSplitter(),
-                enable_ca=['confusion', 'training_confusion'])
->>>>>>> e72966e2
             cverror = cv(ds)
             stats = cv.ca.stats.stats
             Nlabels = len(ds.uniquetargets)
