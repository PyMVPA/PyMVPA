--- conflicted
+++ resolved
@@ -15,14 +15,10 @@
 #
 ### ### ### ### ### ### ### ### ### ### ### ### ### ### ### ### ### ### ### ##
 
-<<<<<<< HEAD
 from classifier import *
 
-import numpy,sys
-=======
 import sys
 import numpy as N
->>>>>>> 809ba7c7
 
 class IterationError(Exception):
     pass
