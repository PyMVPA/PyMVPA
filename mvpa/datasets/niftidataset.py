#emacs: -*- mode: python-mode; py-indent-offset: 4; indent-tabs-mode: nil -*-
#ex: set sts=4 ts=4 sw=4 et:
### ### ### ### ### ### ### ### ### ### ### ### ### ### ### ### ### ### ### ##
#
#   See COPYING file distributed along with the PyMVPA package for the
#   copyright and license terms.
#
### ### ### ### ### ### ### ### ### ### ### ### ### ### ### ### ### ### ### ##
"""Dataset that gets its samples from a NIfTI file"""

from nifti import NiftiImage

from mvpa.datasets.dataset import Dataset
from mvpa.datasets.maskeddataset import MaskedDataset
from mvpa.datasets.metric import DescreteMetric, cartesianDistance
from mvpa.datasets.maskmapper import MaskMapper


class NiftiDataset(MaskedDataset):
    """
    """
    def __init__(self, samples=None, mask=None, dsattr={}, **kwargs):
        """
        - `samples`: Filename of a NIfTI image or a `NiftiImage` object.
        """
        # we have to handle the nifti elementsize at the end if
        # mask is not already a MaskMapper
        set_elementsize = False
        if not dsattr.has_key('mapper'):
            set_elementsize = True

        # default way to use the constructor: with NIfTI image filename
<<<<<<< HEAD
        if isinstance(filename, str):
            # open the nifti file
            self.__nifti = NiftiImage(filename)
            samples = self.__nifti.data

        # internal mode for copyconstructors: tuple(NiftiImage, samples_matrix)
        elif isinstance(filename, tuple):
            self.__nifti = filename[0]
            samples = filename[1]

        else:
            raise ValueError, "Unrecognized value in 'filename' argument."

        if isinstance(mask, str):
            # if mask is also a nifti file, open it and take the image array
            # use a copy of the mask data as otherwise segfault will embarass
            # you, once the 'mask' NiftiImage get deleted
            mask = NiftiImage(mask).asarray()
=======
        if not samples is None:
            if isinstance(samples, str):
                # open the nifti file
                nifti = NiftiImage(samples)
            elif isinstance(samples, NiftiImage):
                # nothing special
                nifti = samples
            else:
                raise ValueError, \
                      "NiftiDataset constructor takes the filename of a " \
                      "NIfTI image or a NiftiImage object as 'samples' " \
                      "argument."

            samples = nifti.data
            # do not put the whole NiftiImage in the dict as this will most
            # likely be deepcopy'ed at some point and ensuring data integrity
            # of the complex Python-C-Swig hybrid might be a tricky task.
            # Only storing the header dict should achieve the same and is more
            # memory efficient and even simpler
            dsattr['niftihdr'] = nifti.header

            if isinstance(mask, str):
                # if mask is also a nifti file open, it and take the image array
                # use a copy of the mask data as otherwise segfault will
                # embarass you, once the 'mask' NiftiImage get deleted
                mask = NiftiImage(mask).asarray()
            elif isinstance(mask, NiftiImage):
                # just use data array as masl
                mask = mask.asarray()
>>>>>>> 7628df88

        # by default init the dataset now
        # if mask is a MaskMapper already, this is a cheap init. This is
        # important as this is the default mode for the copy constructor
        # and might be called really often!!
        MaskedDataset.__init__(self,
                               samples=samples,
                               mask=mask,
                               dsattr=dsattr,
                               **(kwargs))


        if set_elementsize:
            # in case the MaskMapper wasn't already passed to the constructor
            # overwrite the default metric of it here to take the NIfTI element
            # properties into account

            # NiftiDataset uses a MaskMapper with DescreteMetric with cartesian
            # distance and element size from the NIfTI header 

            # 'voxdim' is (x,y,z) while 'samples' are (t,z,y,x)
            elementsize = [i for i in reversed(nifti.voxdim)]
            self.mapper.setMetric(
                        DescreteMetric(elementsize=elementsize,
                                       distance_function=cartesianDistance))


    def map2Nifti(self, data):
        """Maps a data vector into the dataspace and wraps it with a
        NiftiImage. The header data of this object is used to initialize
        the new NiftiImage.
        """
        dsarray = self.mapper.reverse(data)
        return NiftiImage(dsarray, self.niftihdr)


    niftihdr = property(fget=lambda self: self._dsattr['niftihdr'],
                        doc='Access to the NIfTI header dictionary.')
<|MERGE_RESOLUTION|>--- conflicted
+++ resolved
@@ -30,26 +30,6 @@
             set_elementsize = True
 
         # default way to use the constructor: with NIfTI image filename
-<<<<<<< HEAD
-        if isinstance(filename, str):
-            # open the nifti file
-            self.__nifti = NiftiImage(filename)
-            samples = self.__nifti.data
-
-        # internal mode for copyconstructors: tuple(NiftiImage, samples_matrix)
-        elif isinstance(filename, tuple):
-            self.__nifti = filename[0]
-            samples = filename[1]
-
-        else:
-            raise ValueError, "Unrecognized value in 'filename' argument."
-
-        if isinstance(mask, str):
-            # if mask is also a nifti file, open it and take the image array
-            # use a copy of the mask data as otherwise segfault will embarass
-            # you, once the 'mask' NiftiImage get deleted
-            mask = NiftiImage(mask).asarray()
-=======
         if not samples is None:
             if isinstance(samples, str):
                 # open the nifti file
@@ -62,7 +42,6 @@
                       "NiftiDataset constructor takes the filename of a " \
                       "NIfTI image or a NiftiImage object as 'samples' " \
                       "argument."
-
             samples = nifti.data
             # do not put the whole NiftiImage in the dict as this will most
             # likely be deepcopy'ed at some point and ensuring data integrity
@@ -70,7 +49,6 @@
             # Only storing the header dict should achieve the same and is more
             # memory efficient and even simpler
             dsattr['niftihdr'] = nifti.header
-
             if isinstance(mask, str):
                 # if mask is also a nifti file open, it and take the image array
                 # use a copy of the mask data as otherwise segfault will
@@ -79,7 +57,6 @@
             elif isinstance(mask, NiftiImage):
                 # just use data array as masl
                 mask = mask.asarray()
->>>>>>> 7628df88
 
         # by default init the dataset now
         # if mask is a MaskMapper already, this is a cheap init. This is
