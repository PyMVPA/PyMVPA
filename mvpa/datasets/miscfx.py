--- conflicted
+++ resolved
@@ -55,17 +55,11 @@
     """
 
     if __debug__ and perchunk \
-<<<<<<< HEAD
-      and N.array(get_nsamples_per_attr(dataset, 'chunks').values()).min() < 2:
-        warning("Z-scoring chunk-wise and one chunk with less than two " \
-                "samples will set features in these samples to zero.")
-=======
-      and N.array(dataset.samplesperchunk.values()).min() <= 2:
+      and N.array(get_nsamples_per_attr(dataset, 'chunks').values()).min() <= 2:
         warning("Z-scoring chunk-wise and one chunk with less than three "
                 "samples will set features in these samples to either zero "
                 "(with 1 sample in a chunk) "
                 "or -1/+1 (with 2 samples in a chunk).")
->>>>>>> 7db3beac
 
     # cast the data to float, since in-place operations below to not upcast!
     if N.issubdtype(dataset.samples.dtype, N.integer):
