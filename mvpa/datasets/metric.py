#emacs: -*- mode: python-mode; py-indent-offset: 4; indent-tabs-mode: nil -*-
#ex: set sts=4 ts=4 sw=4 et:
### ### ### ### ### ### ### ### ### ### ### ### ### ### ### ### ### ### ### ##
#
#   See COPYING file distributed along with the PyMVPA package for the
#   copyright and license terms.
#
### ### ### ### ### ### ### ### ### ### ### ### ### ### ### ### ### ### ### ##
"""Classes and functions to provide sense of distances between sample points"""

__docformat__ = 'restructuredtext'

import numpy as N

#
# Distance functions.
#
def cartesianDistance(a, b):
    """ Return Cartesian distance between a and b
    """
    return N.linalg.norm(a-b)

def absminDistance(a, b):
    """ Returns dinstance max(\|a-b\|)
    XXX There must be better name!

    Useful to select a whole cube of a given "radius"
    """
    return max(abs(a-b))

def manhattenDistance(a, b):
    """ Return Manhatten distance between a and b
    """
    return sum(abs(a-b))

def mahalanobisDistance(x, y=None, w=None):
<<<<<<< HEAD
    """
    Caclulcate Mahalanobis distance of the pairs of points. Rows are
    observations, columns are dimensions.
    
    Inverse covariance matrix can be calculated with the following:
    w = N.linalg.solve(N.cov(x.T),N.identity(x.shape[1]))
=======
    """Caclulcate Mahalanobis distance of the pairs of points.

    :Parameters:
      `x`
        first list of points. Rows are observations, columns are
        dimensions.
      `y`
        second optional list of points
      `w` : N.ndarray
        optional inverse covariance matrix between the points. It is
        computed if not given

    Inverse covariance matrix can be calculated with the following

      w = N.linalg.solve(N.cov(x.T),N.identity(x.shape[1]))

>>>>>>> 1840bd27
    or

      w = N.linalg.inv(N.cov(x.T))
    """
    # see if pairwise between two matrices or just within a single matrix
    if y is None:
        # pairwise distances of single matrix
        # calculate the inverse correlation matrix if necessary
        if w is None:
            w = N.linalg.inv(N.cov(x.T))

        # get some shapes of the data
        mx, nx = x.shape
<<<<<<< HEAD
        #mw, nw = w.shape
=======
        #mw,nw = w.shape
>>>>>>> 1840bd27

        # allocate for the matrix to fill
        d = N.zeros((mx, mx), dtype=N.float32)
        for i in range(mx-1):
            # get the current row to compare
            xi = x[i, :]
            # replicate the row
<<<<<<< HEAD
            xi = xi[N.newaxis, :].repeat(mx - i - 1, axis=0)
            # take the distance between all the matrices
            dc = x[i + 1: mx, :] - xi
            # scale the distance by the correlation
            d[i + 1:mx, i] = N.real(N.sum((N.inner(dc, w) * N.conj(dc)), 1))
            # fill the other direction of the matrix
            d[i, i + 1:mx] = d[i + 1:mx, i].T
=======
            xi = xi[N.newaxis, :].repeat(mx-i-1, axis=0)
            # take the distance between all the matrices
            dc = x[i+1:mx, :] - xi
            # scale the distance by the correlation
            d[i+1:mx, i] = N.real(N.sum((N.inner(dc, w)*N.conj(dc)), 1))
            # fill the other direction of the matrix
            d[i, i+1:mx] = d[i+1:mx, i].T
>>>>>>> 1840bd27
    else:
        # is between two matrixes
        # calculate the inverse correlation matrix if necessary
        if w is None:
            # calculate over all points
            w = N.linalg.inv(N.cov(N.concatenate((x, y)).T))

        # get some shapes of the data
        mx, nx = x.shape
        my, ny = y.shape

        # allocate for the matrix to fill
        d = N.zeros((mx, my), dtype=N.float32)

        # loop over shorter of two dimensions
        if mx <= my:
            # loop over the x patterns
            for i in range(mx):
                # get the current row to compare
                xi = x[i, :]
                # replicate the row
                xi = xi[N.newaxis, :].repeat(my, axis=0)
                # take the distance between all the matrices
                dc = xi - y
                # scale the distance by the correlation
<<<<<<< HEAD
                d[i, :] = N.real(N.sum((N.inner(dc, w) * N.conj(dc)), 1))
=======
                d[i, :] = N.real(N.sum((N.inner(dc, w)*N.conj(dc)), 1))
>>>>>>> 1840bd27
        else:
            # loop over the y patterns
            for j in range(my):
                # get the current row to compare
                yj = y[j, :]
                # replicate the row
                yj = yj[N.newaxis, :].repeat(mx, axis=0)
                # take the distance between all the matrices
                dc = x - yj
                # scale the distance by the correlation
<<<<<<< HEAD
                d[:, j] = N.real(N.sum((N.inner(dc, w) * N.conj(dc)), 1))
=======
                d[:, j] = N.real(N.sum((N.inner(dc, w)*N.conj(dc)), 1))
>>>>>>> 1840bd27

    # return the dist
    return N.sqrt(d)


class Metric(object):
    """ Abstract class for any finder.

    Classes subclasses from this class show know about structure of
    the data and thus be able to provide information about the
    neighbors.
    At least one of the methods (getNeighbors, getNeighbor) has to be
    overriden in the derived class.
    NOTE: derived #2 from derived class #1 has to override all methods
    which were overrident in class #1
    """

    def getNeighbors(self, *args, **kwargs):
        """ Return the list of coordinates for the neighbors.

        By default it simply constracts the list based on
        the generator getNeighbor
        """
        return [ x for x in self.getNeighbor(*args, **kwargs) ]


    def getNeighbor(self, *args, **kwargs):
        """ Generator to return coordinate of the neighbor.

        Base class contains the simplest implementation, assuming that
        getNeighbors returns iterative structure to spit out neighbors
        1-by-1
        """
        for neighbor in self.getNeighbors(*args, **kwargs):
            yield neighbor



class DescreteMetric(Metric):
    """ Find neighboring points in descretized space

    If input space is descretized and all points fill in
    N-dimensional cube, this finder returns list of neighboring
    points for a given distance.

    As input points it operates on discretized values, not absolute
    coordinates (which are e.g. in mm)
    """

    def __init__(self,
                 elementsize=1,
                 distance_function=cartesianDistance):
        """
        Initialize the class provided @elementsize and @distance_function
        """
        Metric.__init__(self)
        self.__filter_radius = None
        self.__filter_coord = None
        self.__distance_function = distance_function

        # XXX might not need assume compatible spacemetric
        self.__elementsize = N.array(elementsize, ndmin=1)
        self.__Ndims = len(self.__elementsize)


    def _computeFilter(self, radius):
        """ (Re)Computer filter_coord based on given radius
        """
        # compute radius in units of elementsize per axis
        elementradius_per_axis = float(radius) / self.__elementsize

        # build prototype search space
        filter_radiuses = N.array([int(N.ceil(abs(x)))
                                   for x in elementradius_per_axis])
        filter_center = filter_radiuses
        filter_mask = N.ones( ( filter_radiuses * 2 ) + 1 )

        # now zero out all too distant elements
        f_coords = N.transpose( filter_mask.nonzero() )

        # check all filter element
        for coord in f_coords:
            dist = self.__distance_function(coord*self.__elementsize,
                                            filter_center*self.__elementsize)
            # compare with radius
            if radius < dist:
                # zero too distant
                filter_mask[N.array(coord, ndmin=2).T.tolist()] = 0

        self.__filter_coord = N.array( filter_mask.nonzero() ).T \
                                        - filter_center
        self.__filter_radius = radius


    def getNeighbors(self, origin, radius=0):
        """ Returns coordinates of the neighbors which are within
        distance from coord

        XXX radius might need to be not a scalar but a vector of
        scalars to specify search distance in different dimensions
        differently... but then may be it has to be a tensor to
        specify orientation etc? :-) so it might not be necessary for
        now
        """
        if len(origin) != self.__Ndims:
            raise ValueError("Obtained coordinates [%s] which have different"
                             + " number of dimensions (%d) from known "
                             + " elementsize" % (`origin`, self.__Ndims))
        if radius != self.__filter_radius:
            self._computeFilter(radius)

        # for the ease of future references, it is better to transform
        # coordinates into tuples
        return origin + self.__filter_coord


    def _setFilter(self, filter_coord):
        """ Lets allow to specify some custom filter to use
        """
        self.__filter_coord = filter_coord


    def _getFilter(self):
        """ Lets allow to specify some custom filter to use
        """
        return self.__filter_coord

    filter_coord = property(fget=_getFilter, fset=_setFilter)
    elementsize = property(fget=lambda self: self.__elementsize)

# Template for future classes
#
# class MeshMetric(Metric):
#     """ Return list of neighboring points on a mesh
#     """
#     def getNeighbors(self, origin, distance=0):
#         """Return neighbors"""
#         raise NotImplementedError
<|MERGE_RESOLUTION|>--- conflicted
+++ resolved
@@ -34,14 +34,6 @@
     return sum(abs(a-b))
 
 def mahalanobisDistance(x, y=None, w=None):
-<<<<<<< HEAD
-    """
-    Caclulcate Mahalanobis distance of the pairs of points. Rows are
-    observations, columns are dimensions.
-    
-    Inverse covariance matrix can be calculated with the following:
-    w = N.linalg.solve(N.cov(x.T),N.identity(x.shape[1]))
-=======
     """Caclulcate Mahalanobis distance of the pairs of points.
 
     :Parameters:
@@ -58,7 +50,6 @@
 
       w = N.linalg.solve(N.cov(x.T),N.identity(x.shape[1]))
 
->>>>>>> 1840bd27
     or
 
       w = N.linalg.inv(N.cov(x.T))
@@ -72,11 +63,7 @@
 
         # get some shapes of the data
         mx, nx = x.shape
-<<<<<<< HEAD
         #mw, nw = w.shape
-=======
-        #mw,nw = w.shape
->>>>>>> 1840bd27
 
         # allocate for the matrix to fill
         d = N.zeros((mx, mx), dtype=N.float32)
@@ -84,23 +71,13 @@
             # get the current row to compare
             xi = x[i, :]
             # replicate the row
-<<<<<<< HEAD
-            xi = xi[N.newaxis, :].repeat(mx - i - 1, axis=0)
-            # take the distance between all the matrices
-            dc = x[i + 1: mx, :] - xi
-            # scale the distance by the correlation
-            d[i + 1:mx, i] = N.real(N.sum((N.inner(dc, w) * N.conj(dc)), 1))
-            # fill the other direction of the matrix
-            d[i, i + 1:mx] = d[i + 1:mx, i].T
-=======
             xi = xi[N.newaxis, :].repeat(mx-i-1, axis=0)
             # take the distance between all the matrices
             dc = x[i+1:mx, :] - xi
             # scale the distance by the correlation
-            d[i+1:mx, i] = N.real(N.sum((N.inner(dc, w)*N.conj(dc)), 1))
+            d[i+1:mx, i] = N.real(N.sum((N.inner(dc, w) * N.conj(dc)), 1))
             # fill the other direction of the matrix
             d[i, i+1:mx] = d[i+1:mx, i].T
->>>>>>> 1840bd27
     else:
         # is between two matrixes
         # calculate the inverse correlation matrix if necessary
@@ -126,11 +103,7 @@
                 # take the distance between all the matrices
                 dc = xi - y
                 # scale the distance by the correlation
-<<<<<<< HEAD
                 d[i, :] = N.real(N.sum((N.inner(dc, w) * N.conj(dc)), 1))
-=======
-                d[i, :] = N.real(N.sum((N.inner(dc, w)*N.conj(dc)), 1))
->>>>>>> 1840bd27
         else:
             # loop over the y patterns
             for j in range(my):
@@ -141,11 +114,7 @@
                 # take the distance between all the matrices
                 dc = x - yj
                 # scale the distance by the correlation
-<<<<<<< HEAD
                 d[:, j] = N.real(N.sum((N.inner(dc, w) * N.conj(dc)), 1))
-=======
-                d[:, j] = N.real(N.sum((N.inner(dc, w)*N.conj(dc)), 1))
->>>>>>> 1840bd27
 
     # return the dist
     return N.sqrt(d)
