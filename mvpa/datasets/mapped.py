--- conflicted
+++ resolved
@@ -35,12 +35,7 @@
     """
 
     def __init__(self, samples=None, mapper=None, dsattr=None, **kwargs):
-<<<<<<< HEAD
-        """Initialize `MappedDataset`
-
-=======
         """
->>>>>>> 586a444a
         If `samples` and `mapper` arguments are not `None` the mapper is
         used to forward-map the samples array and the result is passed
         to the `Dataset` constructor.
