# emacs: -*- mode: python; py-indent-offset: 4; indent-tabs-mode: nil -*-
# vi: set ft=python sts=4 ts=4 sw=4 et:
### ### ### ### ### ### ### ### ### ### ### ### ### ### ### ### ### ### ### ##
#
#   See COPYING file distributed along with the PyMVPA package for the
#   copyright and license terms.
#
### ### ### ### ### ### ### ### ### ### ### ### ### ### ### ### ### ### ### ##
"""Data mapper"""

__docformat__ = 'restructuredtext'

import numpy as N
import copy

from mvpa.base.types import is_datasetlike, accepts_dataset_as_samples
from mvpa.misc.vproperty import VProperty

if __debug__:
    from mvpa.base import warning
    from mvpa.base import debug


class Mapper(object):
    """Interface to provide mapping between two spaces: IN and OUT.
    Methods are prefixed correspondingly. forward/reverse operate
    on the entire dataset. get(In|Out)Id[s] operate per element::

              forward
             --------->
         IN              OUT
             <--------/
               reverse
    """
    def __init__(self, inspace=None):
        """
        :Parameters:
        """
        self.__inspace = None
        self.set_inspace(inspace)

    #
    # The following methods are abstract and merely define the intended
    # interface of a mapper and have to be implemented in derived classes. See
    # the docstrings of the respective methods for details about what they
    # should do.
    #

    def forward(self, data):
        """Map data from input to output space.

        Parameters
        ----------
<<<<<<< HEAD
        data: Dataset-like, anything
=======
        data: Dataset-like, (at least 2D)-array-like
>>>>>>> 5f36f724
          Typically this is a `Dataset`, but it might also be a plain data
          array, or even something completely different(TM) that is supported
          by a subclass' implementation. If such an object is Dataset-like it
          is handled by a dedicated method that also transforms dataset
<<<<<<< HEAD
          attributes if necessary.
=======
          attributes if necessary. If an array-like is passed, it has to be
          at least two-dimensional, with the first axis separating samples
          or observations. For single samples `forward1()` might be more
          appropriate.
>>>>>>> 5f36f724
        """
        if is_datasetlike(data):
            return self._forward_dataset(data)
        else:
<<<<<<< HEAD
            return self._forward_data(data)
=======
            if __debug__:
                if hasattr(data, 'ndim') and data.ndim < 2:
                    raise ValueError(
                        'Mapper.forward() only support mapping of data with '
                        'at least two dimensions, where the first axis '
                        'separates samples/observations. Consider using '
                        'Mapper.forward1() instead.')
            return self._forward_data(data)


    def forward1(self, data):
        """Wrapper method to map single samples.

        It is basically identical to `forward()`, but also accepts
        one-dimensional arguments. The map whole dataset this method cannot
        be used. but `forward()` handles them.
        """
        if isinstance(data, N.ndarray):
            return self.forward(data[N.newaxis])[0]
        else:
            return self.forward(N.array([data]))[0]
>>>>>>> 5f36f724


    def _forward_data(self, data):
        """Forward-map some data.

        This is a private method that has to be implemented in derived
        classes.

        Parameters
        ----------
        data : anything (supported the derived class)
        """
        raise NotImplementedError


    def _forward_dataset(self, dataset):
        """Forward-map a dataset.

        This is a private method that can be reimplemented in derived
        classes. The default implementation forward-maps the dataset samples
        and returns a new dataset that is a shallow copy of the input with
        the mapped samples.

        Parameters
        ----------
        dataset : Dataset-like
        """
        msamples = self._forward_data(dataset.samples)
        mds = dataset.copy(deep=False)
        mds.samples = msamples
        return mds


    def reverse(self, data):
        """Reverse-map data from output back into input space.

        Parameters
        ----------
        data: Dataset-like, anything
          Typically this is a `Dataset`, but it might also be a plain data
          array, or even something completely different(TM) that is supported
          by a subclass' implementation. If such an object is Dataset-like it
          is handled by a dedicated method that also transforms dataset
          attributes if necessary.
        """
        if is_datasetlike(data):
            return self._reverse_dataset(data)
        else:
            return self._reverse_data(data)


<<<<<<< HEAD
=======
    def reverse1(self, data):
        """Wrapper method to map single samples.

        It is basically identical to `reverse()`, but accepts one-dimensional
        arguments. To map whole dataset this method cannot be used. but
        `reverse()` handles them.
        """
        if isinstance(data, N.ndarray):
            return self.reverse(data[N.newaxis])[0]
        else:
            return self.reverse(N.array([data]))[0]


>>>>>>> 5f36f724
    def _reverse_data(self, data):
        """Reverse-map some data.

        This is a private method that has to be implemented in derived
        classes.

        Parameters
        ----------
        data : anything (supported the derived class)
        """
        raise NotImplementedError


    def _reverse_dataset(self, dataset):
        """Reverse-map a dataset.
<<<<<<< HEAD

        This is a private method that can be reimplemented in derived
        classes. The default implementation reverse-maps the dataset samples
        and returns a new dataset that is a shallow copy of the input with
        the mapped samples.

=======

        This is a private method that can be reimplemented in derived
        classes. The default implementation reverse-maps the dataset samples
        and returns a new dataset that is a shallow copy of the input with
        the mapped samples.

>>>>>>> 5f36f724
        Parameters
        ----------
        dataset : Dataset-like
        """
        msamples = self._reverse_data(dataset.samples)
        mds = dataset.copy(deep=False)
        mds.samples = msamples
        return mds


    def get_insize(self):
        """Returns the size of the entity in input space"""
        raise NotImplementedError


    def get_outsize(self):
        """Returns the size of the entity in output space"""
        raise NotImplementedError


    #
    # The following methods are candidates for reimplementation in derived
    # classes, in cases where the provided default behavior is not appropriate.
    #
    def is_valid_outid(self, outid):
        """Validate feature id in OUT space.

        Override if OUT space is not simly a 1D vector
        """
        return(outid >= 0 and outid < self.get_outsize())


    def is_valid_inid(self, inid):
        """Validate id in IN space.

        Override if IN space is not simly a 1D vector
        """
        return(inid >= 0 and inid < self.get_insize())


    def train(self, dataset):
        """Perform training of the mapper.

        This method is called to put the mapper in a state that allows it to
        perform the intended mapping. It takes care of running pre- and
        postprocessing that is potentially implemented in derived classes.

        Parameters
        ----------
        dataset: Dataset-like, anything
          Typically this is a `Dataset`, but it might also be a plain data
          array, or even something completely different(TM) that is supported
          by a subclass' implementation.

        Results
        -------
        whoknows
          Returns whatever is returned by the derived class.
        """
        # this mimics Classifier.train() -- we might merge them all at some
        # point
        self._pretrain(dataset)
        result = self._train(dataset)
        self._posttrain(dataset)
        return result
<<<<<<< HEAD


    def _train(self, dataset):
        """Worker method. Needs to be implemented by subclass."""
        raise NotImplementedError


    def _pretrain(self, dataset):
        """Preprocessing before actual mapper training.

        This method can be reimplemented in derived classes. By default it does
        nothing.

        Parameters
        ----------
        dataset: Dataset-like, anything
          Typically this is a `Dataset`, but it might also be a plain data
          array, or even something completely different(TM) that is supported
          by a subclass' implementation.
        """
        pass


    def _posttrain(self, dataset):
        """Postprocessing after actual mapper training.
=======


    def _train(self, dataset):
        """Worker method. Needs to be implemented by subclass."""
        raise NotImplementedError


    def _pretrain(self, dataset):
        """Preprocessing before actual mapper training.
>>>>>>> 5f36f724

        This method can be reimplemented in derived classes. By default it does
        nothing.

        Parameters
        ----------
        dataset: Dataset-like, anything
          Typically this is a `Dataset`, but it might also be a plain data
          array, or even something completely different(TM) that is supported
          by a subclass' implementation.
        """
        pass


<<<<<<< HEAD
    def _get_outids(self, in_ids):
        """Determine the output ids from a list of input space id/coordinates.

        Parameters
        ----------
        in_ids : list
          List of input ids whos output ids shall be determined.

        Returns
        -------
        list
          The list that contains all corresponding output ids. The default
          implementation returns the `in_ids` as is.
        """
        # reimplement in derived classes to actually perform something useful
        return in_ids


    #
    # The following methods provide common functionality for all mappers
    # and there should be no immediate need to reimplement them
    #
    def get_outids(self, in_ids=None, **kwargs):
        """Determine the output ids from a list of input space id/coordinates.

        Parameters
        ----------
        in_ids : list
          List of input ids whos output ids shall be determined.
        **kwargs: anything
          Further qualification of coordinates in particular spaces. Spaces are
          identified by the respected keyword and the values expresses an
          additional criterion. If the mapper has any information about the
          given space it uses this information to further restrict the set of
          output ids. Information about unkown spaces is returned as is.

        Returns
        -------
        (list, dict)
          The list that contains all corresponding output ids. The default
          implementation returns an empty list -- meaning there is no
          one-to-one, or one-to-many correspondance of input and output feature
          spaces. The dictionary contains all space-related information that
          have not been processed by the mapper (i.e. the spaces they referred
          to are unknown to the mapper. By default all additional keyword
          arguments are returned as is.
        """
        ourspace = self.get_inspace()
        # first contrain the set of in_ids if a known space is given
        if not ourspace is None and kwargs.has_key(ourspace):
            # merge with the current set, if there is any
            if in_ids is None:
                in_ids = kwargs[ourspace]
            else:
                in_ids = list(set(in_ids).union(kwargs[ourspace]))

            # remove the space contraint, since it has been processed
            del kwargs[ourspace]

        # return early if there is nothing to do
        if in_ids is None:
            return ([], kwargs)

        if __debug__:
            # check for proper coordinate (also handle the case of 1d coords
            # given
            for in_id in in_ids:
                if not self.is_valid_inid(in_id):
                    raise ValueError(
                            "Invalid input id/coordinate (%s) for mapper '%s' "
                            % (str(in_id), self))

        # this whole thing only works for C-ordered arrays
        return (self._get_outids(in_ids), kwargs)
=======
    def _posttrain(self, dataset):
        """Postprocessing after actual mapper training.

        This method can be reimplemented in derived classes. By default it does
        nothing.

        Parameters
        ----------
        dataset: Dataset-like, anything
          Typically this is a `Dataset`, but it might also be a plain data
          array, or even something completely different(TM) that is supported
          by a subclass' implementation.
        """
        pass
>>>>>>> 5f36f724


    #
    # The following methods provide common functionality for all mappers
    # and there should be no immediate need to reimplement them
    #
    def __repr__(self):
        return "%s(inspace=%s)" \
                % (self.__class__.__name__,
                   repr(self.get_inspace()))


    def __call__(self, data):
        """Calls the mappers forward() method.
        """
        return self.forward(data)


    def get_inspace(self):
<<<<<<< HEAD
        """
        """
        return self.__inspace


    def set_inspace(self, name):
        """
        """
        self.__inspace = name


    nfeatures = VProperty(fget=get_outsize)



class FeatureSubsetMapper(Mapper):
    """Mapper to select a subset of features.

    This mapper only operates on one-dimensional samples or two-dimensional
    samples matrices. If necessary it can be combined for FlattenMapper to
    handle multidimensional data.
    """
    def __init__(self, mask, **kwargs):
        """
        Parameters
        ----------
        mask : array, int
          This is a one-dimensional array whos non-zero elements define both
          the feature subset and the data shape the mapper is going to handle.
          In case `mask` is an int, it is expaned into a boolean vector consisting
          of as many `True` elements.
        """
        Mapper.__init__(self, **kwargs)
        self.__forwardmap = None

        if isinstance(mask, int):
            self.__mask = N.ones(mask, dtype='bool')
        else:
            if not len(mask.shape) == 1:
                raise ValueError("The mask has to be a one-dimensional vector. "
                                 "For multidimensional data consider FlattenMapper "
                                 "before running SubsetMapper.")
            self.__mask = (mask != 0)
        self.__masknonzerosize = N.sum(self.__mask) # number of non-zeros


    def __repr__(self):
        s = super(FeatureSubsetMapper, self).__repr__()
        return s.replace("(", "(mask=%s," % repr(self.__mask), 1)


    def __init_forwardmap(self):
        """Init the forward coordinate map needed for id translation.

        This is a separate function for lazy-computation of this map
        """
        # Store forward mapping (ie from coord into outId)
        # we do not initialize to save some CPU-cycles, especially for
        # large datasets -- This should be save, since we only need it
        # for coordinate lookup that is limited to non-zero mask elements
        # which are initialized next
        self.__forwardmap = N.empty(self.__mask.shape, dtype=N.int64)
        self.__forwardmap[self.__mask] = N.arange(self.__masknonzerosize)


    def _forward_data(self, data):
        """Map data from the original dataspace into featurespace.

        Parameters
        ----------
        data : array-like
          Either one-dimensional sample or two-dimensional samples matrix.
        """
        datadim = len(data.shape)
        # single sample and matching data shape
        if datadim == 1 and data.shape == self.__mask.shape:
            return data[self.__mask]
        # multiple samples and matching sample shape
        elif datadim == 2 and data.shape[1:] == self.__mask.shape:
            return data[:, self.__mask]
        else:
            raise ValueError(
                  "Shape of the to be mapped data, does not match the mapper "
                  "mask %s. Only one (optional) additional dimension (for "
                  "multiple samples) exceeding the mask shape is supported."
                    % `self.__mask.shape`)


    def _reverse_data(self, data):
        """Reverse map data from featurespace into the original dataspace.

        Parameters
        ----------
        data : array-like
          Either one-dimensional sample or two-dimensional samples matrix.
        """
        datadim = len(data.shape)

        # single sample, matching shape
        if datadim == 1 and len(data) == self.__masknonzerosize:
            # Verify that we are trying to reverse data of proper dimension.
            # In 1D case numpy would not complain and will broadcast
            # the values
            mapped = N.zeros(self.__mask.shape, dtype=data.dtype)
            mapped[self.__mask] = data
            return mapped
        # multiple samples, matching shape
        elif datadim == 2 and len(data[0]) == self.__masknonzerosize:
            mapped = N.zeros(data.shape[:1] + self.__mask.shape,
                             dtype=data.dtype)
            mapped[:, self.__mask] = data
            return mapped
        else:
            raise ValueError(
                  "Only 2d or 1d data can be reverse mapped. Additionally, "
                  "each sample vector has to match the size of the mask. "
                  "Got data of shape %s, when mask non-zeros are %i"
                  % (data.shape, self.__masknonzerosize))


    def _train(self, dataset):
        # nothing to be trained here
        pass


    def get_insize(self):
        """Return the length of the input space vectors."""
        return len(self.__mask)


    def get_outsize(self):
        """OutSize is a number of non-0 elements in the mask"""
        return self.__masknonzerosize


    def get_mask(self, copy=True):
        """By default returns a copy of the current mask.

        Parameters
        ----------
        copy : bool
          If False a reference to the mask is returned, a copy otherwise.
          This shared mask must not be modified!
        """
        if copy:
            return self.__mask.copy()
        else:
            return self.__mask


    def is_valid_outid(self, id):
        """Return whether a particular id is a valid output id/coordinate.

        Parameters
        ----------
        id : int
        """
        return id >=0 and id < self.get_outsize()


    def is_valid_inid(self, id):
        """Return whether a particular id is a valid input id/coordinate.

        Parameters
        ----------
        id : int
        """
        # if it exceeds range it cannot be right
        if not (id >=0 and id < len(self.__mask)):
            return False
        # otherwise look into the mask
        return self.__mask[id]


    def _get_outids(self, in_ids):
        # lazy forward mapping
        if self.__forwardmap is None:
            self.__init_forwardmap()
        return [self.__forwardmap[in_id] for in_id in in_ids]


    def select_out(self, slicearg, cow=True):
        """Limit the feature subset selection.

        Parameters
        ----------
        slicearg : array(bool), list, slice
          Any valid Numpy slicing argument defining a subset of the current
          feature set.
        cow: bool
          For internal use only!
          If `True`, it is safe to call the function on a shallow copy of
          another FeatureSubsetMapper instance without affecting the original
          mapper instance. If `False`, modifications done to one instance
          invalidate the other.

        Seealso
        -------
        `FeatureSubsetMapper.discard_out()`
        """
        # create a boolean mask covering all present 'out' features
        # before subset selection
        submask = N.zeros(self.__masknonzerosize, dtype='bool')
        # now apply the slicearg to it to enable the desired features
        # everything slicing that numpy supports is possible and even better
        # the order of ids in the case of a list argument is irrelevant
        submask[slicearg] = True
        # call the utility method
        self.__select_out(submask, cow)


    def discard_out(self, slicearg, cow=True):
        """Limit the feature subset selection.

        Parameters
        ----------
        slicearg : array(bool), list, slice
          Any valid Numpy slicing argument defining a subset of the current
          feature set that should be discarded.
        cow: bool
          For internal use only!
          If `True`, it is safe to call the function on a shallow copy of
          another FeatureSubsetMapper instance without affecting the original
          mapper instance. If `False`, modifications done to one instance
          invalidate the other.

        Seealso
        -------
        `FeatureSubsetMapper.select_out()`
        """
        # create a boolean mask covering all present 'out' features
        # before subset selection
        submask = N.ones(self.__masknonzerosize, dtype='bool')
        # now apply the slicearg to it to disable the desired features
        # everything slicing that numpy supports is possible and even better
        # the order of ids in the case of a list argument is irrelevant
        submask[slicearg] = False
        # call the utility method
        self.__select_out(submask, cow)


    def __select_out(self, submask, cow):
        if cow:
            mask = self.__mask.copy()
            # do not update the forwardmap right away but wait till it becomes
            # necessary
            self.__forwardmap = forwardmap = None
        else:
            mask = self.__mask
            forwardmap = self.__forwardmap

        # adjust the mask: self-masking will give current feature set, assigning
        # the desired submask will do incremental masking
        mask[mask] = submask
        self.__masknonzerosize = N.sum(submask)
        # regenerate forward map if not COW and lazy computing -- old values
        # can remain since we only consider values with a corresponding mask
        # element that is True
        if not forwardmap is None:
            forwardmap[mask] = N.arange(self.__masknonzerosize)

        # reassign
        self.__mask = mask
        self.__forwardmap = forwardmap
=======
        """
        """
        return self.__inspace


    def set_inspace(self, name):
        """
        """
        self.__inspace = name


    nfeatures = VProperty(fget=get_outsize)



class FeatureSliceMapper(Mapper):
    """Mapper to select a subset of features.
    """
    def __init__(self, slicearg, dshape=None, **kwargs):
        """
        Parameters
        ----------
        slicearg : int, list(int), array(int), array(bool)
        dshape : tuple
        """
        Mapper.__init__(self, **kwargs)
        # store it here, might be modified later
        self.__dshape = dshape

        # convert int sliceargs into lists to prevent getting scalar values when
        # slicing
        if isinstance(slicearg, int):
            slicearg = [slicearg]
        self._slicearg = slicearg


    def __repr__(self):
        s = super(FeatureSliceMapper, self).__repr__()
        return s.replace("(",
                         "(slicearg=%s, dshape=%s, "
                          % (repr(self._slicearg), repr(self.__dshape)),
                         1)


    def _forward_data(self, data):
        """Map data from the original dataspace into featurespace.

        Parameters
        ----------
        data : array-like
          Either one-dimensional sample or two-dimensional samples matrix.
        """
        return data[:, self._slicearg]


    def _reverse_data(self, data):
        """Reverse map data from featurespace into the original dataspace.

        Parameters
        ----------
        data : array-like
          Either one-dimensional sample or two-dimensional samples matrix.
        """
        if self.__dshape is None:
            raise RuntimeError(
                "Cannot reverse-map data since the original data shape is "
                "unknown. Either set `dshape` in the constructor, or call "
                "train().")
        # this wouldn't preserve ndarray subclasses
        #mapped = N.zeros(data.shape[:1] + self.__dshape,
        #                 dtype=data.dtype)
        # let's do it a little awkward but pass subclasses through
        # suggestions for improvements welcome
        mapped = data.copy() # make sure we own the array data
        mapped.resize(data.shape[:1] + self.__dshape, refcheck=False)
        mapped.fill(0)
        mapped[:, self._slicearg] = data
        return mapped


    @accepts_dataset_as_samples
    def _train(self, data):
        if self.__dshape is None:
            # XXX what about arrays of generic objects???
            self.__dshape = data.shape[1:]


    def is_mergable(self, other):
        """Checks whether a mapper can be merged into this one.
        """
        if not isinstance(other, FeatureSliceMapper):
            return False
        # we can always merge if the slicing arg can be sliced itself (i.e. it
        # is not a slice-object... unless it doesn't really slice
        # we do not want to expand slices into index lists to become mergable,
        # since that would cause cheap view-based slicing to become expensive
        # copy-based slicing
        if isinstance(self._slicearg, slice) \
           and not self._slicearg == slice(None):
               return False

        return True


    def __iadd__(self, other):
        # the checker has to catch all awkward conditions
        if not self.is_mergable(other):
            raise ValueError("Mapper cannot be merged into target "
                             "(got: '%s', target: '%s')."
                             % (repr(other), repr(self)))

        # either replace non-slicing, or slice
        if isinstance(self._slicearg, slice) and self._slicearg == slice(None):
            self._slicearg = other._slicearg
            return self
        if self._slicearg.dtype.type is N.bool_:
            # simply convert it into an index array --prevents us from copying a
            # lot and allows for sliceargs such as [3,3,4,4,5,5]
            self._slicearg = self._slicearg.nonzero()[0]
            # do not return since it needs further processing
        if self._slicearg.dtype.char in N.typecodes['AllInteger']:
            self._slicearg = self._slicearg[other._slicearg]
            return self

        raise RuntimeError("This should not happen. Undetected condition!")
>>>>>>> 5f36f724



class CombinedMapper(Mapper):
    """Meta mapper that combines several embedded mappers.

    This mapper can be used the map from several input dataspaces into a common
    output dataspace. When :meth:`~mvpa.mappers.base.CombinedMapper.forward`
    is called with a sequence of data, each element in that sequence is passed
    to the corresponding mapper, which in turned forward-maps the data. The
    output of all mappers is finally stacked (horizontally or column or
    feature-wise) into a single large 2D matrix (nsamples x nfeatures).

    .. note::
      This mapper can only embbed mappers that transform data into a 2D
      (nsamples x nfeatures) representation. For mappers not supporting this
      transformation, consider wrapping them in a
      :class:`~mvpa.mappers.base.ChainMapper` with an appropriate
      post-processing mapper.

    CombinedMapper fully supports forward and backward mapping, training,
    runtime selection of a feature subset (in output dataspace) and retrieval
    of neighborhood information.
    """
    def __init__(self, mappers, **kwargs):
        """
        :Parameters:
          mappers: list of Mapper instances
            The order of the mappers in the list is important, as it will define
            the order in which data snippets have to be passed to
            :meth:`~mvpa.mappers.base.CombinedMapper.forward`.
          **kwargs
            All additional arguments are passed to the base-class constructor.
        """
        Mapper.__init__(self, **kwargs)

        if not len(mappers):
            raise ValueError, \
                  'CombinedMapper needs at least one embedded mapper.'

        self._mappers = mappers


    def forward(self, data):
        """Map data from the IN spaces into to common OUT space.

        :Parameter:
          data: sequence
            Each element in the `data` sequence is passed to the corresponding
            embedded mapper and is mapped individually by it. The number of
            elements in `data` has to match the number of embedded mappers. Each
            element is `data` has to provide the same number of samples
            (first dimension).

        :Returns:
          array: nsamples x nfeatures
            Horizontally stacked array of all embedded mapper outputs.
        """
        if not len(data) == len(self._mappers):
            raise ValueError, \
                  "CombinedMapper needs a sequence with data for each " \
                  "Mapper"

        # return a big array for the result of the forward mapped data
        # of each embedded mapper
        try:
            return N.hstack(
                    [self._mappers[i].forward(d) for i, d in enumerate(data)])
        except ValueError:
            raise ValueError, \
                  "Embedded mappers do not generate same number of samples. " \
                  "Check input data."


    def reverse(self, data):
        """Reverse map data from OUT space into the IN spaces.

        :Parameter:
          data: array
            Single data array to be reverse mapped into a sequence of data
            snippets in their individual IN spaces.

        :Returns:
          list
        """
        # assure array and transpose
        # i.e. transpose of 1D does nothing, but of 2D puts features
        # along first dimension
        data = N.asanyarray(data).T

        if not len(data) == self.get_outsize():
            raise ValueError, \
                  "Data shape does match mapper reverse mapping properties."

        result = []
        fsum = 0
        for m in self._mappers:
            # calculate upper border
            fsum_new = fsum + m.get_outsize()

            result.append(m.reverse(data[fsum:fsum_new].T))

            fsum = fsum_new

        return result


    def train(self, dataset):
        """Trains all embedded mappers.

        The provided training dataset is splitted appropriately and the
        corresponding pieces are passed to the
        :meth:`~mvpa.mappers.base.Mapper.train` method of each embedded mapper.

        :Parameter:
          dataset: :class:`~mvpa.datasets.base.Dataset` or subclass
            A dataset with the number of features matching the `outSize` of the
            `CombinedMapper`.
        """
        if dataset.nfeatures != self.get_outsize():
            raise ValueError, "Training dataset does not match the mapper " \
                              "properties."

        fsum = 0
        for m in self._mappers:
            # need to split the dataset
            fsum_new = fsum + m.get_outsize()
            m.train(dataset[:, range(fsum, fsum_new)])
            fsum = fsum_new


    def get_insize(self):
        """Returns the size of the entity in input space"""
        return N.sum(m.get_insize() for m in self._mappers)


    def get_outsize(self):
        """Returns the size of the entity in output space"""
        return N.sum(m.get_outsize() for m in self._mappers)


    def selectOut(self, outIds):
        """Remove some elements and leave only ids in 'out'/feature space.

        .. note::
          The subset selection is done inplace

        :Parameter:
          outIds: sequence
            All output feature ids to be selected/kept.
        """
        # determine which features belong to what mapper
        # and call its selectOut() accordingly
        ids = N.asanyarray(outIds)
        fsum = 0
        for m in self._mappers:
            # bool which meta feature ids belongs to this mapper
            selector = N.logical_and(ids < fsum + m.get_outsize(), ids >= fsum)
            # make feature ids relative to this dataset
            selected = ids[selector] - fsum
            fsum += m.get_outsize()
            # finally apply to mapper
            m.selectOut(selected)


    def getNeighbor(self, outId, *args, **kwargs):
        """Get the ids of the neighbors of a single feature in output dataspace.

        :Parameters:
          outId: int
            Single id of a feature in output space, whos neighbors should be
            determined.
          *args, **kwargs
            Additional arguments are passed to the metric of the embedded
            mapper, that is responsible for the corresponding feature.

        Returns a list of outIds
        """
        fsum = 0
        for m in self._mappers:
            fsum_new = fsum + m.get_outsize()
            if outId >= fsum and outId < fsum_new:
                return m.getNeighbor(outId - fsum, *args, **kwargs)
            fsum = fsum_new

        raise ValueError, "Invalid outId passed to CombinedMapper.getNeighbor()"


    def __repr__(self):
        s = Mapper.__repr__(self).rstrip(' )')
        # beautify
        if not s[-1] == '(':
            s += ' '
        s += 'mappers=[%s])' % ', '.join([m.__repr__() for m in self._mappers])
        return s



class ChainMapper(Mapper):
    """Meta mapper that embeds a chain of other mappers.

    Each mapper in the chain is called successively to perform forward or
    reverse mapping. The class behaves to some degree like a list container.
    """
    def __init__(self, mappers, **kwargs):
        """
        :Parameters:
          mappers: list of Mapper instances
          **kwargs
            All additional arguments are passed to the base-class constructor.
        """
        Mapper.__init__(self, **kwargs)

        if not len(mappers):
            raise ValueError, 'ChainMapper needs at least one embedded mapper.'

        self._mappers = mappers


    def __copy__(self):
        # XXX need to copy the base class stuff as well
        return self.__class__([copy.copy(m) for m in self],
                              inspace=self.get_inspace())


    def forward(self, data):
        """Forward data or datasets through the chain.

        See baseclass method for more information.
        """
        mp = data
        for m in self:
            mp = m.forward(mp)
        return mp


    def reverse(self, data):
        """Reverse-maps data or datasets through the chain (backwards).

        See baseclass method for more information.
        """
        mp = data
        for m in reversed(self):
            mp = m.reverse(mp)
        return mp


    def _train(self, dataset):
        """Trains the mapper chain.

        The training dataset is used to train the first mapper. Afterwards it is
        forward-mapped by this (now trained) mapper and the transformed dataset
        and then used to train the next mapper. This procedure is done till all
        mapper are trained.

        Parameters
        ----------
        dataset: `Dataset`
        """
        nmappers = len(self) - 1
        tdata = dataset
        for i, mapper in enumerate(self):
            mapper.train(tdata)
            # forward through all but the last mapper
            if i < nmappers:
                tdata = mapper.forward(tdata)


    def get_insize(self):
        """Returns the size of the entity in input space"""
        return self[0].get_insize()


    def get_outsize(self):
        """Returns the size of the entity in output space"""
        return self[-1].get_outsize()


    def is_valid_inid(self, id):
        """Queries the first mapper in the chain for this information."""
        return self[0].is_valid_inid(id)


    def is_valid_outid(self, id):
        """Queries the last mapper in the chain for this information."""
        return self[-1].is_valid_outid(id)


<<<<<<< HEAD
    def get_outids(self, in_ids=None, **kwargs):
        """Determine the output ids from a list of input space id/coordinates.

        See the documentation of this method in the base class for more
        information. This implementation simply calls this method subsequently
        for all mappers in the chain.
        """
        # first call the baseclass method to let it take care of any
        # space-specific kwargs that apply to the chain mapper itself
        # no in_ids will be transformed, since the base class implementation
        # of _get_outids() does nothing by default
        in_ids, kwargs = Mapper.get_outids(self, in_ids=in_ids, **kwargs)
=======
    def __repr__(self):
        s = Mapper.__repr__(self)
        m_repr = 'mappers=[%s]' % ', '.join([repr(m) for m in self])
        return s.replace("(", "(%s, " % m_repr, 1)

    #
    # Behave as a container
    #
    def append(self, mapper):
        """Append a mapper to the chain.

        The mapper's input size has to match the output size of the current
        chain.
        """
        # not checking, since get_outsize() is about to vanish
        #if not self.get_outsize() == mapper.get_insize():
        #    raise ValueError("To be appended mapper does not match the output "
        #                     "size of the current chain (%s vs. %s)."
        #                     % (mapper.get_insize(),  self.get_outsize()))
        self._mappers.append(mapper)
>>>>>>> 5f36f724

        # no feed it though the chain
        for mapper in (self):
            in_ids, kwargs = mapper.get_outids(in_ids, **kwargs)

<<<<<<< HEAD
        return (in_ids, kwargs)


    def __ensure_selectable_tail(self):
        """Append a FeatureSubsetMapper to the chain if there is none yet."""
        if not isinstance(self[-1], FeatureSubsetMapper):
            self.append(FeatureSubsetMapper(self[-1].get_outsize()))


    def select_out(self, slicearg, cow=True):
        """Limit the feature subset selection.

        To achieve this a FeatureSubsetMapper is appended to the mapper chain
        (if necessary) and the arguments are passed to it.

        See baseclass method for more information.
        """
        self.__ensure_selectable_tail()
        self[-1].select_out(slicearg, cow)


    def discard_out(self, slicearg, cow=True):
        """Limit the feature subset selection.

        To achieve this a FeatureSubsetMapper is appended to the mapper chain
        (if necessary) and the arguments are passed to it.

        See baseclass method for more information.
        """
        self.__ensure_selectable_tail()
        self[-1].discard_out(slicearg, cow)


    def __repr__(self):
        s = Mapper.__repr__(self)
        m_repr = 'mappers=[%s]' % ', '.join([repr(m) for m in self])
        return s.replace("(", "(%s," % m_repr, 1)

    #
    # Behave as a container
    #
    def append(self, mapper):
        """Append a mapper to the chain.

        The mapper's input size has to match the output size of the current
        chain.
        """
        if not self.get_outsize() == mapper.get_insize():
            raise ValueError("To be appended mapper does not match the output "
                             "size of the current chain (%i vs. %i)."
                             % (mapper.get_insize(),  self.get_outsize()))
        self._mappers.append(mapper)


    def __len__(self):
        return len(self._mappers)


    def __iter__(self):
        for m in self._mappers:
            yield m


    def __reversed__(self):
        return reversed(self._mappers)


    def __getitem__(self, key):
        return self._mappers[key]
=======
    def __len__(self):
        return len(self._mappers)


    def __iter__(self):
        for m in self._mappers:
            yield m


    def __reversed__(self):
        return reversed(self._mappers)


    def __getitem__(self, key):
        # if just one is requested return just one, otherwise return a
        # ChainMapper again
        if isinstance(key, int):
            return self._mappers[key]
        else:
         # operate on shallow copy of self
         sliced = copy.copy(self)
         sliced._mappers = self._mappers[key]
         return sliced
>>>>>>> 5f36f724
<|MERGE_RESOLUTION|>--- conflicted
+++ resolved
@@ -51,30 +51,19 @@
 
         Parameters
         ----------
-<<<<<<< HEAD
-        data: Dataset-like, anything
-=======
         data: Dataset-like, (at least 2D)-array-like
->>>>>>> 5f36f724
           Typically this is a `Dataset`, but it might also be a plain data
           array, or even something completely different(TM) that is supported
           by a subclass' implementation. If such an object is Dataset-like it
           is handled by a dedicated method that also transforms dataset
-<<<<<<< HEAD
-          attributes if necessary.
-=======
           attributes if necessary. If an array-like is passed, it has to be
           at least two-dimensional, with the first axis separating samples
           or observations. For single samples `forward1()` might be more
           appropriate.
->>>>>>> 5f36f724
         """
         if is_datasetlike(data):
             return self._forward_dataset(data)
         else:
-<<<<<<< HEAD
-            return self._forward_data(data)
-=======
             if __debug__:
                 if hasattr(data, 'ndim') and data.ndim < 2:
                     raise ValueError(
@@ -96,7 +85,6 @@
             return self.forward(data[N.newaxis])[0]
         else:
             return self.forward(N.array([data]))[0]
->>>>>>> 5f36f724
 
 
     def _forward_data(self, data):
@@ -148,8 +136,6 @@
             return self._reverse_data(data)
 
 
-<<<<<<< HEAD
-=======
     def reverse1(self, data):
         """Wrapper method to map single samples.
 
@@ -163,7 +149,6 @@
             return self.reverse(N.array([data]))[0]
 
 
->>>>>>> 5f36f724
     def _reverse_data(self, data):
         """Reverse-map some data.
 
@@ -179,21 +164,12 @@
 
     def _reverse_dataset(self, dataset):
         """Reverse-map a dataset.
-<<<<<<< HEAD
 
         This is a private method that can be reimplemented in derived
         classes. The default implementation reverse-maps the dataset samples
         and returns a new dataset that is a shallow copy of the input with
         the mapped samples.
 
-=======
-
-        This is a private method that can be reimplemented in derived
-        classes. The default implementation reverse-maps the dataset samples
-        and returns a new dataset that is a shallow copy of the input with
-        the mapped samples.
-
->>>>>>> 5f36f724
         Parameters
         ----------
         dataset : Dataset-like
@@ -259,7 +235,6 @@
         result = self._train(dataset)
         self._posttrain(dataset)
         return result
-<<<<<<< HEAD
 
 
     def _train(self, dataset):
@@ -285,17 +260,6 @@
 
     def _posttrain(self, dataset):
         """Postprocessing after actual mapper training.
-=======
-
-
-    def _train(self, dataset):
-        """Worker method. Needs to be implemented by subclass."""
-        raise NotImplementedError
-
-
-    def _pretrain(self, dataset):
-        """Preprocessing before actual mapper training.
->>>>>>> 5f36f724
 
         This method can be reimplemented in derived classes. By default it does
         nothing.
@@ -308,99 +272,6 @@
           by a subclass' implementation.
         """
         pass
-
-
-<<<<<<< HEAD
-    def _get_outids(self, in_ids):
-        """Determine the output ids from a list of input space id/coordinates.
-
-        Parameters
-        ----------
-        in_ids : list
-          List of input ids whos output ids shall be determined.
-
-        Returns
-        -------
-        list
-          The list that contains all corresponding output ids. The default
-          implementation returns the `in_ids` as is.
-        """
-        # reimplement in derived classes to actually perform something useful
-        return in_ids
-
-
-    #
-    # The following methods provide common functionality for all mappers
-    # and there should be no immediate need to reimplement them
-    #
-    def get_outids(self, in_ids=None, **kwargs):
-        """Determine the output ids from a list of input space id/coordinates.
-
-        Parameters
-        ----------
-        in_ids : list
-          List of input ids whos output ids shall be determined.
-        **kwargs: anything
-          Further qualification of coordinates in particular spaces. Spaces are
-          identified by the respected keyword and the values expresses an
-          additional criterion. If the mapper has any information about the
-          given space it uses this information to further restrict the set of
-          output ids. Information about unkown spaces is returned as is.
-
-        Returns
-        -------
-        (list, dict)
-          The list that contains all corresponding output ids. The default
-          implementation returns an empty list -- meaning there is no
-          one-to-one, or one-to-many correspondance of input and output feature
-          spaces. The dictionary contains all space-related information that
-          have not been processed by the mapper (i.e. the spaces they referred
-          to are unknown to the mapper. By default all additional keyword
-          arguments are returned as is.
-        """
-        ourspace = self.get_inspace()
-        # first contrain the set of in_ids if a known space is given
-        if not ourspace is None and kwargs.has_key(ourspace):
-            # merge with the current set, if there is any
-            if in_ids is None:
-                in_ids = kwargs[ourspace]
-            else:
-                in_ids = list(set(in_ids).union(kwargs[ourspace]))
-
-            # remove the space contraint, since it has been processed
-            del kwargs[ourspace]
-
-        # return early if there is nothing to do
-        if in_ids is None:
-            return ([], kwargs)
-
-        if __debug__:
-            # check for proper coordinate (also handle the case of 1d coords
-            # given
-            for in_id in in_ids:
-                if not self.is_valid_inid(in_id):
-                    raise ValueError(
-                            "Invalid input id/coordinate (%s) for mapper '%s' "
-                            % (str(in_id), self))
-
-        # this whole thing only works for C-ordered arrays
-        return (self._get_outids(in_ids), kwargs)
-=======
-    def _posttrain(self, dataset):
-        """Postprocessing after actual mapper training.
-
-        This method can be reimplemented in derived classes. By default it does
-        nothing.
-
-        Parameters
-        ----------
-        dataset: Dataset-like, anything
-          Typically this is a `Dataset`, but it might also be a plain data
-          array, or even something completely different(TM) that is supported
-          by a subclass' implementation.
-        """
-        pass
->>>>>>> 5f36f724
 
 
     #
@@ -420,272 +291,6 @@
 
 
     def get_inspace(self):
-<<<<<<< HEAD
-        """
-        """
-        return self.__inspace
-
-
-    def set_inspace(self, name):
-        """
-        """
-        self.__inspace = name
-
-
-    nfeatures = VProperty(fget=get_outsize)
-
-
-
-class FeatureSubsetMapper(Mapper):
-    """Mapper to select a subset of features.
-
-    This mapper only operates on one-dimensional samples or two-dimensional
-    samples matrices. If necessary it can be combined for FlattenMapper to
-    handle multidimensional data.
-    """
-    def __init__(self, mask, **kwargs):
-        """
-        Parameters
-        ----------
-        mask : array, int
-          This is a one-dimensional array whos non-zero elements define both
-          the feature subset and the data shape the mapper is going to handle.
-          In case `mask` is an int, it is expaned into a boolean vector consisting
-          of as many `True` elements.
-        """
-        Mapper.__init__(self, **kwargs)
-        self.__forwardmap = None
-
-        if isinstance(mask, int):
-            self.__mask = N.ones(mask, dtype='bool')
-        else:
-            if not len(mask.shape) == 1:
-                raise ValueError("The mask has to be a one-dimensional vector. "
-                                 "For multidimensional data consider FlattenMapper "
-                                 "before running SubsetMapper.")
-            self.__mask = (mask != 0)
-        self.__masknonzerosize = N.sum(self.__mask) # number of non-zeros
-
-
-    def __repr__(self):
-        s = super(FeatureSubsetMapper, self).__repr__()
-        return s.replace("(", "(mask=%s," % repr(self.__mask), 1)
-
-
-    def __init_forwardmap(self):
-        """Init the forward coordinate map needed for id translation.
-
-        This is a separate function for lazy-computation of this map
-        """
-        # Store forward mapping (ie from coord into outId)
-        # we do not initialize to save some CPU-cycles, especially for
-        # large datasets -- This should be save, since we only need it
-        # for coordinate lookup that is limited to non-zero mask elements
-        # which are initialized next
-        self.__forwardmap = N.empty(self.__mask.shape, dtype=N.int64)
-        self.__forwardmap[self.__mask] = N.arange(self.__masknonzerosize)
-
-
-    def _forward_data(self, data):
-        """Map data from the original dataspace into featurespace.
-
-        Parameters
-        ----------
-        data : array-like
-          Either one-dimensional sample or two-dimensional samples matrix.
-        """
-        datadim = len(data.shape)
-        # single sample and matching data shape
-        if datadim == 1 and data.shape == self.__mask.shape:
-            return data[self.__mask]
-        # multiple samples and matching sample shape
-        elif datadim == 2 and data.shape[1:] == self.__mask.shape:
-            return data[:, self.__mask]
-        else:
-            raise ValueError(
-                  "Shape of the to be mapped data, does not match the mapper "
-                  "mask %s. Only one (optional) additional dimension (for "
-                  "multiple samples) exceeding the mask shape is supported."
-                    % `self.__mask.shape`)
-
-
-    def _reverse_data(self, data):
-        """Reverse map data from featurespace into the original dataspace.
-
-        Parameters
-        ----------
-        data : array-like
-          Either one-dimensional sample or two-dimensional samples matrix.
-        """
-        datadim = len(data.shape)
-
-        # single sample, matching shape
-        if datadim == 1 and len(data) == self.__masknonzerosize:
-            # Verify that we are trying to reverse data of proper dimension.
-            # In 1D case numpy would not complain and will broadcast
-            # the values
-            mapped = N.zeros(self.__mask.shape, dtype=data.dtype)
-            mapped[self.__mask] = data
-            return mapped
-        # multiple samples, matching shape
-        elif datadim == 2 and len(data[0]) == self.__masknonzerosize:
-            mapped = N.zeros(data.shape[:1] + self.__mask.shape,
-                             dtype=data.dtype)
-            mapped[:, self.__mask] = data
-            return mapped
-        else:
-            raise ValueError(
-                  "Only 2d or 1d data can be reverse mapped. Additionally, "
-                  "each sample vector has to match the size of the mask. "
-                  "Got data of shape %s, when mask non-zeros are %i"
-                  % (data.shape, self.__masknonzerosize))
-
-
-    def _train(self, dataset):
-        # nothing to be trained here
-        pass
-
-
-    def get_insize(self):
-        """Return the length of the input space vectors."""
-        return len(self.__mask)
-
-
-    def get_outsize(self):
-        """OutSize is a number of non-0 elements in the mask"""
-        return self.__masknonzerosize
-
-
-    def get_mask(self, copy=True):
-        """By default returns a copy of the current mask.
-
-        Parameters
-        ----------
-        copy : bool
-          If False a reference to the mask is returned, a copy otherwise.
-          This shared mask must not be modified!
-        """
-        if copy:
-            return self.__mask.copy()
-        else:
-            return self.__mask
-
-
-    def is_valid_outid(self, id):
-        """Return whether a particular id is a valid output id/coordinate.
-
-        Parameters
-        ----------
-        id : int
-        """
-        return id >=0 and id < self.get_outsize()
-
-
-    def is_valid_inid(self, id):
-        """Return whether a particular id is a valid input id/coordinate.
-
-        Parameters
-        ----------
-        id : int
-        """
-        # if it exceeds range it cannot be right
-        if not (id >=0 and id < len(self.__mask)):
-            return False
-        # otherwise look into the mask
-        return self.__mask[id]
-
-
-    def _get_outids(self, in_ids):
-        # lazy forward mapping
-        if self.__forwardmap is None:
-            self.__init_forwardmap()
-        return [self.__forwardmap[in_id] for in_id in in_ids]
-
-
-    def select_out(self, slicearg, cow=True):
-        """Limit the feature subset selection.
-
-        Parameters
-        ----------
-        slicearg : array(bool), list, slice
-          Any valid Numpy slicing argument defining a subset of the current
-          feature set.
-        cow: bool
-          For internal use only!
-          If `True`, it is safe to call the function on a shallow copy of
-          another FeatureSubsetMapper instance without affecting the original
-          mapper instance. If `False`, modifications done to one instance
-          invalidate the other.
-
-        Seealso
-        -------
-        `FeatureSubsetMapper.discard_out()`
-        """
-        # create a boolean mask covering all present 'out' features
-        # before subset selection
-        submask = N.zeros(self.__masknonzerosize, dtype='bool')
-        # now apply the slicearg to it to enable the desired features
-        # everything slicing that numpy supports is possible and even better
-        # the order of ids in the case of a list argument is irrelevant
-        submask[slicearg] = True
-        # call the utility method
-        self.__select_out(submask, cow)
-
-
-    def discard_out(self, slicearg, cow=True):
-        """Limit the feature subset selection.
-
-        Parameters
-        ----------
-        slicearg : array(bool), list, slice
-          Any valid Numpy slicing argument defining a subset of the current
-          feature set that should be discarded.
-        cow: bool
-          For internal use only!
-          If `True`, it is safe to call the function on a shallow copy of
-          another FeatureSubsetMapper instance without affecting the original
-          mapper instance. If `False`, modifications done to one instance
-          invalidate the other.
-
-        Seealso
-        -------
-        `FeatureSubsetMapper.select_out()`
-        """
-        # create a boolean mask covering all present 'out' features
-        # before subset selection
-        submask = N.ones(self.__masknonzerosize, dtype='bool')
-        # now apply the slicearg to it to disable the desired features
-        # everything slicing that numpy supports is possible and even better
-        # the order of ids in the case of a list argument is irrelevant
-        submask[slicearg] = False
-        # call the utility method
-        self.__select_out(submask, cow)
-
-
-    def __select_out(self, submask, cow):
-        if cow:
-            mask = self.__mask.copy()
-            # do not update the forwardmap right away but wait till it becomes
-            # necessary
-            self.__forwardmap = forwardmap = None
-        else:
-            mask = self.__mask
-            forwardmap = self.__forwardmap
-
-        # adjust the mask: self-masking will give current feature set, assigning
-        # the desired submask will do incremental masking
-        mask[mask] = submask
-        self.__masknonzerosize = N.sum(submask)
-        # regenerate forward map if not COW and lazy computing -- old values
-        # can remain since we only consider values with a corresponding mask
-        # element that is True
-        if not forwardmap is None:
-            forwardmap[mask] = N.arange(self.__masknonzerosize)
-
-        # reassign
-        self.__mask = mask
-        self.__forwardmap = forwardmap
-=======
         """
         """
         return self.__inspace
@@ -811,7 +416,6 @@
             return self
 
         raise RuntimeError("This should not happen. Undetected condition!")
->>>>>>> 5f36f724
 
 
 
@@ -1100,20 +704,6 @@
         return self[-1].is_valid_outid(id)
 
 
-<<<<<<< HEAD
-    def get_outids(self, in_ids=None, **kwargs):
-        """Determine the output ids from a list of input space id/coordinates.
-
-        See the documentation of this method in the base class for more
-        information. This implementation simply calls this method subsequently
-        for all mappers in the chain.
-        """
-        # first call the baseclass method to let it take care of any
-        # space-specific kwargs that apply to the chain mapper itself
-        # no in_ids will be transformed, since the base class implementation
-        # of _get_outids() does nothing by default
-        in_ids, kwargs = Mapper.get_outids(self, in_ids=in_ids, **kwargs)
-=======
     def __repr__(self):
         s = Mapper.__repr__(self)
         m_repr = 'mappers=[%s]' % ', '.join([repr(m) for m in self])
@@ -1134,83 +724,8 @@
         #                     "size of the current chain (%s vs. %s)."
         #                     % (mapper.get_insize(),  self.get_outsize()))
         self._mappers.append(mapper)
->>>>>>> 5f36f724
-
-        # no feed it though the chain
-        for mapper in (self):
-            in_ids, kwargs = mapper.get_outids(in_ids, **kwargs)
-
-<<<<<<< HEAD
-        return (in_ids, kwargs)
-
-
-    def __ensure_selectable_tail(self):
-        """Append a FeatureSubsetMapper to the chain if there is none yet."""
-        if not isinstance(self[-1], FeatureSubsetMapper):
-            self.append(FeatureSubsetMapper(self[-1].get_outsize()))
-
-
-    def select_out(self, slicearg, cow=True):
-        """Limit the feature subset selection.
-
-        To achieve this a FeatureSubsetMapper is appended to the mapper chain
-        (if necessary) and the arguments are passed to it.
-
-        See baseclass method for more information.
-        """
-        self.__ensure_selectable_tail()
-        self[-1].select_out(slicearg, cow)
-
-
-    def discard_out(self, slicearg, cow=True):
-        """Limit the feature subset selection.
-
-        To achieve this a FeatureSubsetMapper is appended to the mapper chain
-        (if necessary) and the arguments are passed to it.
-
-        See baseclass method for more information.
-        """
-        self.__ensure_selectable_tail()
-        self[-1].discard_out(slicearg, cow)
-
-
-    def __repr__(self):
-        s = Mapper.__repr__(self)
-        m_repr = 'mappers=[%s]' % ', '.join([repr(m) for m in self])
-        return s.replace("(", "(%s," % m_repr, 1)
-
-    #
-    # Behave as a container
-    #
-    def append(self, mapper):
-        """Append a mapper to the chain.
-
-        The mapper's input size has to match the output size of the current
-        chain.
-        """
-        if not self.get_outsize() == mapper.get_insize():
-            raise ValueError("To be appended mapper does not match the output "
-                             "size of the current chain (%i vs. %i)."
-                             % (mapper.get_insize(),  self.get_outsize()))
-        self._mappers.append(mapper)
-
-
-    def __len__(self):
-        return len(self._mappers)
-
-
-    def __iter__(self):
-        for m in self._mappers:
-            yield m
-
-
-    def __reversed__(self):
-        return reversed(self._mappers)
-
-
-    def __getitem__(self, key):
-        return self._mappers[key]
-=======
+
+
     def __len__(self):
         return len(self._mappers)
 
@@ -1233,5 +748,4 @@
          # operate on shallow copy of self
          sliced = copy.copy(self)
          sliced._mappers = self._mappers[key]
-         return sliced
->>>>>>> 5f36f724
+         return sliced