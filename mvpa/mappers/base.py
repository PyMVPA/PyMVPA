--- conflicted
+++ resolved
@@ -334,11 +334,7 @@
     def __repr__(self):
         return "%s(inspace=%s)" \
                 % (self.__class__.__name__,
-<<<<<<< HEAD
-                   self.get_inspace())
-=======
                    repr(self.get_inspace()))
->>>>>>> f26f9e5c
 
 
     def __call__(self, data):
