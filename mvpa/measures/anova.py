--- conflicted
+++ resolved
@@ -78,15 +78,12 @@
         msb = ssbn / float(dfbn)
         msw = sswn / float(dfwn)
         f = msb / msw
-<<<<<<< HEAD
-=======
         # assure no NaNs -- otherwise it leads instead of
         # sane unittest failure (check of NaNs) to crazy
         #   File "mtrand.pyx", line 1661, in mtrand.shuffle
         #  TypeError: object of type 'numpy.int64' has no len()
         # without any sane backtrace
         f[N.isnan(f)] = 0
->>>>>>> 17eba630
 
         return f
 
