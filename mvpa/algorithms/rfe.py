--- conflicted
+++ resolved
@@ -58,32 +58,6 @@
         """Initialize recursive feature elimination
 
         :Parameters:
-<<<<<<< HEAD
-          sensitivity_analyzer : SensitivityAnalyzer
-            sensitivity analyzer to come up with sensitivity
-          transfer_error : TransferError
-            used to compute the transfer error of a classifier based on a
-            certain feature set on the test dataset.
-          feature_selector : Functor
-            Given a sensitivity map it has to return the ids of those
-            features that should be kept.
-          stopping_criterion : Functor
-            Given a list of error values it has to return a tuple of two
-            booleans. First values must indicate whether the criterion is
-            fulfilled and the second value signals whether the latest
-            error values is the total minimum.
-          train_clf : bool
-            Flag whether the classifier in `transfer_error` should be
-            trained before computing the error. In general this is
-            required, but if the `sensitivity_analyzer` and
-            `transfer_error` share and make use of the same classifier it
-            can be switched off to save CPU cycles.
-          update_sensitivity : bool
-            If False the sensitivity map is only computed once and reused
-            for each iteration. Otherwise the senstitivities are
-            recomputed at each selection step.
-
-=======
             sensitivity_analyzer : SensitivityAnalyzer object
             transfer_error : TransferError object
                 used to compute the transfer error of a classifier based on a
@@ -107,7 +81,6 @@
                 If False the sensitivity map is only computed once and reused
                 for each iteration. Otherwise the senstitivities are
                 recomputed at each selection step.
->>>>>>> a09f19e2
         """
 
         # base init first
