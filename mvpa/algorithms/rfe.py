--- conflicted
+++ resolved
@@ -20,178 +20,6 @@
 from mvpa.misc.vproperty import VProperty
 from mvpa.misc.state import State
 
-<<<<<<< HEAD
-=======
-class FeatureSelection(object):
-    """ Base class for any feature selection
-
-    TODO...
-    """
-
-    def __init__(self):
-        self.__mask = None
-        """Binary mask defining the voxels which were selected"""
-
-
-    def __call__(self, dataset, callables=[]):
-        """Invocation of the feature selection
-
-        - `dataset`: actually dataset.
-        - `callables`: a list of functors to be called with locals()
-
-        Returns a dataset with selected features.  Derived classes
-        must provide interface to access other relevant to the feature
-        selection process information (e.g. mask, elimination step
-        (in RFE), etc)
-        """
-        raise NotImplementedError
-
-
-    def getMask(self):
-        """ Returns a mask computed during previous call()
-        """
-        if self.__mask is None:
-            raise UnknownStateError
-        return self.__mask
-
-    mask = VProperty(fget=getMask)
-
-
-#
-# TODO: Elaborate this sceletons whenever it becomes necessary
-#
-
-class StoppingCriterion(object):
-    """Base class for all functors to decide when to stop RFE (or may
-    be general optimization... so it probably will be moved out into
-    some other module
-    """
-
-    def __call__(self, errors):
-        """Instruct when to stop
-
-        Returns tuple (`go`, `isthebest`)
-        """
-        raise NotImplementedError
-
-
-class StopNBackHistoryCriterion(StoppingCriterion):
-    """ Stop computation if for a number of steps error was increasing
-    """
-
-    def __init__(self, steps=10, func=min):
-        """Initialize with number of steps
-        `steps`: int, for how many steps to check after optimal value
-        `fun`: functor, to select the best results. Defaults to min
-        """
-        StoppingCriterion.__init__(self)
-        if steps < 0:
-            raise ValueError, \
-                  "Number of steps (got %d) should be non-negative" % steps
-        self.__steps = steps
-        self.__func = func
-
-    def __call__(self, errors):
-        isbest = False
-        stop = False
-
-        # just to prevent ValueError
-        if len(errors)==0:
-            return (isbest, stop)
-
-        minerror = self.__func(errors)
-        minindex = errors.index(minerror)
-
-        # if minimal is the last one reported -- it is the best
-        if minindex == len(errors)-1:
-            isbest = True
-
-        # if number of elements after the min >= len -- stop
-        if len(errors) - minindex > self.__steps:
-            stop = True
-
-        return (stop, isbest)
-
-    steps = property(fget=lambda x:x.__steps)
-
-
-class FeatureSelector(object):
-    """Base class to implement functors to select the set of properties
-    """
-    pass
-
-
-class XPercentFeatureSelector(FeatureSelector):
-    """Given a sensitivity map, provide Ids given a percentage of features
-
-    Since silly Yarik could not recall alternative to "proportion" to select
-    in units like 0.05 for 5%, now this selector does take values in percents
-    TODO: Should be DiscardSelector on top of it... __repr__, ndiscarded should
-          belong to it.
-    """
-
-    def __init__(self, perc_discard=5.0, removeminimal=True):
-        """XXX???
-        """
-        self.__perc_discard = None      # pylint should smile
-        self.perc_discard = perc_discard
-        self.__removeminimal = removeminimal
-        self.__ndiscarded = None
-        """Store number of discarded since for a given value we might
-        remove more than 1 if they are all equal -- it would be unfair
-        to leave some features in while another with the same value
-        got discarded
-        """
-
-
-    def __repr__(self):
-        s = "%s: perc=%f minimal=%s" % (
-            self.__name__, self.__perc_discard, self.__removeminimal)
-        if not self.__ndiscarded is None:
-            s += " discarded: %d" % self.ndiscarded
-
-
-    def __call__(self, sensitivity):
-        nfeatures = len(sensitivity)
-        # how many to discard
-        nremove = int(floor(self.__perc_discard * nfeatures * 1.0 / 100.0))
-        sensmap = N.array(sensitivity)  # assure that it is ndarray
-        sensmap2 = sensmap.copy()       # make a copy to sort
-        sensmap2.sort()                 # sort inplace
-        if self.__removeminimal:
-            good_ids = sensmap[sensmap>sensmap2[nremove-1]]
-        else:
-            # remove maximal elements
-            good_ids = sensmap[sensmap<sensmap2[-nremove]]
-        # compute actual number of discarded elements
-        self.__ndiscarded = nfeatures - len(good_ids)
-        return good_ids
-
-
-    def _getNDiscarded(self):
-        """Return number of discarded elements
-
-        Raises an UnknownStateError exception if the instance wasn't
-        called yet
-        """
-        if self.__ndiscarded == None:
-            raise UnknownStateError
-        return self.__ndiscarded
-
-
-    def _setPercDiscard(self, perc_discard):
-        """How many percent to discard"""
-        if perc_discard>100 or perc_discard<0:
-            raise ValueError, \
-                  "Percentage (%f) cannot be outside of [0,100]" \
-                  % perc_discard
-        self.__perc_discard = perc_discard
-
-
-    ndiscarded = property(fget=_getNDiscarded)
-    perc_discard = property(fget=lambda x:x.__perc_discard,
-                            fset=_setPercDiscard)
->>>>>>> 678d0708
 
 # TODO: Abs value of sensitivity should be able to rule RFE
 # Often it is what abs value of the sensitivity is what matters.
