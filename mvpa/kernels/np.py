# emacs: -*- mode: python; py-indent-offset: 4; indent-tabs-mode: nil -*-
# vi: set ft=python sts=4 ts=4 sw=4 et:
### ### ### ### ### ### ### ### ### ### ### ### ### ### ### ### ### ### ### ##
#
#   Copyright (c) 2008 Emanuele Olivetti <emanuele@relativita.com> and
#   PyMVPA Team. See COPYING file distributed along with the PyMVPA
#   package for complete list of copyright and license terms.
#
### ### ### ### ### ### ### ### ### ### ### ### ### ### ### ### ### ### ### ##
"""Kernels for Gaussian Process Regression and Classification."""


_DEV__DOC__ = """
Make use of Parameter Collections to keep parameters of the
kernels. Then we would get a uniform .reset() functionality. Now reset
is provided just for parts which are failing in the unittests, but
there is many more places where they are not reset properly if
classifier gets trained on some new data of different dimensionality
"""

__docformat__ = 'restructuredtext'


import numpy as N

<<<<<<< HEAD
=======
from mvpa.misc.state import StateVariable
>>>>>>> 9e5fb755
from mvpa.misc.param import Parameter
from mvpa.misc.exceptions import InvalidHyperparameterError
from mvpa.clfs.distance import squared_euclidean_distance
from mvpa.kernels.base import NumpyKernel
if __debug__:
    from mvpa.base import debug, warning


class ConstantKernel(NumpyKernel):
    """The constant kernel class.
    """

    sigma_0 = Parameter(1.0,
                        doc="""
       A simple constant squared value of which is broadcasted across
       kernel. In the case of GPR -- standard deviation of the Gaussian
       prior probability N(0,sigma_0**2) of the intercept of the
       constant regression.""")

    def _compute(self, data1, data2):
        """Compute kernel matrix.

        :Parameters:
          data1 : numpy.ndarray
            data
          data2 : numpy.ndarray
            data
            (Defaults to None)
        """
        self._k = \
            (self.params.sigma_0 ** 2) * N.ones((data1.shape[0], data2.shape[0]))

    ## def set_hyperparameters(self, hyperparameter):
    ##     if hyperparameter < 0:
    ##         raise InvalidHyperparameterError()
    ##     self.sigma_0 = hyperparameter
    ##     return

    def compute_lml_gradient(self, alphaalphaT_Kinv, data):
        K_grad_sigma_0 = 2*self.params.sigma_0
        # self.lml_gradient = 0.5*(N.trace(N.dot(alphaalphaT_Kinv,K_grad_sigma_0*N.ones(alphaalphaT_Kinv.shape)))
        # Faster formula: N.trace(N.dot(A,B)) = (A*(B.T)).sum()
        # Fastest when B is a constant: B*A.sum()
        self.lml_gradient = 0.5*N.array(K_grad_sigma_0*alphaalphaT_Kinv.sum())
        #return self.lml_gradient

    def compute_lml_gradient_logscale(self, alphaalphaT_Kinv, data):
        K_grad_sigma_0 = 2*self.params.sigma_0**2
        self.lml_gradient = 0.5*N.array(K_grad_sigma_0*alphaalphaT_Kinv.sum())
        #return self.lml_gradient
    pass


class LinearKernel(NumpyKernel):
    """Simple linear kernel
    """
    def _compute(self, d1, d2):
        self._k = N.dot(d1, d2.T)

class PolyKernel(NumpyKernel):
    degree = Parameter(2, doc="Polynomial degree")
    offset = Parameter(1, doc="Offset added to dot product before exponent")
    
    def _compute(self, d1, d2):
        self._k = N.power(N.dot(d1, d2.T)+self.params.offset,
                          self.params.degree)

<<<<<<< HEAD
class RbfKernel(NumpyKernel):
    gamma = Parameter(1.0, allowedtype=float, doc="Scale parameter gamma")
    
    def _compute(self, d1, d2):
        # Calculate squared distance between all points
        Kij = N.dot(d1, d2.T)
        Kii = (d1**2).sum(axis=1).reshape((d1.shape[0], 1))
        Kjj = (d2**2).sum(axis=1).reshape((1, d2.shape[0]))
        d2 = Kii-2*Kij+Kjj
        d2 = N.where(d2 < 0, 0, d2)
        
        # Do the Rbf
        self._k = N.exp(-d2 / self.params.gamma)
        
=======
>>>>>>> 9e5fb755
class GeneralizedLinearKernel(NumpyKernel):
    """The linear kernel class.
    """

    sigma_0 = Parameter(1.0,
                        doc="""
       A simple constant squared value of which is broadcasted across
       kernel. In the case of GPR -- standard deviation of the Gaussian
       prior probability N(0,sigma_0**2) of the intercept of the
       constant regression.""")

    Sigma_p = Parameter(1.0,
                        doc="""
       TODO: generic description.
       In the case of GPR -- scalar or a diagonal of covariance matrix
       of the Gaussian prior probability N(0,Sigma_p) on the weights
       of the linear regression.""")

    gradients = StateVariable(enabled=False,
        doc="Dictionary of gradients per a parameter")

    gradientslog = StateVariable(enabled=False,
        doc="Dictionary of gradients per a parameter in logspace")

    ## def __init__(self, Sigma_p=None, sigma_0=1.0, **kwargs):
    ##     """Initialize the linear kernel instance.

    ##     :Parameters:
    ##       Sigma_p : numpy.ndarray
    ##         Covariance matrix of the Gaussian prior probability N(0,Sigma_p)
    ##         on the weights of the linear regression.
    ##         (Defaults to None)
    ##       sigma_0 : float
    ##         the standard deviation of the Gaussian prior N(0,sigma_0**2)
    ##         of the intercept of the linear regression.
    ##         (Deafults to 1.0)
    ##     """
    ##     # init base class first
    ##     NumpyKernel.__init__(self, **kwargs)

    ##     # TODO: figure out cleaner way... probably by using KernelParameters ;-)
    ##     self.Sigma_p = Sigma_p
    ##     self.sigma_0 = sigma_0


    ## def __repr__(self):
    ##     return "%s(Sigma_p=%s, sigma_0=%s)" \
    ##         % (self.__class__.__name__, str(self.Sigma_p), str(self.sigma_0))

    # XXX ??? would we reset correctly to the original value... model selection
    #     currently depends on this I believe
    def reset(self):
        super(GeneralizedLinearKernel, self).reset()
        self._Sigma_p = self._Sigma_p_orig


    def _compute(self, data1, data2):
        """Compute kernel matrix.
        """
        # it is better to use separate lines of computation, to don't
        # incure computation cost without need (otherwise
        # N.dot(self.Sigma_p, data2.T) can take forever for relatively
        # large number of features)

        Sigma_p = self.params.Sigma_p          # local binding
        sigma_0 = self.params.sigma_0

        #if scalar - scale second term appropriately
        if N.isscalar(Sigma_p):
            if Sigma_p == 1.0:
                data2_sc = data2.T
            else:
                data2_sc = Sigma_p * data2.T

        # if vector use it as diagonal matrix -- ie scale each row by
        # the given value
        elif len(Sigma_p.shape) == 1 and \
                 Sigma_p.shape[0] == data2.shape[1]:
            # which due to numpy broadcasting is the same as product
            # with scalar above
            data2_sc = (Sigma_p * data2).T

        # if it is a full matrix -- full-featured and lengthy
        # matrix product
        else:
            raise ValueError, "Please provide Sigma_p as a scalar or a vector"
            data2_sc = N.dot(Sigma_p, data2.T)
            pass

        # XXX if Sigma_p is changed a warning should be issued!
        # XXX other cases of incorrect Sigma_p could be catched
        self._k = k = N.dot(data1, data2_sc) + sigma_0 ** 2

        # Compute gradients if any was requested
        do_g  = self.states.isEnabled('gradients')
        do_gl = self.states.isEnabled('gradientslog')
        if do_g or do_gl:
            if N.isscalar(Sigma_p):
                g_Sigma_p = N.dot(data1.T, data2)
                gl_Sigma_p = Sigma_p * g_Sigma_p
            else:
                nfeat = len(Sigma_p)
                gsize = (len(data1), len(data2), nfeat)
                if do_g:  g_Sigma_p = N.empty(gsize)
                if do_gl: gl_Sigma_p = N.empty(gsize)
                for i in xrange(nfeat):
                    outer = N.multiply.outer(data1[:, i], data2[:, i])
                    if do_g:  g_Sigma_p[:, :, i] = outer
                    if do_gl: gl_Sigma_p = Sigma_p[i] * outer
            if do_g:
                self.states.gradients = dict(
                    sigma_0=2*sigma_0,
                    Sigma_p=g_Sigma_p)
            if do_gl:
                self.states.gradientslog = dict(
                    sigma_0=2*sigma_0**2,
                    Sigma_p=gl_Sigma_p)
    pass


class ExponentialKernel(NumpyKernel):
    """The Exponential kernel class.

    Note that it can handle a length scale for each dimension for
    Automtic Relevance Determination.

    """

    length_scale = Parameter(1.0, allowedtype='float or ndarray', doc="""
        The characteristic length-scale (or length-scales) of the phenomenon
        under investigation.""")

    sigma_f = Parameter(1.0, allowedtype='float',
        doc="""Signal standard deviation.""")


    ## def __init__(self, length_scale=1.0, sigma_f = 1.0, **kwargs):
    ##     """Initialize an Exponential kernel instance.

    ##     :Parameters:
    ##       length_scale : float OR numpy.ndarray
    ##         the characteristic length-scale (or length-scales) of the
    ##         phenomenon under investigation.
    ##         (Defaults to 1.0)
    ##       sigma_f : float
    ##         Signal standard deviation.
    ##         (Defaults to 1.0)
    ##     """
    ##     # init base class first
    ##     NumpyKernel.__init__(self, **kwargs)

    ##     self.length_scale = length_scale
    ##     self.sigma_f = sigma_f
    ##     self._k = None


    ## def __repr__(self):
    ##     return "%s(length_scale=%s, sigma_f=%s)" \
    ##       % (self.__class__.__name__, str(self.length_scale), str(self.sigma_f))

    def _compute(self, data1, data2):
        """Compute kernel matrix.

        :Parameters:
          data1 : numpy.ndarray
            data
          data2 : numpy.ndarray
            data
            (Defaults to None)
        """
        params = self.params
        # XXX the following computation can be (maybe) made more
        # efficient since length_scale is squared and then
        # square-rooted uselessly.
        # Weighted euclidean distance matrix:
        self.wdm = N.sqrt(squared_euclidean_distance(
            data1, data2, weight=(params.length_scale**-2)))
        self._k = \
            params.sigma_f**2 * N.exp(-self.wdm)

    def gradient(self, data1, data2):
        """Compute gradient of the kernel matrix. A must for fast
        model selection with high-dimensional data.
        """
        raise NotImplementedError

    ## def set_hyperparameters(self, hyperparameter):
    ##     """Set hyperaparmeters from a vector.

    ##     Used by model selection.
    ##     """
    ##     if N.any(hyperparameter < 0):
    ##         raise InvalidHyperparameterError()
    ##     self.sigma_f = hyperparameter[0]
    ##     self.length_scale = hyperparameter[1:]
    ##     return

    def compute_lml_gradient(self,alphaalphaT_Kinv,data):
        """Compute grandient of the kernel and return the portion of
        log marginal likelihood gradient due to the kernel.
        Shorter formula. Allows vector of lengthscales (ARD)
        BUT THIS LAST OPTION SEEMS NOT TO WORK FOR (CURRENTLY)
        UNKNOWN REASONS.
        """
        self.lml_gradient = []
        def lml_grad(K_grad_i):
            # return N.trace(N.dot(alphaalphaT_Kinv,K_grad_i))
            # Faster formula: N.trace(N.dot(A,B)) = (A*(B.T)).sum()
            return (alphaalphaT_Kinv*(K_grad_i.T)).sum()
        grad_sigma_f = 2.0/self.sigma_f*self.kernel_matrix
        self.lml_gradient.append(lml_grad(grad_sigma_f))
        if N.isscalar(self.length_scale) or self.length_scale.size==1:
            # use the same length_scale for all dimensions:
            K_grad_l = self.wdm*self.kernel_matrix*(self.length_scale**-1)
            self.lml_gradient.append(lml_grad(K_grad_l))
        else:
            # use one length_scale for each dimension:
            for i in range(self.length_scale.size):
                K_grad_i = (self.length_scale[i]**-3)*(self.wdm**-1)*self.kernel_matrix*N.subtract.outer(data[:,i],data[:,i])**2
                self.lml_gradient.append(lml_grad(K_grad_i))
                pass
            pass
        self.lml_gradient = 0.5*N.array(self.lml_gradient)
        return self.lml_gradient

    def compute_lml_gradient_logscale(self,alphaalphaT_Kinv,data):
        """Compute grandient of the kernel and return the portion of
        log marginal likelihood gradient due to the kernel.
        Shorter formula. Allows vector of lengthscales (ARD).
        BUT THIS LAST OPTION SEEMS NOT TO WORK FOR (CURRENTLY)
        UNKNOWN REASONS.
        """
        self.lml_gradient = []
        def lml_grad(K_grad_i):
            # return N.trace(N.dot(alphaalphaT_Kinv,K_grad_i))
            # Faster formula: N.trace(N.dot(A,B)) = (A*(B.T)).sum()
            return (alphaalphaT_Kinv*(K_grad_i.T)).sum()
        grad_log_sigma_f = 2.0*self.kernel_matrix
        self.lml_gradient.append(lml_grad(grad_log_sigma_f))
        if N.isscalar(self.length_scale) or self.length_scale.size==1:
            # use the same length_scale for all dimensions:
            K_grad_l = self.wdm*self.kernel_matrix
            self.lml_gradient.append(lml_grad(K_grad_l))
        else:
            # use one length_scale for each dimension:
            for i in range(self.length_scale.size):
                K_grad_i = (self.length_scale[i]**-2)*(self.wdm**-1)*self.kernel_matrix*N.subtract.outer(data[:,i],data[:,i])**2
                self.lml_gradient.append(lml_grad(K_grad_i))
                pass
            pass
        self.lml_gradient = 0.5*N.array(self.lml_gradient)
        return self.lml_gradient

    pass


class SquaredExponentialKernel(NumpyKernel):
    """The Squared Exponential kernel class.

    Note that it can handle a length scale for each dimension for
    Automtic Relevance Determination.

    """
    def __init__(self, length_scale=1.0, sigma_f=1.0, **kwargs):
        """Initialize a Squared Exponential kernel instance.

        :Parameters:
          length_scale : float OR numpy.ndarray
            the characteristic length-scale (or length-scales) of the
            phenomenon under investigation.
            (Defaults to 1.0)
          sigma_f : float
            Signal standard deviation.
            (Defaults to 1.0)
        """
        # init base class first
        NumpyKernel.__init__(self, **kwargs)

        self.length_scale = length_scale
        self.sigma_f = sigma_f

    # XXX ??? 
    def reset(self):
        super(SquaredExponentialKernel, self).reset()
        self._length_scale = self._length_scale_orig


    def __repr__(self):
        return "%s(length_scale=%s, sigma_f=%s)" \
          % (self.__class__.__name__, str(self.length_scale), str(self.sigma_f))

    def _compute(self, data1, data2):
        """Compute kernel matrix.

        :Parameters:
          data1 : numpy.ndarray
            data
          data2 : numpy.ndarray
            data
            (Defaults to None)
        """
        # weighted squared euclidean distance matrix:
        self.wdm2 = squared_euclidean_distance(data1, data2, weight=(self.length_scale**-2))
        self._k = self.sigma_f**2 * N.exp(-0.5*self.wdm2)
        # XXX EO: old implementation:
        # self.kernel_matrix = \
        #     self.sigma_f * N.exp(-squared_euclidean_distance(
        #         data1, data2, weight=0.5 / (self.length_scale ** 2)))

    def set_hyperparameters(self, hyperparameter):
        """Set hyperaparmeters from a vector.

        Used by model selection.
        """
        if N.any(hyperparameter < 0):
            raise InvalidHyperparameterError()
        self.sigma_f = hyperparameter[0]
        self._length_scale = hyperparameter[1:]
        return

    def compute_lml_gradient(self,alphaalphaT_Kinv,data):
        """Compute grandient of the kernel and return the portion of
        log marginal likelihood gradient due to the kernel.
        Shorter formula. Allows vector of lengthscales (ARD).
        """
        self.lml_gradient = []
        def lml_grad(K_grad_i):
            # return N.trace(N.dot(alphaalphaT_Kinv,K_grad_i))
            # Faster formula: N.trace(N.dot(A,B)) = (A*(B.T)).sum()
            return (alphaalphaT_Kinv*(K_grad_i.T)).sum()
        grad_sigma_f = 2.0/self.sigma_f*self.kernel_matrix
        self.lml_gradient.append(lml_grad(grad_sigma_f))
        if N.isscalar(self.length_scale) or self.length_scale.size==1:
            # use the same length_scale for all dimensions:
            K_grad_l = self.wdm2*self.kernel_matrix*(1.0/self.length_scale)
            self.lml_gradient.append(lml_grad(K_grad_l))
        else:
            # use one length_scale for each dimension:
            for i in range(self.length_scale.size):
                K_grad_i = 1.0/(self.length_scale[i]**3)*self.kernel_matrix*N.subtract.outer(data[:,i],data[:,i])**2
                self.lml_gradient.append(lml_grad(K_grad_i))
                pass
            pass
        self.lml_gradient = 0.5*N.array(self.lml_gradient)
        return self.lml_gradient

    def compute_lml_gradient_logscale(self,alphaalphaT_Kinv,data):
        """Compute grandient of the kernel and return the portion of
        log marginal likelihood gradient due to the kernel.
        Hyperparameters are in log scale which is sometimes more
        stable. Shorter formula. Allows vector of lengthscales (ARD).
        """
        self.lml_gradient = []
        def lml_grad(K_grad_i):
            # return N.trace(N.dot(alphaalphaT_Kinv,K_grad_i))
            # Faster formula: N.trace(N.dot(A,B)) = (A*(B.T)).sum()
            return (alphaalphaT_Kinv*(K_grad_i.T)).sum()
        K_grad_log_sigma_f = 2.0*self.kernel_matrix
        self.lml_gradient.append(lml_grad(K_grad_log_sigma_f))
        if N.isscalar(self.length_scale) or self.length_scale.size==1:
            # use the same length_scale for all dimensions:
            K_grad_log_l = self.wdm2*self.kernel_matrix
            self.lml_gradient.append(lml_grad(K_grad_log_l))
        else:
            # use one length_scale for each dimension:
            for i in range(self.length_scale.size):
                K_grad_log_l_i = 1.0/(self.length_scale[i]**2)*self.kernel_matrix*N.subtract.outer(data[:,i],data[:,i])**2
                self.lml_gradient.append(lml_grad(K_grad_log_l_i))
                pass
            pass
        self.lml_gradient = 0.5*N.array(self.lml_gradient)
        return self.lml_gradient

    def _setlength_scale(self, v):
        """Set value of length_scale and its _orig
        """
        self._length_scale = self._length_scale_orig = v

    length_scale = property(fget=lambda x:x._length_scale,
                            fset=_setlength_scale)
    pass

class Matern_3_2Kernel(NumpyKernel):
    """The Matern kernel class for the case ni=3/2 or ni=5/2.

    Note that it can handle a length scale for each dimension for
    Automtic Relevance Determination.

    """
    def __init__(self, length_scale=1.0, sigma_f=1.0, numerator=3.0, **kwargs):
        """Initialize a Squared Exponential kernel instance.

        :Parameters:
          length_scale : float OR numpy.ndarray
            the characteristic length-scale (or length-scales) of the
            phenomenon under investigation.
            (Defaults to 1.0)
          sigma_f : float
            Signal standard deviation.
            (Defaults to 1.0)
          numerator: float
            the numerator of parameter ni of Matern covariance functions.
            Currently only numerator=3.0 and numerator=5.0 are implemented.
            (Defaults to 3.0)
        """
        # init base class first
        NumpyKernel.__init__(self, **kwargs)

        self.length_scale = length_scale
        self.sigma_f = sigma_f
        if numerator == 3.0 or numerator == 5.0:
            self.numerator = numerator
        else:
            raise NotImplementedError

    def __repr__(self):
        return "%s(length_scale=%s, ni=%d/2)" \
            % (self.__class__.__name__, str(self.length_scale), self.numerator)

    def _compute(self, data1, data2):
        """Compute kernel matrix.

        :Parameters:
          data1 : numpy.ndarray
            data
          data2 : numpy.ndarray
            data
            (Defaults to None)
        """
        tmp = squared_euclidean_distance(
                data1, data2, weight=0.5 / (self.length_scale ** 2))
        if self.numerator == 3.0:
            tmp = N.sqrt(tmp)
            self._k = \
                self.sigma_f**2 * (1.0 + N.sqrt(3.0) * tmp) \
                * N.exp(-N.sqrt(3.0) * tmp)
        elif self.numerator == 5.0:
            tmp2 = N.sqrt(tmp)
            self._k = \
                self.sigma_f**2 * (1.0 + N.sqrt(5.0) * tmp2 + 5.0 / 3.0 * tmp) \
                * N.exp(-N.sqrt(5.0) * tmp2)


    def gradient(self, data1, data2):
        """Compute gradient of the kernel matrix. A must for fast
        model selection with high-dimensional data.
        """
        # TODO SOON
        # grad = ...
        # return grad
        raise NotImplementedError

    def set_hyperparameters(self, hyperparameter):
        """Set hyperaparmeters from a vector.

        Used by model selection.
        Note: 'numerator' is not considered as an hyperparameter.
        """
        if N.any(hyperparameter < 0):
            raise InvalidHyperparameterError()
        self.sigma_f = hyperparameter[0]
        self.length_scale = hyperparameter[1:]
        return

    pass


class Matern_5_2Kernel(Matern_3_2Kernel):
    """The Matern kernel class for the case ni=5/2.

    This kernel is just Matern_3_2Kernel(numerator=5.0).
    """
    def __init__(self, **kwargs):
        """Initialize a Squared Exponential kernel instance.

        :Parameters:
          length_scale : float OR numpy.ndarray
            the characteristic length-scale (or length-scales) of the
            phenomenon under investigation.
            (Defaults to 1.0)
        """
        Matern_3_2Kernel.__init__(self, numerator=5.0, **kwargs)
        pass


class RationalQuadraticKernel(NumpyKernel):
    """The Rational Quadratic (RQ) kernel class.

    Note that it can handle a length scale for each dimension for
    Automtic Relevance Determination.

    """
    def __init__(self, length_scale=1.0, sigma_f=1.0, alpha=0.5, **kwargs):
        """Initialize a Squared Exponential kernel instance.

        :Parameters:
          length_scale : float OR numpy.ndarray
            the characteristic length-scale (or length-scales) of the
            phenomenon under investigation.
            (Defaults to 1.0)
          sigma_f : float
            Signal standard deviation.
            (Defaults to 1.0)
          alpha: float
            The parameter of the RQ functions family.
            (Defaults to 2.0)
        """
        # init base class first
        NumpyKernel.__init__(self, **kwargs)

        self.length_scale = length_scale
        self.sigma_f = sigma_f
        self.alpha = alpha

    def __repr__(self):
        return "%s(length_scale=%s, alpha=%f)" \
            % (self.__class__.__name__, str(self.length_scale), self.alpha)

    def _compute(self, data1, data2):
        """Compute kernel matrix.

        :Parameters:
          data1 : numpy.ndarray
            data
          data2 : numpy.ndarray
            data
            (Defaults to None)
        """
        tmp = squared_euclidean_distance(
                data1, data2, weight=1.0 / (self.length_scale ** 2))
        self._k = \
            self.sigma_f**2 * (1.0 + tmp / (2.0 * self.alpha)) ** -self.alpha

    def gradient(self, data1, data2):
        """Compute gradient of the kernel matrix. A must for fast
        model selection with high-dimensional data.
        """
        # TODO SOON
        # grad = ...
        # return grad
        raise NotImplementedError

    def set_hyperparameters(self, hyperparameter):
        """Set hyperaparmeters from a vector.

        Used by model selection.
        Note: 'alpha' is not considered as an hyperparameter.
        """
        if N.any(hyperparameter < 0):
            raise InvalidHyperparameterError()
        self.sigma_f = hyperparameter[0]
        self.length_scale = hyperparameter[1:]
        return

    pass


# dictionary of avalable kernels with names as keys:
kernel_dictionary = {'constant': ConstantKernel,
                     'linear': GeneralizedLinearKernel,
                     'exponential': ExponentialKernel,
                     'squared exponential': SquaredExponentialKernel,
                     'Matern ni=3/2': Matern_3_2Kernel,
                     'Matern ni=5/2': Matern_5_2Kernel,
                     'rational quadratic': RationalQuadraticKernel}
<|MERGE_RESOLUTION|>--- conflicted
+++ resolved
@@ -23,10 +23,7 @@
 
 import numpy as N
 
-<<<<<<< HEAD
-=======
 from mvpa.misc.state import StateVariable
->>>>>>> 9e5fb755
 from mvpa.misc.param import Parameter
 from mvpa.misc.exceptions import InvalidHyperparameterError
 from mvpa.clfs.distance import squared_euclidean_distance
@@ -94,7 +91,6 @@
         self._k = N.power(N.dot(d1, d2.T)+self.params.offset,
                           self.params.degree)
 
-<<<<<<< HEAD
 class RbfKernel(NumpyKernel):
     gamma = Parameter(1.0, allowedtype=float, doc="Scale parameter gamma")
     
@@ -109,8 +105,6 @@
         # Do the Rbf
         self._k = N.exp(-d2 / self.params.gamma)
         
-=======
->>>>>>> 9e5fb755
 class GeneralizedLinearKernel(NumpyKernel):
     """The linear kernel class.
     """
