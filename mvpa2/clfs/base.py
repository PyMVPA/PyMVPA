--- conflicted
+++ resolved
@@ -253,26 +253,19 @@
                 # training_stats... sad
                 self.__changedData_isset = False
             predictions = self.predict(dataset)
-<<<<<<< HEAD
             ca.reset_changed_temporarily()
-            ca.training_stats = self.__summary_class__(
-                targets=dataset.sa[self.get_space()].value,
-                predictions=predictions)
-=======
-            self.ca.reset_changed_temporarily()
             targets = dataset.sa[self.get_space()].value
             if is_datasetlike(predictions) and (self.get_space() in predictions.fa):
                 # e.g. in case of pair-wise uncombined results - provide
                 # stats per each of the targets pairs
                 prediction_targets = predictions.fa[self.get_space()].value
-                self.ca.training_stats = {
+                ca.training_stats = {
                     t: self.__summary_class__(
                         targets=targets, predictions=predictions.samples[:, i])
                     for i, t in enumerate(prediction_targets)}
             else:
-                self.ca.training_stats = self.__summary_class__(
+                ca.training_stats = self.__summary_class__(
                     targets=targets, predictions=predictions)
->>>>>>> 759529f5
 
 
     def summary(self):
