# emacs: -*- mode: python; py-indent-offset: 4; indent-tabs-mode: nil -*-
# vi: set ft=python sts=4 ts=4 sw=4 et:
### ### ### ### ### ### ### ### ### ### ### ### ### ### ### ### ### ### ### ##
#
#   See COPYING file distributed along with the PyMVPA package for the
#   copyright and license terms.
#
### ### ### ### ### ### ### ### ### ### ### ### ### ### ### ### ### ### ### ##
"""Unit tests for PyMVPA surface searchlight and related utilities"""

from mvpa2.testing import *
skip_if_no_external('nibabel')

import numpy as np
from numpy.testing.utils import assert_array_almost_equal

import nibabel as nb

import os
import tempfile

from mvpa2.testing.datasets import datasets

from mvpa2 import cfg
from mvpa2.base import externals
from mvpa2.datasets import Dataset, hstack
from mvpa2.measures.base import Measure
from mvpa2.datasets.mri import fmri_dataset

from mvpa2.misc.surfing import volgeom, volsurf, \
                                volume_mask_dict, surf_voxel_selection, \
                                queryengine

from mvpa2.support.nibabel import surf, surf_fs_asc, surf_gifti

from mvpa2.measures.searchlight import sphere_searchlight, Searchlight
from mvpa2.misc.neighborhood import Sphere

if externals.exists('h5py'):
    from mvpa2.base.hdf5 import h5save, h5load


class SurfTests(unittest.TestCase):
    """Test for surfaces

    NNO Aug 2012

    'Ground truth' is whatever output is returned by the implementation
    as of mid-Aug 2012"""

    def test_surf(self):
        """Some simple testing with surfaces
        """

        s = surf.generate_sphere(10)

        assert_true(s.nvertices == 102)
        assert_true(s.nfaces == 200)

        v = s.vertices
        f = s.faces

        assert_true(v.shape == (102, 3))
        assert_true(f.shape == (200, 3))



        # another surface
        t = s * 10 + 2
        assert_true(t.same_topology(s))
        assert_array_equal(f, t.faces)

        assert_array_equal(v * 10 + 2, t.vertices)

        # allow updating, but should not affect original array
        # CHECKME: maybe we want to throw an exception instead
        assert_true((v * 10 + 2 == t.vertices).all().all())
        assert_true((s.vertices * 10 + 2 == t.vertices).all().all())

        # a few checks on vertices and nodes
        v_check = {40:(0.86511144 , -0.28109175, -0.41541501),
                   10:(0.08706015, -0.26794358, -0.95949297)}
        f_check = {10:(7, 8, 1), 40:(30, 31, 21)}


        vf_checks = [(v_check, lambda x:x.vertices),
                     (f_check, lambda x:x.faces)]

        eps = .0001
        for cmap, f in vf_checks:
            for k, v in cmap.iteritems():
                surfval = f(s)[k, :]
                assert_true((abs(surfval - v) < eps).all())

        # make sure same topology fails with different topology
        u = surf.generate_cube()
        assert_false(u.same_topology(s))

        # check that neighbours are computed correctly
        # even if we nuke the topology afterwards
        for _ in [0, 1]:
            nbrs = s.neighbors
            n_check = [(0, 96, 0.284629),
                       (40, 39, 0.56218349),
                       (100, 99, 0.1741202)]
            for i, j, k in n_check:
                assert_true(abs(nbrs[i][j] - k) < eps)


        def assign_zero(x):
            x.faces[:, :] = 0
            return None

        assert_raises((ValueError, RuntimeError), assign_zero, s)

        # see if mapping to high res works
        h = surf.generate_sphere(40)

        low2high = s.map_to_high_resolution_surf(h, .1)
        partmap = {7: 141, 8: 144, 9: 148, 10: 153, 11: 157, 12: 281}
        for k, v in partmap.iteritems():
            assert_true(low2high[k] == v)

        # ensure that slow implementation gives same results as fast one
        low2high_slow = s.map_to_high_resolution_surf(h, .1)
        for k, v in low2high.iteritems():
            assert_true(low2high_slow[k] == v)

        #  should fail if epsilon is too small
        assert_raises(ValueError,
                      lambda x:x.map_to_high_resolution_surf(h, .01), s)

        n2f = s.node2faces
        for i in xrange(s.nvertices):
            nf = [10] if i < 2 else [5, 6] # number of faces expected

            assert_true(len(n2f[i]) in nf)


        # test dijkstra distances
        ds2 = s.dijkstra_distance(2)
        some_ds = {0: 3.613173280799, 1: 0.2846296765, 2: 0.,
                 52: 1.87458018, 53: 2.0487004817, 54: 2.222820777,
                 99: 3.32854360, 100: 3.328543604, 101: 3.3285436042}

        eps = np.finfo('f').eps
        for k, v in some_ds.iteritems():
            assert_true(abs(v - ds2[k]) < eps)

        # test I/O (through ascii files)
        fd, fn = tempfile.mkstemp('surf.asc', 'surftest'); os.close(fd)
        surf.write(fn, s, overwrite=True)
        s2 = surf.read(fn)
        os.remove(fn)

        assert_array_almost_equal(s.vertices, s2.vertices, 4)
        assert_array_almost_equal(s.faces, s2.faces, 4)

        # test plane (new feature end of August 2012)
        s3 = surf.generate_plane((0, 0, 0), (2, 0, 0), (0, 1, 0), 10, 20)
        assert_equal(s3.nvertices, 200)
        assert_equal(s3.nfaces, 342)
        assert_array_almost_equal(s3.vertices[-1, :], np.array([18., 19, 0.]))
        assert_array_almost_equal(s3.faces[-1, :], np.array([199, 198, 179]))

        # test bar
        p, q = (0, 0, 0), (100, 0, 0)
        s4 = surf.generate_bar(p, q, 10, 12)
        assert_equal(s4.nvertices, 26)
        assert_equal(s4.nfaces, 48)


    def test_surf_border(self):
        s = surf.generate_sphere(3)
        assert_array_equal(s.nodes_on_border(), [False] * 11)

        s = surf.generate_plane((0, 0, 0), (0, 1, 0), (1, 0, 0), 10, 10)
        b = s.nodes_on_border()
        v = s.vertices

        vb = reduce(np.logical_or, [v[:, 0] == 0, v[:, 1] == 0,
                                    v[:, 0] == 9, v[:, 1] == 9])

        assert_array_equal(b, vb)

        assert_true(s.nodes_on_border(0))

    def test_surf_fs_asc(self):
        s = surf.generate_sphere(5) * 100

        fd, fn = tempfile.mkstemp('surf', 'test'); os.close(fd)
        surf_fs_asc.write(fn, s, overwrite=True)

        t = surf_fs_asc.read(fn)
        os.remove(fn)

        assert_array_almost_equal(s.vertices, t.vertices)
        assert_array_almost_equal(s.vertices, t.vertices)

        theta = np.asarray([0, 0., 180.])

        r = s.rotate(theta, unit='deg')

<<<<<<< HEAD
        l2r = surf.sphere_reg_leftrightmapping(s, r)
=======
        l2r = surf.get_sphere_left_right_mapping(s, r)
>>>>>>> 11005565
        l2r_expected = [0, 1, 2, 6, 5, 4, 3, 11, 10, 9, 8, 7, 15, 14, 13, 12,
                       16, 19, 18, 17, 21, 20, 23, 22, 26, 25, 24]

        assert_array_equal(l2r, np.asarray(l2r_expected))


        sides_facing = 'apism'
        for side_facing in sides_facing:
<<<<<<< HEAD
            l, r = surf.hemi_pairs_reposition(s + 10., t + (-10.),
=======
            l, r = surf.reposition_hemisphere_pairs(s + 10., t + (-10.),
>>>>>>> 11005565
                                              side_facing)

            m = surf.merge(l, r)

            # not sure at the moment why medial rotation
            # messes up - but leave for now
            eps = 666 if side_facing == 'm' else .001
            assert_true((abs(m.center_of_mass) < eps).all())

    def test_volgeom(self):
        sz = (17, 71, 37, 73) # size of 4-D 'brain volume'
        d = 2. # voxel size
        xo, yo, zo = -6., -12., -20. # origin
        mx = np.identity(4, np.float) * d # affine transformation matrix
        mx[3, 3] = 1
        mx[0, 3] = xo
        mx[1, 3] = yo
        mx[2, 3] = zo

        vg = volgeom.VolGeom(sz, mx) # initialize volgeom

        eq_shape_nvoxels = {(17, 71, 37): (True, True),
                           (71, 17, 37, 1): (False, True),
                           (17, 71, 37, 2): (True, True),
                            (17, 71, 37, 73): (True, True),
                           (2, 2, 2): (False, False)}

        for other_sz, (eq_shape, eq_nvoxels) in eq_shape_nvoxels.iteritems():
            other_vg = volgeom.VolGeom(other_sz, mx)
            assert_equal(other_vg.same_shape(vg), eq_shape)
            assert_equal(other_vg.nvoxels_mask == vg.nvoxels_mask, eq_nvoxels)

        nv = sz[0] * sz[1] * sz[2] # number of voxels
        nt = sz[3] # number of time points
        assert_equal(vg.nvoxels, nv)

        # a couple of hard-coded test cases
        # last two are outside the volume
        linidxs = [0, 1, sz[2], sz[1] * sz[2], nv - 1, -1 , nv]
        subidxs = ([(0, 0, 0), (0, 0, 1), (0, 1, 0), (1, 0, 0),
                    (sz[0] - 1, sz[1] - 1, sz[2] - 1)]
                   + [(sz[0], sz[1], sz[2])] * 2)

        xyzs = ([(xo, yo, zo), (xo, yo, zo + d), (xo, yo + d, zo),
                 (xo + d, yo, zo),
                 (xo + d * (sz[0] - 1), yo + d * (sz[1] - 1), zo + d * (sz[2] - 1))]
                + [(np.nan, np.nan, np.nan)] * 2)

        for i, linidx in enumerate(linidxs):
            lin = np.asarray([linidx])
            ijk = vg.lin2ijk(lin)


            ijk_expected = np.reshape(np.asarray(subidxs[i]), (1, 3))
            assert_array_almost_equal(ijk, ijk_expected)

            xyz = vg.lin2xyz(lin)

            xyz_expected = np.reshape(np.asarray(xyzs[i]), (1, 3))
            assert_array_almost_equal(xyz, xyz_expected)


        # check that some identities hold
        ab, bc, ac = vg.lin2ijk, vg.ijk2xyz, vg.lin2xyz
        ba, cb, ca = vg.ijk2lin, vg.xyz2ijk, vg.xyz2lin
        identities = [lambda x:ab(ba(x)),
                      lambda x:bc(cb(x)),
                      lambda x:ac(ca(x)),
                      lambda x:ba(ab(x)),
                      lambda x:cb(bc(x)),
                      lambda x:ca(ac(x)),
                      lambda x:bc(ab(ca(x))),
                      lambda x:ba(cb(ac(x)))]

        # 0=lin, 1=ijk, 2=xyz
        identities_input = [1, 2, 2, 0, 1, 0, 2, 0]

        # voxel indices to test
        linrange = [0, 1, sz[2], sz[1] * sz[2]] + range(0, nv, nv / 100)

        lin = np.reshape(np.asarray(linrange), (-1,))
        ijk = vg.lin2ijk(lin)
        xyz = vg.ijk2xyz(ijk)

        for j, identity in enumerate(identities):
            inp = identities_input[j]
            x = {0: lin,
                 1: ijk,
                 2: xyz}[inp]

            assert_array_equal(x, identity(x))

        # check that masking works
        assert_true(vg.contains_lin(lin).all())
        assert_false(vg.contains_lin(-lin - 1).any())

        assert_true(vg.contains_ijk(ijk).all())
        assert_false(vg.contains_ijk(-ijk - 1).any())


        # ensure that we have no rounding issues
        deltas = [-.51, -.49, 0., .49, .51]
        should_raise = [True, False, False, False, True]

        for delta, r in zip(deltas, should_raise):
            xyz_d = xyz + delta * d
            lin_d = vg.xyz2lin(xyz_d)

            if r:
                assert_raises(AssertionError,
                              assert_array_almost_equal, lin_d, lin)
            else:
                assert_array_almost_equal(lin_d, lin)


        # some I/O testing

        img = vg.get_empty_nifti_image()
        fd, fn = tempfile.mkstemp('.nii', 'test'); os.close(fd)
        img.to_filename(fn)

        assert_true(os.path.exists(fn))

        vg2 = volgeom.from_any(img)
        vg3 = volgeom.from_any(fn)

        assert_array_equal(vg.affine, vg2.affine)
        assert_array_equal(vg.affine, vg3.affine)

        assert_equal(vg.shape[:3], vg2.shape[:3], 0)
        assert_equal(vg.shape[:3], vg3.shape[:3], 0)

        os.remove(fn)

        assert_true(len('%s%r' % (vg, vg)) > 0)

    def test_volgeom_masking(self):
        maskstep = 5
        vg = volgeom.VolGeom((2 * maskstep, 2 * maskstep, 2 * maskstep), np.identity(4))

        mask = vg.get_empty_array()
        sh = vg.shape

        # mask a subset of the voxels
        rng = range(0, sh[0], maskstep)
        for i in rng:
            for j in rng:
                for k in rng:
                    mask[i, j, k] = 1

        # make a new volgeom instance
        vg = volgeom.VolGeom(vg.shape, vg.affine, mask)

        data = vg.get_masked_nifti_image(nt=1)
        msk = vg.get_masked_nifti_image()
        dset = fmri_dataset(data, mask=msk)
        vg_dset = volgeom.from_any(dset)

        # ensure that the mask is set properly and
        assert_equal(vg.nvoxels, vg.nvoxels_mask * maskstep ** 3)
        assert_equal(vg_dset, vg)

        dilates = range(0, 8, 2)
        nvoxels_masks = [] # keep track of number of voxels for each size
        for dilate in dilates:
            covers_full_volume = dilate * 2 >= maskstep * 3 ** .5 + 1

            # constr gets values: None, Sphere(0), 2, Sphere(2), ...
            for i, constr in enumerate([Sphere, lambda x:x if x else None]):
                dilater = constr(dilate)

                img_dilated = vg.get_masked_nifti_image(dilate=dilater)
                data = img_dilated.get_data()

                assert_array_equal(data, vg.get_masked_array(dilate=dilater))
                n = np.sum(data)

                # number of voxels in mask is increasing
                assert_true(all(n >= p for p in nvoxels_masks))

                # results should be identical irrespective of constr
                if i == 0:
<<<<<<< HEAD
                    # - first call with this value of dialte: has to be more
=======
                    # - first call with this value of dilate: has to be more
>>>>>>> 11005565
                    #   voxels than very previous dilation value, unless the
                    #   full volume is covered - then it can be equal too
                    # - every next call: ensure size matches
                    cmp = lambda x, y:(x >= y if covers_full_volume else x > y)
                    assert_true(all(cmp(n, p) for p in nvoxels_masks))
                    nvoxels_masks.append(n)
                else:
                    # same size as previous call
                    assert_equal(n, nvoxels_masks[-1])

                # if dilate is not None or zero, then it should
                # have selected all the voxels if the radius is big enough
                assert_equal(np.sum(data) == vg.nvoxels, covers_full_volume)



    def test_volsurf(self):
        vg = volgeom.VolGeom((50, 50, 50), np.identity(4))

        density = 40
        outer = surf.generate_sphere(density) * 25. + 25
        inner = surf.generate_sphere(density) * 20. + 25


        vs = volsurf.VolSurf(vg, outer, inner)

        # increasingly select more voxels in 'grey matter'
        steps_start_stop = [(1, .5, .5), (5, .5, .5), (3, .3, .7),
                          (5, .3, .7), (5, 0., 1.), (10, 0., 1.)]

        mp = None
        expected_keys = set(range(density ** 2 + 2))
        selection_counter = []
        voxel_counter = []
        for sp, sa, so in steps_start_stop:
            n2v = vs.node2voxels(sp, sa, so)

            if mp is None:
                mp = n2v


            assert_equal(expected_keys, set(n2v.keys()))

            counter = 0
            for k, v2pos in n2v.iteritems():
                for v, pos in v2pos.iteritems():
                    # should be close to grey matter

                    assert_true(-1. <= pos and pos <= 2.)
                    counter += 1

            selection_counter.append(counter)
            img = vs.voxel_count_nifti_image(n2v)

            voxel_counter.append(np.sum(img.get_data() > 0))

        # hard coded number of expected voxels
        selection_expected = [1602, 1602, 4618, 5298, 7867, 10801]
        assert_equal(selection_counter, selection_expected)

        voxel_expected = [1498, 1498, 4322, 4986, 7391, 10141]
        assert_equal(voxel_counter, voxel_expected)

        # check that string building works
        assert_true(len('%s%r' % (vs, vs)) > 0)


    def test_volsurf_surf_from_volume(self):
        aff = np.eye(4)
        aff[0, 0] = aff[1, 1] = aff[2, 2] = 3

        sh = (40, 40, 40)

        vg = volgeom.VolGeom(sh, aff)

        p = volsurf.from_volume(vg).intermediate_surface
        q = volsurf.VolumeBasedSurface(vg)

        centers = [0, 10, 10000, (-1, -1, -1), (5, 5, 5)]
        radii = [0, 10, 20, 100]

        for center in centers:
            for radius in radii:
                x = p.circlearound_n2d(center, radius)
                y = q.circlearound_n2d(center, radius)
                assert_equal(x, y)


    def test_volume_mask_dict(self):
        # also tests the outside_node_margin feature
        sh = (10, 10, 10)
        msk = np.zeros(sh)
        for i in xrange(0, sh[0], 2):
            msk[i, :, :] = 1

        vol_affine = np.identity(4)
        vol_affine[0, 0] = vol_affine[1, 1] = vol_affine[2, 2] = 2

        vg = volgeom.VolGeom(sh, vol_affine, mask=msk)

        density = 10

        outer = surf.generate_sphere(density) * 10. + 5
        inner = surf.generate_sphere(density) * 5. + 5

        intermediate = outer * .5 + inner * .5
        xyz = intermediate.vertices

        radius = 50

        outside_node_margins = [None, 0, 100., np.inf, True]
        expected_center_count = [87] * 2 + [intermediate.nvertices] * 3
        for k, outside_node_margin in enumerate(outside_node_margins):

            sel = surf_voxel_selection.run_voxel_selection(radius, vg, inner,
                                outer, outside_node_margin=outside_node_margin)
            assert_equal(intermediate, sel.source)
            assert_equal(len(sel.keys()), expected_center_count[k])
            assert_true(set(sel.aux_keys()).issubset(set(['center_distances',
                                                    'grey_matter_position'])))

            msk_lin = msk.ravel()
            sel_msk_lin = sel.get_mask().ravel()
            for i in xrange(vg.nvoxels):
                if msk_lin[i]:
                    src = sel.target2nearest_source(i)
                    assert_false((src is None) ^ (sel_msk_lin[i] == 0))

                    if src is None:
                        continue

                    # index of node nearest to voxel i
                    src_anywhere = sel.target2nearest_source(i,
                                            fallback_euclidian_distance=True)

                    # coordinates of node nearest to voxel i
                    xyz_src = xyz[src_anywhere]

                    # coordinates of voxel i
                    xyz_trg = vg.lin2xyz(np.asarray([i]))

                    # distance between node nearest to voxel i, and voxel i
                    # this should be the smallest distancer
                    d = volgeom.distance(np.reshape(xyz_src, (1, 3)), xyz_trg)


                    # distances between all nodes and voxel i
                    ds = volgeom.distance(xyz, xyz_trg)

                    # order of the distances
                    is_ds = np.argsort(ds.ravel())

                    # go over all the nodes
                    # require that the node is in the volume
                    # mask

                    # index of node nearest to voxel i
                    ii = np.argmin(ds)

                    xyz_min = xyz[ii]
                    lin_min = vg.xyz2lin([xyz_min])




                    # linear index of voxel that contains xyz_src
                    lin_src = vg.xyz2lin(np.reshape(xyz_src, (1, 3)))

                    # when using multi-core support,
                    # pickling and unpickling can reduce the precision
                    # a little bit, causing rounding errors
                    eps = 1e-14

                    delta = np.abs(ds[ii] - d)
                    assert_false(delta > eps and ii in sel and
                                 i in sel[ii] and
                                 vg.contains_lin(lin_min))



    def test_surf_voxel_selection(self):
        vol_shape = (10, 10, 10)
        vol_affine = np.identity(4)
        vol_affine[0, 0] = vol_affine[1, 1] = vol_affine[2, 2] = 5

        vg = volgeom.VolGeom(vol_shape, vol_affine)

        density = 10

        outer = surf.generate_sphere(density) * 25. + 15
        inner = surf.generate_sphere(density) * 20. + 15

        vs = volsurf.VolSurf(vg, outer, inner)

        nv = outer.nvertices

        # select under variety of parameters
        # parameters are distance metric (dijkstra or euclidean),
        # radius, and number of searchlight  centers
        params = [('d', 1., 10), ('d', 1., 50), ('d', 1., 100), ('d', 2., 100),
                  ('e', 2., 100), ('d', 2., 100), ('d', 20, 100),
                  ('euclidean', 5, None), ('dijkstra', 10, None)]

        # function that indicates for which parameters the full test is run
        test_full = lambda x:len(x[0]) > 1 or x[2] == 100

        expected_labs = ['grey_matter_position',
                         'center_distances']

        voxcount = []
        tested_double_features = False
        for param in params:
            distance_metric, radius, ncenters = param
            srcs = range(0, nv, nv / (ncenters or nv))
            sel = surf_voxel_selection.voxel_selection(vs, radius,
                                            source_surf_nodes=srcs,
                                            distance_metric=distance_metric)

            # see how many voxels were selected
            vg = sel.volgeom
            datalin = np.zeros((vg.nvoxels, 1))

            mp = sel
            for k, idxs in mp.iteritems():
                if idxs is not None:
                    datalin[idxs] = 1

            voxcount.append(np.sum(datalin))

            if test_full(param):
                assert_equal(np.sum(datalin), np.sum(sel.get_mask()))

                assert_true(len('%s%r' % (sel, sel)) > 0)

                # see if voxels containing inner and outer
                # nodes were selected
                for sf in [inner, outer]:
                    for k, idxs in mp.iteritems():
                        xyz = np.reshape(sf.vertices[k, :], (1, 3))
                        linidx = vg.xyz2lin(xyz)

                        # only required if xyz is actually within the volume
                        assert_equal(linidx in idxs, vg.contains_lin(linidx))

                # check that it has all the attributes
                labs = sel.aux_keys()

                assert_true(all([lab in labs for lab in expected_labs]))


                if externals.exists('h5py'):
                    # some I/O testing
                    fd, fn = tempfile.mkstemp('.h5py', 'test'); os.close(fd)
                    h5save(fn, sel)

                    sel2 = h5load(fn)
                    os.remove(fn)

                    assert_equal(sel, sel2)
                else:
                    sel2 = sel

                # check that mask is OK even after I/O
                assert_array_equal(sel.get_mask(), sel2.get_mask())


                # test I/O with surfaces
                fd, outerfn = tempfile.mkstemp('outer.asc', 'test'); os.close(fd)
                fd, innerfn = tempfile.mkstemp('inner.asc', 'test'); os.close(fd)
                fd, volfn = tempfile.mkstemp('vol.nii', 'test'); os.close(fd)

                surf.write(outerfn, outer, overwrite=True)
                surf.write(innerfn, inner, overwrite=True)

                img = sel.volgeom.get_empty_nifti_image()
                img.to_filename(volfn)

                sel3 = surf_voxel_selection.run_voxel_selection(radius, volfn, innerfn,
                                outerfn, source_surf_nodes=srcs,
                                distance_metric=distance_metric)

                outer4 = surf.read(outerfn)
                inner4 = surf.read(innerfn)
                vs4 = vs = volsurf.VolSurf(vg, inner4, outer4)

                # check that two ways of voxel selection match
                sel4 = surf_voxel_selection.voxel_selection(vs4, radius,
                                                    source_surf_nodes=srcs,
                                                    distance_metric=distance_metric)

                assert_equal(sel3, sel4)

                os.remove(outerfn)
                os.remove(innerfn)
                os.remove(volfn)


                # compare sel3 with other selection results
                # NOTE: which voxels are precisely selected by sel can be quite
                #       off from those in sel3, as writing the surfaces imposes
                #       rounding errors and the sphere is very symmetric, which
                #       means that different neighboring nodes are selected
                #       to select a certain number of voxels.
                sel3cmp_difference_ratio = [(sel, .2), (sel4, 0.)]
                for selcmp, ratio in sel3cmp_difference_ratio:
                    nunion = ndiff = 0

                    for k in selcmp.keys():
                        p = set(sel3.get(k))
                        q = set(selcmp.get(k))
                        nunion += len(p.union(q))
                        ndiff += len(p.symmetric_difference(q))

                    assert_true(float(ndiff) / float(nunion) <= ratio)

                # check searchlight call
                # as of late Aug 2012, this is with the fancy query engine
                # as implemented by Yarik

                mask = sel.get_mask()
                keys = None if ncenters is None else sel.keys()

                dset_data = np.reshape(np.arange(vg.nvoxels), vg.shape)
                dset_img = nb.Nifti1Image(dset_data, vg.affine)
                dset = fmri_dataset(samples=dset_img, mask=mask)

                qe = queryengine.SurfaceVerticesQueryEngine(sel,
                                    # you can optionally add additional
                                    # information about each near-disk-voxels
                                    add_fa=['center_distances',
                                            'grey_matter_position'])
                assert_false('ERROR' in repr(qe))   #  to check if repr works
                voxelcounter = _Voxel_Count_Measure()
                searchlight = Searchlight(voxelcounter, queryengine=qe, roi_ids=keys, nproc=1,
                                          enable_ca=['roi_feature_ids', 'roi_center_ids'])
                sl_dset = searchlight(dset)

                selected_count = sl_dset.samples[0, :]
                mp = sel
                for i, k in enumerate(sel.keys()):
                    # check that number of selected voxels matches
                    assert_equal(selected_count[i], len(mp[k]))


                assert_equal(searchlight.ca.roi_center_ids, sel.keys())

                assert_array_equal(sl_dset.fa['center_ids'], qe.ids)

                # check nearest node is *really* the nearest node

                allvx = sel.get_targets()
                intermediate = outer * .5 + inner * .5

                for vx in allvx:
                    nearest = sel.target2nearest_source(vx)

                    xyz = intermediate.vertices[nearest, :]
                    sqsum = np.sum((xyz - intermediate.vertices) ** 2, 1)

                    idx = np.argmin(sqsum)
                    assert_equal(idx, nearest)

                if not tested_double_features:           # test only once
                    # see if we have multiple features for the same voxel, we would get them all
                    dset1 = dset.copy()
                    dset1.fa['dset'] = [1]
                    dset2 = dset.copy()
                    dset2.fa['dset'] = [2]
                    dset_ = hstack((dset1, dset2), 'drop_nonunique')
                    dset_.sa = dset1.sa
                    #dset_.a.imghdr = dset1.a.imghdr
                    assert_true('imghdr' in dset_.a.keys())
                    assert_equal(dset_.a['imghdr'].value, dset1.a['imghdr'].value)
                    roi_feature_ids = searchlight.ca.roi_feature_ids
                    sl_dset_ = searchlight(dset_)
                    # and we should get twice the counts
                    assert_array_equal(sl_dset_.samples, sl_dset.samples * 2)

                    # compare old and new roi_feature_ids
                    assert(len(roi_feature_ids) == len(searchlight.ca.roi_feature_ids))
                    nfeatures = dset.nfeatures
                    for old, new in zip(roi_feature_ids,
                                        searchlight.ca.roi_feature_ids):
                        # each new ids should comprise of old ones + (old + nfeatures)
                        # since we hstack'ed two datasets
                        assert_array_equal(np.hstack([(x, x + nfeatures) for x in old]),
                                           new)
                    tested_double_features = True

        # check whether number of voxels were selected is as expected
        expected_voxcount = [22, 93, 183, 183, 183, 183, 183, 183, 183]

        assert_equal(voxcount, expected_voxcount)

    def test_h5support(self):
        sh = (20, 20, 20)
        msk = np.zeros(sh)
        for i in xrange(0, sh[0], 2):
            msk[i, :, :] = 1
        vg = volgeom.VolGeom(sh, np.identity(4), mask=msk)

        density = 20

        outer = surf.generate_sphere(density) * 10. + 5
        inner = surf.generate_sphere(density) * 5. + 5

        intermediate = outer * .5 + inner * .5
        xyz = intermediate.vertices

        radius = 50

        backends = ['native', 'hdf5']

        for i, backend in enumerate(backends):
            if backend == 'hdf5' and not externals.exists('h5py'):
                continue

            sel = surf_voxel_selection.run_voxel_selection(radius, vg, inner,
                            outer, results_backend=backend)

            if i == 0:
                sel0 = sel
            else:
                assert_equal(sel0, sel)

    def test_agreement_surface_volume(self):
        '''test agreement between volume-based and surface-based
        searchlights when using euclidian measure'''

        #import runner
        def sum_ds(ds):
            return np.sum(ds)

        radius = 3

        # make a small dataset with a mask
        sh = (10, 10, 10)
        msk = np.zeros(sh)
        for i in xrange(0, sh[0], 2):
            msk[i, :, :] = 1
        vg = volgeom.VolGeom(sh, np.identity(4), mask=msk)

        # make an image
        nt = 6
        img = vg.get_masked_nifti_image(6)
        ds = fmri_dataset(img, mask=msk)


        # run the searchlight
        sl = sphere_searchlight(sum_ds, radius=radius)
        m = sl(ds)

        # now use surface-based searchlight
        v = volsurf.from_volume(ds)
        source_surf = v.intermediate_surface
        node_msk = np.logical_not(np.isnan(source_surf.vertices[:, 0]))

        # check that the mask matches with what we used earlier
        assert_array_equal(msk.ravel() + 0., node_msk.ravel() + 0.)

        source_surf_nodes = np.nonzero(node_msk)[0]

        sel = surf_voxel_selection.voxel_selection(v, float(radius),
                                        source_surf=source_surf,
                                        source_surf_nodes=source_surf_nodes,
                                        distance_metric='euclidian')

        qe = queryengine.SurfaceVerticesQueryEngine(sel)
        sl = Searchlight(sum_ds, queryengine=qe)
        r = sl(ds)

        # check whether they give the same results
        assert_array_equal(r.samples, m.samples)

    def test_surf_pairs(self):
        o, x, y = map(np.asarray, [(0, 0, 0), (0, 1, 0), (1, 0, 0)])
        d = np.asarray((0, 0, .1))
        n = 10
        s1 = surf.generate_plane(o, x, y, n, n)
        s2 = surf.generate_plane(o + d, x, y, n, n)
        s = surf.merge(s1, s2)

        # try for small surface
        eps = .0000001
        pw = s.pairwise_near_nodes(.5)
        for i in xrange(n ** 2):
            d = pw.pop((i, i + 100))
            assert_array_almost_equal(d, .1)

        assert_true(len(pw) == 0)

        pw = s.pairwise_near_nodes(.5)
        for i in xrange(n ** 2):
            d = pw.pop((i, i + 100))
            assert_array_almost_equal(d, .1)

        assert_true(len(pw) == 0)

        # bigger one
        pw = s.pairwise_near_nodes(1.4)
        for i in xrange(n ** 2):
            p, q = i / n, i % n
            offsets = sum(([] if q == 0 else [-1],
                         [] if q == n - 1 else [+1],
                         [] if p == 0 else [-n],
                         [] if p == n - 1 else [n],
                         [0]), [])
            for offset in offsets:
                ii = i + offset + n ** 2
                d = pw.pop((i, ii))

            assert_true((d < .5) ^ (offset > 0))

        assert_true(len(pw) == 0)


    def test_surf_gifti(self):
            # From section 14.4 in GIFTI Surface Data Format Version 1.0
            # (with some adoptions)

            test_data = '''<?xml version="1.0" encoding="UTF-8"?>
<!DOCTYPE GIFTI SYSTEM "http://www.nitrc.org/frs/download.php/1594/gifti.dtd">
<GIFTI
  xmlns:xsi="http://www.w3.org/2001/XMLSchema-instance"
  xsi:noNamespaceSchemaLocation="http://www.nitrc.org/frs/download.php/1303/GIFTI_Caret.xsd"
  Version="1.0"
  NumberOfDataArrays="2">
<MetaData>
  <MD>
    <Name><![CDATA[date]]></Name>
    <Value><![CDATA[Thu Nov 15 09:05:22 2007]]></Value>
  </MD>
</MetaData>
<LabelTable/>
<DataArray Intent="NIFTI_INTENT_POINTSET"
  DataType="NIFTI_TYPE_FLOAT32"
  ArrayIndexingOrder="RowMajorOrder"
  Dimensionality="2"
  Dim0="4"
  Dim1="3"
  Encoding="ASCII"
  Endian="LittleEndian"
  ExternalFileName=""
  ExternalFileOffset="">
<CoordinateSystemTransformMatrix>
  <DataSpace><![CDATA[NIFTI_XFORM_TALAIRACH]]></DataSpace>
  <TransformedSpace><![CDATA[NIFTI_XFORM_TALAIRACH]]></TransformedSpace>
  <MatrixData>
    1.000000 0.000000 0.000000 0.000000
    0.000000 1.000000 0.000000 0.000000
    0.000000 0.000000 1.000000 0.000000
    0.000000 0.000000 0.000000 1.000000
  </MatrixData>
</CoordinateSystemTransformMatrix>
<Data>
  10.5 0 0
  0 20.5 0
  0 0 30.5
  0 0 0
</Data>
</DataArray>
<DataArray Intent="NIFTI_INTENT_TRIANGLE"
  DataType="NIFTI_TYPE_INT32"
  ArrayIndexingOrder="RowMajorOrder"
  Dimensionality="2"
  Dim0="4"
  Dim1="3"
  Encoding="ASCII"
  Endian="LittleEndian"
  ExternalFileName="" ExternalFileOffset="">
<Data>
0 1 2
1 2 3
0 1 3
0 2 3
</Data>
</DataArray>
</GIFTI>'''
            _, fn = tempfile.mkstemp('surf.surf.gii', 'surftest')
            with open(fn, 'w') as f:
                f.write(test_data)

            # test I/O
            s = surf.read(fn)
            surf.write(fn, s)
            s = surf.read(fn)
            os.unlink(fn)

            v = np.zeros((4, 3))
            v[0, 0] = 10.5
            v[1, 1] = 20.5
            v[2, 2] = 30.5

            f = np.asarray([[0, 1, 2], [1, 2, 3], [0, 1, 3], [0, 2, 3]],
                            dtype=np.int32)

            assert_array_equal(s.vertices, v)
            assert_array_equal(s.faces, f)




class _Voxel_Count_Measure(Measure):
    # used to check voxel selection results
    is_trained = True
    def __init__(self, **kwargs):
        Measure.__init__(self, **kwargs)

    def _call(self, dset):
        return dset.nfeatures


def suite():
    """Create the suite"""
    return unittest.makeSuite(SurfTests)

if __name__ == '__main__':
    import runner<|MERGE_RESOLUTION|>--- conflicted
+++ resolved
@@ -201,11 +201,7 @@
 
         r = s.rotate(theta, unit='deg')
 
-<<<<<<< HEAD
-        l2r = surf.sphere_reg_leftrightmapping(s, r)
-=======
         l2r = surf.get_sphere_left_right_mapping(s, r)
->>>>>>> 11005565
         l2r_expected = [0, 1, 2, 6, 5, 4, 3, 11, 10, 9, 8, 7, 15, 14, 13, 12,
                        16, 19, 18, 17, 21, 20, 23, 22, 26, 25, 24]
 
@@ -214,11 +210,7 @@
 
         sides_facing = 'apism'
         for side_facing in sides_facing:
-<<<<<<< HEAD
-            l, r = surf.hemi_pairs_reposition(s + 10., t + (-10.),
-=======
             l, r = surf.reposition_hemisphere_pairs(s + 10., t + (-10.),
->>>>>>> 11005565
                                               side_facing)
 
             m = surf.merge(l, r)
@@ -401,11 +393,7 @@
 
                 # results should be identical irrespective of constr
                 if i == 0:
-<<<<<<< HEAD
-                    # - first call with this value of dialte: has to be more
-=======
                     # - first call with this value of dilate: has to be more
->>>>>>> 11005565
                     #   voxels than very previous dilation value, unless the
                     #   full volume is covered - then it can be equal too
                     # - every next call: ensure size matches
