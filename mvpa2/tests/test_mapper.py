# emacs: -*- mode: python; py-indent-offset: 4; indent-tabs-mode: nil -*-
# vi: set ft=python sts=4 ts=4 sw=4 et:
### ### ### ### ### ### ### ### ### ### ### ### ### ### ### ### ### ### ### ##
#
#   See COPYING file distributed along with the PyMVPA package for the
#   copyright and license terms.
#
### ### ### ### ### ### ### ### ### ### ### ### ### ### ### ### ### ### ### ##
'''Tests for basic mappers'''

import numpy as np
# for repr
from numpy import array

from mvpa2.testing.tools import ok_, assert_raises, assert_false, assert_equal, \
        assert_true, assert_array_equal, nodebug
from mvpa2.testing import sweepargs

from mvpa2.testing.datasets import datasets
from mvpa2.mappers.flatten import FlattenMapper
from mvpa2.mappers.base import ChainMapper, IdentityMapper, _verified_reverse1
from mvpa2.featsel.base import StaticFeatureSelection
from mvpa2.mappers.slicing import SampleSliceMapper, StripBoundariesSamples
from mvpa2.support.copy import copy
from mvpa2.datasets.base import Dataset
from mvpa2.base.collections import ArrayCollectable
from mvpa2.datasets.base import dataset_wizard
from mvpa2.mappers.flatten import ProductFlattenMapper

import itertools
import operator

from mvpa2.base import externals

# arbitrary ndarray subclass for testing
class myarray(np.ndarray):
    pass

def test_flatten():
    samples_shape = (2, 2, 4)
    data_shape = (4,) + samples_shape
    data = np.arange(np.prod(data_shape)).reshape(data_shape).view(myarray)
    pristinedata = data.copy()
    target = [[ 0, 1, 2, 3, 4, 5, 6, 7, 8, 9, 10, 11, 12, 13, 14, 15],
              [16, 17, 18, 19, 20, 21, 22, 23, 24, 25, 26, 27, 28, 29, 30, 31],
              [32, 33, 34, 35, 36, 37, 38, 39, 40, 41, 42, 43, 44, 45, 46, 47],
              [48, 49, 50, 51, 52, 53, 54, 55, 56, 57, 58, 59, 60, 61, 62, 63]]
    target = np.array(target).view(myarray)
    index_target = np.array([[0, 0, 0], [0, 0, 1], [0, 0, 2], [0, 0, 3],
                            [0, 1, 0], [0, 1, 1], [0, 1, 2], [0, 1, 3],
                            [1, 0, 0], [1, 0, 1], [1, 0, 2], [1, 0, 3],
                            [1, 1, 0], [1, 1, 1], [1, 1, 2], [1, 1, 3]])

    # test only flattening the first two dimensions
    fm_max = FlattenMapper(maxdims=2)
    fm_max.train(data)
    assert_equal(fm_max(data).shape, (4, 4, 4))

    # array subclass survives
    ok_(isinstance(data, myarray))

    # actually, there should be no difference between a plain FlattenMapper and
    # a chain that only has a FlattenMapper as the one element
    for fm in [FlattenMapper(space='voxel'),
               ChainMapper([FlattenMapper(space='voxel'),
                            StaticFeatureSelection(slice(None))])]:
        # not working if untrained
        assert_raises(RuntimeError,
                      fm.forward1,
                      np.arange(np.sum(samples_shape) + 1))

        fm.train(data)

        ok_(isinstance(fm.forward(data), myarray))
        ok_(isinstance(fm.forward1(data[2]), myarray))
        assert_array_equal(fm.forward(data), target)
        assert_array_equal(fm.forward1(data[2]), target[2])
        assert_raises(ValueError, fm.forward, np.arange(4))

        # all of that leaves that data unmodified
        assert_array_equal(data, pristinedata)

        # reverse mapping
        ok_(isinstance(fm.reverse(target), myarray))
        ok_(isinstance(fm.reverse1(target[0]), myarray))
        ok_(isinstance(fm.reverse(target[1:2]), myarray))
        assert_array_equal(fm.reverse(target), data)
        assert_array_equal(fm.reverse1(target[0]), data[0])
        assert_array_equal(fm.reverse1(target[0]),
                           _verified_reverse1(fm, target[0]))
        assert_array_equal(fm.reverse(target[1:2]), data[1:2])
        assert_raises(ValueError, fm.reverse, np.arange(14))

        # check one dimensional data, treated as scalar samples
        oned = np.arange(5)
        fm.train(Dataset(oned))
        # needs 2D
        assert_raises(ValueError, fm.forward, oned)
        # doesn't match mapper, since Dataset turns `oned` into (5,1)
        assert_raises(ValueError, fm.forward, oned)
        assert_equal(Dataset(oned).nfeatures, 1)

        # try dataset mode, with some feature attribute
        fattr = np.arange(np.prod(samples_shape)).reshape(samples_shape)
        ds = Dataset(data, fa={'awesome': fattr.copy()})
        assert_equal(ds.samples.shape, data_shape)
        fm.train(ds)
        dsflat = fm.forward(ds)
        ok_(isinstance(dsflat, Dataset))
        ok_(isinstance(dsflat.samples, myarray))
        assert_array_equal(dsflat.samples, target)
        assert_array_equal(dsflat.fa.awesome, np.arange(np.prod(samples_shape)))
        assert_true(isinstance(dsflat.fa['awesome'], ArrayCollectable))
        # test index creation
        assert_array_equal(index_target, dsflat.fa.voxel)

        # and back
        revds = fm.reverse(dsflat)
        ok_(isinstance(revds, Dataset))
        ok_(isinstance(revds.samples, myarray))
        assert_array_equal(revds.samples, data)
        assert_array_equal(revds.fa.awesome, fattr)
        assert_true(isinstance(revds.fa['awesome'], ArrayCollectable))
        assert_false('voxel' in revds.fa)


def test_product_flatten():
    nsamples = 17
    product_name_values = [('chan', ['C1', 'C2']),
                         ('freq', np.arange(4, 20, 6)),
                         ('time', np.arange(-200, 800, 200))]

    shape = (nsamples,) + tuple(len(v) for _, v in product_name_values)

    sample_names = ['samp%d' % i for i in xrange(nsamples)]

    # generate random data in four dimensions
    data = np.random.normal(size=shape)
    ds = Dataset(data, sa=dict(sample_names=sample_names))
    for n, v in product_name_values:
        ds.a[n] = v

    # apply flattening to ds
    names, values = zip(*(product_name_values))

    flattened_ds = None

    # test both with explicit values for factor_values and without
    for with_values in (False, True):
        # the order of False and True is critical.
        # In the first iteration flattened_ds is set and used in the second
        # iteration
        args = {}
        if with_values:
            factor_values = [v for n, v in product_name_values]
            args['factor_values'] = factor_values

        flattener = ProductFlattenMapper(names, **args)

    # test I/O (only if h5py is available)
    if externals.exists('h5py'):
        from mvpa2.base.hdf5 import h5save, h5load
        import tempfile
        import os

        fd, testfn = tempfile.mkstemp('mapper.h5py', 'test_product'); os.close(fd)
        h5save(testfn, flattener)
        flattener = h5load(testfn)
        os.unlink(testfn)

    if flattened_ds is None:
        assert_raises(ValueError, flattener.reverse, ds)
    else:
        ds_ = flattener.reverse(flattened_ds)
        assert_equal(ds.samples, ds_.samples)

    mds = flattener(ds)

    prod = lambda x:reduce(operator.mul, x)

    # ensure the size is ok
    assert_equal(mds.shape, (nsamples,) + (prod(shape[1:]),))

    ndim = len(product_name_values)

    idxs = [range(len(v)) for v in values]
    for si in xrange(nsamples):
        for fi, p in enumerate(itertools.product(*idxs)):
            data_tup = (si,) + p

            x = mds[si, fi]

            # value should match
            assert_equal(data[data_tup], x.samples[0, 0])

            # indices should match as well
            all_idxs = tuple(x.fa['chan_freq_time_indices'].value.ravel())
            assert_equal(p, all_idxs)

            # values and indices in each dimension should match
            for i, (name, value) in enumerate(product_name_values):
                assert_equal(x.fa[name].value, value[p[i]])
                assert_equal(x.fa[name + '_indices'].value, p[i])

    dsr = flattener.reverse(mds)
    assert_equal(dsr.shape, ds.shape)


    names += ('foo',)

    flattener = ProductFlattenMapper(names)
    assert_raises(KeyError, flattener, ds)

    # for next iterations
    flattened_ds = mds


def test_subset():
    data = np.array(
            [[ 0, 1, 2, 3, 4, 5, 6, 7, 8, 9, 10, 11, 12, 13, 14, 15],
            [16, 17, 18, 19, 20, 21, 22, 23, 24, 25, 26, 27, 28, 29, 30, 31],
            [32, 33, 34, 35, 36, 37, 38, 39, 40, 41, 42, 43, 44, 45, 46, 47],
            [48, 49, 50, 51, 52, 53, 54, 55, 56, 57, 58, 59, 60, 61, 62, 63]])
    # float array doesn't work
    sm = StaticFeatureSelection(np.ones(16))
    assert_raises(IndexError, sm.forward, data)

    # full mask
    sm = StaticFeatureSelection(slice(None))
    # should not change single samples
    assert_array_equal(sm.forward(data[0:1].copy()), data[0:1])
    # or multi-samples
    assert_array_equal(sm.forward(data.copy()), data)
    sm.train(data)
    # same on reverse
    assert_array_equal(sm.reverse(data[0:1].copy()), data[0:1])
    # or multi-samples
    assert_array_equal(sm.reverse(data.copy()), data)

    # identical mappers
    sm_none = StaticFeatureSelection(slice(None))
    sm_int = StaticFeatureSelection(np.arange(16))
    sm_bool = StaticFeatureSelection(np.ones(16, dtype='bool'))
    sms = [sm_none, sm_int, sm_bool]

    # test subsets
    sids = [3, 4, 5, 6]
    bsubset = np.zeros(16, dtype='bool')
    bsubset[sids] = True
    subsets = [sids, slice(3, 7), bsubset, [3, 3, 4, 4, 6, 6, 6, 5]]
    # all test subset result in equivalent masks, hence should do the same to
    # the mapper and result in identical behavior
    for st in sms:
        for i, sub in enumerate(subsets):
            # shallow copy
            orig = copy(st)
            subsm = StaticFeatureSelection(sub)
            # should do copy-on-write for all important stuff!!
            orig += subsm
            # test if selection did its job
            if i == 3:
                # special case of multiplying features
                assert_array_equal(orig.forward1(data[0].copy()), subsets[i])
            else:
                assert_array_equal(orig.forward1(data[0].copy()), sids)

    ## all of the above shouldn't change the original mapper
    #assert_array_equal(sm.get_mask(), np.arange(16))

    # check for some bug catcher
    # no 3D input
    #assert_raises(IndexError, sm.forward, np.ones((3,2,1)))
    # no input of wrong length
    if __debug__:
        # checked only in __debug__
        assert_raises(ValueError, sm.forward, np.ones(4))
    # same on reverse
    #assert_raises(ValueError, sm.reverse, np.ones(16))
    # invalid ids
    #assert_false(subsm.is_valid_inid(-1))
    #assert_false(subsm.is_valid_inid(16))

    # intended merge failures
    fsm = StaticFeatureSelection(np.arange(16))
    assert_equal(fsm.__iadd__(None), NotImplemented)
    assert_equal(fsm.__iadd__(Dataset([2, 3, 4])), NotImplemented)


def test_subset_filler():
    sm = StaticFeatureSelection(np.arange(3))
    sm_f0 = StaticFeatureSelection(np.arange(3), filler=0)
    sm_fm1 = StaticFeatureSelection(np.arange(3), filler=-1)
    sm_fnan = StaticFeatureSelection(np.arange(3), filler=np.nan)
    data = np.arange(12).astype(float).reshape((2, -1))

    sm.train(data)
    data_forwarded = sm.forward(data)

    for m in (sm, sm_f0, sm_fm1, sm_fnan):
        m.train(data)
        assert_array_equal(data_forwarded, m.forward(data))

    data_back_fm1 = sm_fm1.reverse(data_forwarded)
    ok_(np.all(data_back_fm1[:, 3:] == -1))
    data_back_fnan = sm_fnan.reverse(data_forwarded)
    ok_(np.all(np.isnan(data_back_fnan[:, 3:])))

@nodebug(['ID_IN_REPR', 'MODULE_IN_REPR'])
def test_repr():
    # this time give mask only by its target length
    sm = StaticFeatureSelection(slice(None), space='myspace')

    # check reproduction
    sm_clone = eval(repr(sm))
    assert_equal(repr(sm_clone), repr(sm))

@nodebug(['ID_IN_REPR', 'MODULE_IN_REPR'])
def test_chainmapper():
    # the chain needs at lest one mapper
    assert_raises(ValueError, ChainMapper, [])
    # a typical first mapper is to flatten
    cm = ChainMapper([FlattenMapper()])

    # few container checks
    assert_equal(len(cm), 1)
    assert_true(isinstance(cm[0], FlattenMapper))

    # now training
    # come up with data
    samples_shape = (2, 2, 4)
    data_shape = (4,) + samples_shape
    data = np.arange(np.prod(data_shape)).reshape(data_shape)
    pristinedata = data.copy()
    target = [[ 0, 1, 2, 3, 4, 5, 6, 7, 8, 9, 10, 11, 12, 13, 14, 15],
              [16, 17, 18, 19, 20, 21, 22, 23, 24, 25, 26, 27, 28, 29, 30, 31],
              [32, 33, 34, 35, 36, 37, 38, 39, 40, 41, 42, 43, 44, 45, 46, 47],
              [48, 49, 50, 51, 52, 53, 54, 55, 56, 57, 58, 59, 60, 61, 62, 63]]
    target = np.array(target)

    # if it is not trained it knows nothing
    cm.train(data)

    # a new mapper should appear when doing feature selection
    cm.append(StaticFeatureSelection(range(1, 16)))
    assert_equal(cm.forward1(data[0]).shape, (15,))
    assert_equal(len(cm), 2)
    # multiple slicing
    cm.append(StaticFeatureSelection([9, 14]))
    assert_equal(cm.forward1(data[0]).shape, (2,))
    assert_equal(len(cm), 3)

    # check reproduction
    if __debug__:
        # debug mode needs special test as it enhances the repr output
        # with module info and id() appendix for objects
        import mvpa2
        cm_clone = eval(repr(cm))
        assert_equal('#'.join(repr(cm_clone).split('#')[:-1]),
                     '#'.join(repr(cm).split('#')[:-1]))
    else:
        cm_clone = eval(repr(cm))
        assert_equal(repr(cm_clone), repr(cm))

    # what happens if we retrain the whole beast an same data as before
    cm.train(data)
    assert_equal(cm.forward1(data[0]).shape, (2,))
    assert_equal(len(cm), 3)

    # let's map something
    mdata = cm.forward(data)
    assert_array_equal(mdata, target[:, [10, 15]])
    # and back
    rdata = cm.reverse(mdata)
    # original shape
    assert_equal(rdata.shape, data.shape)
    # content as far it could be restored
    assert_array_equal(rdata[rdata > 0], data[rdata > 0])
    assert_equal(np.sum(rdata > 0), 8)

    # Lets construct a dataset with mapper assigned and see
    # if sub-selecting a feature adjusts trailing StaticFeatureSelection
    # appropriately
    ds_subsel = Dataset.from_wizard(data, mapper=cm)[:, 1]
    tail_sfs = ds_subsel.a.mapper[-1]
    assert_equal(repr(tail_sfs), 'StaticFeatureSelection(slicearg=array([14]))')

def test_sampleslicemapper():
    # this does nothing but Dataset.__getitem__ which is tested elsewhere -- but
    # at least we run it
    ds = datasets['uni2small']
    ssm = SampleSliceMapper(slice(3, 8, 2))
    sds = ssm(ds)
    assert_equal(len(sds), 3)


def test_strip_boundary():
    ds = datasets['hollow']
    ds.sa['btest'] = np.repeat([0, 1], 20)
    sn = StripBoundariesSamples('btest', 1, 2)
    sds = sn(ds)
    assert_equal(len(sds), len(ds) - 3)
    for i in [19, 20, 21]:
        assert_false(i in sds.samples.sid)

def test_transpose():
    from mvpa2.mappers.shape import TransposeMapper
    ds = Dataset(np.arange(24).reshape(2, 3, 4),
                 sa={'testsa': np.arange(2)},
                 fa={'testfa': np.arange(3)})
    tp = TransposeMapper()
    tds = tp(ds)
    assert_equal(tds.shape, (3, 2, 4))
    assert_true('testfa' in tds.sa)
    assert_true('testsa' in tds.fa)
    assert_false(tds.fa is tds.sa)
    # and back
    ttds = tp(tds)
    assert_array_equal(ttds.samples, ds.samples)
    assert_equal(ttds.sa, ds.sa)
    assert_equal(ttds.fa, ds.fa)
    # or this way
    rds = tp.reverse(tds)
    assert_array_equal(rds.samples, ds.samples)
    assert_equal(rds.sa, ds.sa)
    assert_equal(rds.fa, ds.fa)
    assert_array_equal(rds.samples, ttds.samples)
    assert_equal(rds.sa, ttds.sa)
    assert_equal(rds.fa, ttds.fa)

def test_addaxis():
    from mvpa2.mappers.shape import AddAxisMapper
    ds = Dataset(np.arange(24).reshape(2, 3, 4),
                 sa={'testsa': np.arange(2)},
                 fa={'testfa': np.arange(3)})
    ds0 = AddAxisMapper(pos=0)(ds)
    assert_array_equal(ds0.shape, (1,) + ds.shape)
    # sas have extra dimension
    assert_array_equal(ds0.sa.testsa[0], ds.sa.testsa)
    # fas are duplicated
    assert_array_equal(ds0.fa.testfa[0], ds0.fa.testfa[1])
    ds1 = AddAxisMapper(pos=1)(ds)
    assert_array_equal(ds1.shape, (2, 1, 3, 4))
    # same sample attribute
    assert_equal(ds1.sa, ds.sa)
    # fas have extra dimension
    assert_array_equal(ds1.fa.testfa[0], ds.fa.testfa)
    ds2 = AddAxisMapper(pos=2)(ds)
    assert_array_equal(ds2.shape, (2, 3, 1, 4))
    # no change to attribute collections
    assert_equal(ds2.sa, ds.sa)
    assert_equal(ds2.fa, ds.fa)
    # append an axis
    ds3 = AddAxisMapper(pos=3)(ds)
    assert_array_equal(ds3.shape, ds.shape + (1,))
    # reverse indexing
    ds_1 = AddAxisMapper(pos=-1)(ds)
    assert_array_equal(ds3.samples, ds_1.samples)
    assert_equal(ds3.sa, ds_1.sa)
    assert_equal(ds3.fa, ds_1.fa)
    # add multiple axes
    ds4 = AddAxisMapper(pos=4)(ds)
    assert_array_equal(ds4.shape, ds.shape + (1, 1))

@sweepargs(s=('i_am_the_test',
              range(5),
              np.arange(12).reshape(4,3),
              Dataset(np.arange(12).reshape(4,3))))
def test_identity_mapper(s):
    idm = IdentityMapper()
    # doesn't matter what you throw at it
    assert_true(idm.forward(s) is s)
    assert_true(idm.forward1(s) is s)
    assert_true(idm.reverse(s) is s)
    assert_true(idm.reverse1(s) is s)
<<<<<<< HEAD
    # even like this it should work, but type conversion
    # can happen
    assert_array_equal(_verified_reverse1(idm, s), s)
=======


def test_static_reverse_doesnt_work_after_feature_selection_tuneup_1():
    ds_orig = datasets['uni2small'].copy()  # doesn't matter which

    ds = ds_orig.get_mapped(StaticFeatureSelection(np.arange(4)))
    ds0_rev = ds.a.mapper.reverse1(ds.samples[0])  # should work
    assert_equal(ds0_rev.shape, (1, ds_orig.nfeatures))

    # direct feature selection
    ds_ = ds[:, [0, 2]]
    # should work but doesn't due to
    # RuntimeError: Cannot reverse-map data since the original data shape is unknown. Either set `dshape` in the constructor, or call train().
    ds0_rev_ = ds_.a.mapper.reverse1(ds_.samples[0])

def test_static_reverse_doesnt_work_after_feature_selection_tuneup_2():
    from mvpa2.testing.tools import skip_if_no_external
    from mvpa2.datasets.mri import fmri_dataset
    from mvpa2 import pymvpa_dataroot
    from os.path import join as pathjoin
    skip_if_no_external('nibabel')

    ds_orig = fmri_dataset(samples=pathjoin(pymvpa_dataroot, 'bold.nii.gz'),
                           mask=pathjoin(pymvpa_dataroot, 'mask.nii.gz'),
                           sprefix='voxel')
    ds_orig_rev0 = ds_orig.a.mapper.reverse1(ds_orig.samples[0])
    # would have gone all the way to 3d
    assert_equal(ds_orig_rev0.ndim, 3)

    bool_mask = np.ones((ds_orig.nfeatures,), dtype=bool)
    bool_mask[0] = False

    for idx in (bool_mask, [0, 2]):
        ds = ds_orig[:, idx]
        ds_rev0 = ds.a.mapper.reverse1(ds.samples[0])
        # blow test fails since chain mapper thrown exception upon _oshape mismatch
        # but chain mapper silently proceeded forward doing nothing
        yield assert_equal, ds_rev0.ndim, 3
>>>>>>> 2a69d862
<|MERGE_RESOLUTION|>--- conflicted
+++ resolved
@@ -472,11 +472,9 @@
     assert_true(idm.forward1(s) is s)
     assert_true(idm.reverse(s) is s)
     assert_true(idm.reverse1(s) is s)
-<<<<<<< HEAD
     # even like this it should work, but type conversion
     # can happen
     assert_array_equal(_verified_reverse1(idm, s), s)
-=======
 
 
 def test_static_reverse_doesnt_work_after_feature_selection_tuneup_1():
@@ -514,5 +512,4 @@
         ds_rev0 = ds.a.mapper.reverse1(ds.samples[0])
         # blow test fails since chain mapper thrown exception upon _oshape mismatch
         # but chain mapper silently proceeded forward doing nothing
-        yield assert_equal, ds_rev0.ndim, 3
->>>>>>> 2a69d862
+        yield assert_equal, ds_rev0.ndim, 3