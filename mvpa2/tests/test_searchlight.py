# emacs: -*- mode: python; py-indent-offset: 4; indent-tabs-mode: nil -*-
# vi: set ft=python sts=4 ts=4 sw=4 et:
### ### ### ### ### ### ### ### ### ### ### ### ### ### ### ### ### ### ### ##
#
#   See COPYING file distributed along with the PyMVPA package for the
#   copyright and license terms.
#
### ### ### ### ### ### ### ### ### ### ### ### ### ### ### ### ### ### ### ##
"""Unit tests for PyMVPA searchlight algorithm"""

import tempfile, time
import numpy.random as rnd

from math import ceil

import mvpa2
from mvpa2.testing import *
from mvpa2.testing.clfs import *
from mvpa2.testing.datasets import *

from mvpa2.datasets import Dataset, hstack
from mvpa2.base.types import is_datasetlike
from mvpa2.base import externals
from mvpa2.mappers.base import ChainMapper
from mvpa2.mappers.fx import mean_group_sample
from mvpa2.clfs.transerror import ConfusionMatrix
from mvpa2.measures.searchlight import sphere_searchlight, Searchlight
from mvpa2.measures.gnbsearchlight import sphere_gnbsearchlight, \
     GNBSearchlight
from mvpa2.clfs.gnb import GNB

from mvpa2.measures.nnsearchlight import sphere_m1nnsearchlight, \
     M1NNSearchlight
from mvpa2.clfs.knn import kNN

from mvpa2.misc.neighborhood import IndexQueryEngine, Sphere, HollowSphere, CachedQueryEngine
from mvpa2.misc.errorfx import corr_error, mean_match_accuracy
from mvpa2.generators.partition import NFoldPartitioner, OddEvenPartitioner, CustomPartitioner
from mvpa2.generators.splitters import Splitter
from mvpa2.generators.permutation import AttributePermutator
from mvpa2.measures.base import CrossValidation


class SearchlightTests(unittest.TestCase):

    def setUp(self):
        self.dataset = datasets['3dlarge']
        # give the feature coord a more common name, matching the default of
        # the searchlight
        self.dataset.fa['voxel_indices'] = self.dataset.fa.myspace
        self._tested_pprocess = False


    # https://github.com/PyMVPA/PyMVPA/issues/67
    # https://github.com/PyMVPA/PyMVPA/issues/69
    def test_gnbsearchlight_doc(self):
        # Test either we excluded nproc from the docstrings
        ok_(not 'nproc' in GNBSearchlight.__init__.__doc__)
        ok_(not 'nproc' in GNBSearchlight.__doc__)
        ok_(not 'nproc' in sphere_gnbsearchlight.__doc__)
        # but present elsewhere
        ok_('nproc' in sphere_searchlight.__doc__)
        ok_('nproc' in Searchlight.__init__.__doc__)

    # https://github.com/PyMVPA/PyMVPA/issues/106
    def test_searchlights_doc_qe(self):
        # queryengine should not be provided to sphere_* helpers
        for sl in (sphere_searchlight,
                   sphere_gnbsearchlight,
                   sphere_m1nnsearchlight):
            for kw in ('queryengine', 'qe'):
                ok_(not kw in sl.__doc__,
                    msg='There should be no %r in %s.__doc__' % (kw, sl))

        # queryengine should be provided in corresponding classes __doc__s
        for sl in (Searchlight,
                   GNBSearchlight,
                   M1NNSearchlight):
            for kw in ('queryengine',):
                ok_(kw in sl.__init__.__doc__,
                    msg='There should be %r in %s.__init__.__doc__' % (kw, sl))
            for kw in ('qe',):
                ok_(not kw in sl.__init__.__doc__,
                    msg='There should be no %r in %s.__init__.__doc__' % (kw, sl))



    #def _test_searchlights(self, ds, sls, roi_ids, result_all):  # pragma: no cover

    @sweepargs(lrn_sllrn_SL_partitioner=
               [(GNB(common_variance=v, descr='GNB'), None,
                 sphere_gnbsearchlight,
                 NFoldPartitioner(cvtype=1),
                 0.                       # correction for the error range
                 )
                 for v in (True, False)] +
               # Mean 1 NN searchlights
               [(ChainMapper(
                   [mean_group_sample(['targets', 'partitions']),
                    kNN(1)], space='targets', descr='M1NN'),
                 kNN(1),
                 sphere_m1nnsearchlight,
                 NFoldPartitioner(0.5, selection_strategy='random', count=20),
                 0.05),
                # the same but with NFold(1) partitioner since it still should work
                (ChainMapper(
                   [mean_group_sample(['targets', 'partitions']),
                    kNN(1)], space='targets', descr='NF-M1NN'),
                 kNN(1),
                 sphere_m1nnsearchlight,
                 NFoldPartitioner(1),
                 0.05),
                ]
               )
    @sweepargs(do_roi=(False, True))
    @sweepargs(results_backend=('native', 'hdf5'))
    @reseed_rng()
    def test_spatial_searchlight(self, lrn_sllrn_SL_partitioner, do_roi=False,
                                 results_backend='native'):
        """Tests both generic and ad-hoc searchlights (e.g. GNBSearchlight)
        Test of and adhoc searchlight anyways requires a ground-truth
        comparison to the generic version, so we are doing sweepargs here
        """
        lrn, sllrn, SL, partitioner, correction = lrn_sllrn_SL_partitioner
        ## if results_backend == 'hdf5' and not common_variance:
        ##     # no need for full combination of all possible arguments here
        ##     return

        if __debug__ and 'ENFORCE_CA_ENABLED' in debug.active \
           and  isinstance(lrn, ChainMapper):
            raise SkipTest("Known to fail while trying to enable "
                           "training_stats for the ChainMapper (M1NN here)")


        # e.g. for M1NN we need plain kNN(1) for m1nnsl, but to imitate m1nn
        #      "learner" we must use a chainmapper atm
        if sllrn is None:
            sllrn = lrn
        ds = datasets['3dsmall'].copy()
        # Let's test multiclass here, so boost # of labels
        ds[6:18].T += 2
        ds.fa['voxel_indices'] = ds.fa.myspace

        # To assure that users do not run into incorrect operation due to overflows
        ds.samples += 5000
        ds.samples *= 1000
        ds.samples = ds.samples.astype(np.int16)

        # compute N-1 cross-validation for each sphere
        # YOH: unfortunately sample_clf_lin is not guaranteed
        #      to provide exactly the same results due to inherent
        #      iterative process.  Therefore lets use something quick
        #      and pure Python
        cv = CrossValidation(lrn, partitioner)

        skwargs = dict(radius=1, enable_ca=['roi_sizes', 'raw_results',
                                            'roi_feature_ids'])

        if do_roi:
            # select some random set of features
            nroi = rnd.randint(1, ds.nfeatures)
            # and lets compute the full one as well once again so we have a reference
            # which will be excluded itself from comparisons but values will be compared
            # for selected roi_id
            sl_all = SL(sllrn, partitioner, **skwargs)
            result_all = sl_all(ds)
            # select random features
            roi_ids = rnd.permutation(range(ds.nfeatures))[:nroi]
            skwargs['center_ids'] = roi_ids
        else:
            nroi = ds.nfeatures
            roi_ids = np.arange(nroi)
            result_all = None

        if results_backend == 'hdf5':
            skip_if_no_external('h5py')

        sls = [sphere_searchlight(cv, results_backend=results_backend,
                                  **skwargs),
               #GNBSearchlight(gnb, NFoldPartitioner(cvtype=1))
               SL(sllrn, partitioner, indexsum='fancy', **skwargs)
               ]

        if externals.exists('scipy'):
            sls += [ SL(sllrn, partitioner, indexsum='sparse', **skwargs)]

        # Test nproc just once
        if externals.exists('pprocess') and not self._tested_pprocess:
            sls += [sphere_searchlight(cv, nproc=2, **skwargs)]
            self._tested_pprocess = True

        # Provide the dataset and all those searchlights for testing
        #self._test_searchlights(ds, sls, roi_ids, result_all)
        #nroi = len(roi_ids)
        #do_roi = nroi != ds.nfeatures
        all_results = []
        for sl in sls:
            # run searchlight
            mvpa2.seed()                # reseed rng again for m1nnsl
            results = sl(ds)
            all_results.append(results)
            #print `sl`
            # check for correct number of spheres
            self.assertTrue(results.nfeatures == nroi)
            # and measures (one per xfold)
            if partitioner.cvtype == 1:
                self.assertTrue(len(results) == len(ds.UC))
            elif partitioner.cvtype == 0.5:
                # here we had 4 unique chunks, so 6 combinations
                # even though 20 max was specified for NFold
                self.assertTrue(len(results) == 6)
            else:
                raise RuntimeError("Unknown yet type of partitioner to check")
            # check for chance-level performance across all spheres
            # makes sense only if number of features was big enough
            # to get some stable estimate of mean
            if not do_roi or nroi > 20:
                # correction here is for M1NN class which has wider distribution
                self.assertTrue(
                    0.67 - correction < results.samples.mean() < 0.85 + correction,
                    msg="Out of range mean result: "
                    "lrn: %s  sllrn: %s  NROI: %d  MEAN: %.3f"
                    % (lrn, sllrn, nroi, results.samples.mean(),))

            mean_errors = results.samples.mean(axis=0)
            # that we do get different errors ;)
            self.assertTrue(len(np.unique(mean_errors) > 3))

            # check resonable sphere sizes
            self.assertTrue(len(sl.ca.roi_sizes) == nroi)
            self.assertTrue(len(sl.ca.roi_feature_ids) == nroi)
            for i, fids in enumerate(sl.ca.roi_feature_ids):
                self.assertTrue(len(fids) == sl.ca.roi_sizes[i])
            if do_roi:
                # for roi we should relax conditions a bit
                self.assertTrue(max(sl.ca.roi_sizes) <= 7)
                self.assertTrue(min(sl.ca.roi_sizes) >= 4)
            else:
                self.assertTrue(max(sl.ca.roi_sizes) == 7)
                self.assertTrue(min(sl.ca.roi_sizes) == 4)

            # check base-class state
            self.assertEqual(sl.ca.raw_results.nfeatures, nroi)

            # Test if we got results correctly for 'selected' roi ids
            if do_roi:
                assert_array_equal(result_all[:, roi_ids], results)

        if len(all_results) > 1:
            # if we had multiple searchlights, we can check either they all
            # gave the same result (they should have)
            aresults = np.array([a.samples for a in all_results])
            dresults = np.abs(aresults - aresults.mean(axis=0))
            dmax = np.max(dresults)
            self.assertTrue(dmax <= 1e-13)

        # Test the searchlight's reuse of neighbors
        for indexsum in ['fancy'] + (
            externals.exists('scipy') and ['sparse'] or []):
            sl = SL(sllrn, partitioner, indexsum='fancy',
                    reuse_neighbors=True, **skwargs)
            mvpa2.seed()
            result1 = sl(ds)
            mvpa2.seed()
            result2 = sl(ds)                # must be faster
            assert_array_equal(result1, result2)

    @reseed_rng()
    def test_adhocsearchlight_perm_testing(self):
        # just a smoke test pretty much
        ds = datasets['3dmedium'].copy()
        #ds.samples += np.random.normal(size=ds.samples.shape)*10
        ds.fa['voxel_indices'] = ds.fa.myspace
        from mvpa2.mappers.fx import mean_sample
        from mvpa2.clfs.stats import MCNullDist
        permutator = AttributePermutator('targets', count=8,
                                         limit='chunks')
        distr_est = MCNullDist(permutator, tail='left',
                               enable_ca=['dist_samples'])
        slargs = (kNN(1),
                  NFoldPartitioner(0.5,
                                   selection_strategy='random',
                                   count=9))
        slkwargs = dict(radius=1, postproc=mean_sample())

        sl_nodistr = sphere_m1nnsearchlight(*slargs, **slkwargs)
        skip_if_no_external('scipy')    # needed for null_t
        sl = sphere_m1nnsearchlight(
            *slargs,
            null_dist=distr_est,
            enable_ca=['null_t'],
            reuse_neighbors=True,
            **slkwargs
            )
        mvpa2.seed()
        res_nodistr = sl_nodistr(ds)
        mvpa2.seed()
        res = sl(ds)
        # verify that we at least got the same main result
        # ah (yoh) -- null dist is estimated before the main
        # estimate so we can't guarantee correspondence :-/
        # assert_array_equal(res_nodistr, res)
        # only resemblance (TODO, may be we want to get/setstate
        # for rng before null_dist.fit?)

        # and dimensions correspond
        assert_array_equal(distr_est.ca.dist_samples.shape,
                           (1, ds.nfeatures, 8))
        assert_array_equal(sl.ca.null_t.samples.shape,
                           (1, ds.nfeatures))

    def test_gnbsearchlight_matchaccuracy(self):
        # was not able to deal with custom errorfx collapsing samples
        # after 55e147e0bd30fbf4edede3faef3a15c6c65b33ea
        ds = datasets['3dmedium'].copy()
        ds.fa['voxel_indices'] = ds.fa.myspace
        sl_err = sphere_gnbsearchlight(GNB(), NFoldPartitioner(cvtype=1),
                                         radius=0)
        sl_acc = sphere_gnbsearchlight(GNB(), NFoldPartitioner(cvtype=1),
                                         radius=0, errorfx=mean_match_accuracy)
        assert_array_almost_equal(sl_err(ds), 1.0 - sl_acc(ds).samples)

    def test_partial_searchlight_with_full_report(self):
        ds = self.dataset.copy()
        center_ids = np.zeros(ds.nfeatures, dtype='bool')
        center_ids[[3, 50]] = True
        ds.fa['center_ids'] = center_ids
        # compute N-1 cross-validation for each sphere
        cv = CrossValidation(GNB(), NFoldPartitioner())
        # contruct diameter 1 (or just radius 0) searchlight
        # one time give center ids as a list, the other one takes it from the
        # dataset itself
        sls = (sphere_searchlight(cv, radius=0, center_ids=[3, 50]),
               sphere_searchlight(None, radius=0, center_ids=[3, 50]),
               sphere_searchlight(cv, radius=0, center_ids='center_ids'),
               )
        for sl in sls:
            # assure that we could set cv post constructor
            if sl.datameasure is None:
                sl.datameasure = cv
            # run searchlight
            results = sl(ds)
            # only two spheres but error for all CV-folds
            self.assertEqual(results.shape, (len(self.dataset.UC), 2))
            # Test if results hold if we "set" a "new" datameasure
            sl.datameasure = CrossValidation(GNB(), NFoldPartitioner())
            results2 = sl(ds)
            assert_array_almost_equal(results, results2)

        # test if we graciously puke if center_ids are out of bounds
        dataset0 = ds[:, :50] # so we have no 50th feature
        self.assertRaises(IndexError, sls[0], dataset0)
        # but it should be fine on the one that gets the ids from the dataset
        # itself
        results = sl(dataset0)
        assert_equal(results.nfeatures, 1)
        # check whether roi_seeds are correct
        sl = sphere_searchlight(lambda x: np.vstack((x.fa.roi_seed, x.samples)),
                                radius=1, add_center_fa=True, center_ids=[12])
        res = sl(ds)
        assert_array_equal(res.samples[1:, res.samples[0].astype('bool')].squeeze(),
                           ds.samples[:, 12])


    def test_add_center_fa(self):
        # just a smoke test pretty much
        ds = datasets['3dsmall'].copy()

        # check that we do not mark anything as center whenever there is none
        def check_no_center(ds):
            assert(not np.any(ds.fa.center))
            return 1.0
        # or just a single center in our case
        def check_center(ds):
            assert(np.sum(ds.fa.center) == 1)
            return 1.0
        for n, check in [(HollowSphere(1,0), check_no_center),
                         (Sphere(0), check_center),
                         (Sphere(1), check_center)]:
            Searchlight(check,
                    IndexQueryEngine(myspace=n),
                    add_center_fa='center')(ds)
            # and no changes to original ds data, etc
            assert_array_equal(datasets['3dsmall'].fa.keys(), ds.fa.keys())
            assert_array_equal(datasets['3dsmall'].samples, ds.samples)


    def test_partial_searchlight_with_confusion_matrix(self):
        ds = self.dataset
        from mvpa2.clfs.stats import MCNullDist
        from mvpa2.mappers.fx import mean_sample, sum_sample

        # compute N-1 cross-validation for each sphere
        cm = ConfusionMatrix(labels=ds.UT)
        cv = CrossValidation(
            sample_clf_lin, NFoldPartitioner(),
            # we have to assure that matrix does not get flatted by
            # first vstack in cv and then hstack in searchlight --
            # thus 2 leading dimensions
            # TODO: RF? make searchlight/crossval smarter?
            errorfx=lambda *a: cm(*a)[None, None, :])
        # contruct diameter 2 (or just radius 1) searchlight
        sl = sphere_searchlight(cv, radius=1, center_ids=[3, 5, 50])

        # our regular searchlight -- to compare results
        cv_gross = CrossValidation(sample_clf_lin, NFoldPartitioner())
        sl_gross = sphere_searchlight(cv_gross, radius=1, center_ids=[3, 5, 50])

        # run searchlights
        res = sl(ds)
        res_gross = sl_gross(ds)

        # only two spheres but error for all CV-folds and complete confusion matrix
        assert_equal(res.shape, (len(ds.UC), 3, len(ds.UT), len(ds.UT)))
        assert_equal(res_gross.shape, (len(ds.UC), 3))

        # briefly inspect the confusion matrices
        mat = res.samples
        # since input dataset is probably balanced (otherwise adjust
        # to be per label): sum within columns (thus axis=-2) should
        # be identical to per-class/chunk number of samples
        samples_per_classchunk = len(ds) / (len(ds.UT) * len(ds.UC))
        ok_(np.all(np.sum(mat, axis= -2) == samples_per_classchunk))
        # and if we compute accuracies manually -- they should
        # correspond to the one from sl_gross
        assert_array_almost_equal(res_gross.samples,
                           # from accuracies to errors
                           1 - (mat[..., 0, 0] + mat[..., 1, 1]).astype(float)
                           / (2 * samples_per_classchunk))

        # and now for those who remained sited -- lets perform H0 MC
        # testing of this searchlight... just a silly one with minimal
        # number of permutations
        no_permutations = 10
        permutator = AttributePermutator('targets', count=no_permutations)

        # once again -- need explicit leading dimension to avoid
        # vstacking during cross-validation
        cv.postproc = lambda x: sum_sample()(x)[None, :]

        sl = sphere_searchlight(cv, radius=1, center_ids=[3, 5, 50],
                                null_dist=MCNullDist(permutator, tail='right',
                                                     enable_ca=['dist_samples']))
        res_perm = sl(ds)
        # XXX all of the res_perm, sl.ca.null_prob and
        #     sl.null_dist.ca.dist_samples carry a degenerate leading
        #     dimension which was probably due to introduced new axis
        #     above within cv.postproc
        assert_equal(res_perm.shape, (1, 3, 2, 2))
        assert_equal(sl.null_dist.ca.dist_samples.shape,
                     res_perm.shape + (no_permutations,))
        assert_equal(sl.ca.null_prob.shape, res_perm.shape)
        # just to make sure ;)
        ok_(np.all(sl.ca.null_prob.samples >= 0))
        ok_(np.all(sl.ca.null_prob.samples <= 1))

        # we should have got sums of hits across the splits
        assert_array_equal(np.sum(mat, axis=0), res_perm.samples[0])


    def test_chi_square_searchlight(self):
        # only do partial to save time

        # Can't yet do this since test_searchlight isn't yet "under nose"
        #skip_if_no_external('scipy')
        if not externals.exists('scipy'):
            return

        from mvpa2.misc.stats import chisquare

        cv = CrossValidation(sample_clf_lin, NFoldPartitioner(),
                enable_ca=['stats'])


        def getconfusion(data):
            cv(data)
            return chisquare(cv.ca.stats.matrix)[0]

        sl = sphere_searchlight(getconfusion, radius=0,
                         center_ids=[3, 50])

        # run searchlight
        results = sl(self.dataset)
        self.assertTrue(results.nfeatures == 2)


    def test_1d_multispace_searchlight(self):
        ds = Dataset([np.arange(6)])
        ds.fa['coord1'] = np.repeat(np.arange(3), 2)
        # add a second space to the dataset
        ds.fa['coord2'] = np.tile(np.arange(2), 3)
        measure = lambda x: "+".join([str(x) for x in x.samples[0]])
        # simply select each feature once
        res = Searchlight(measure,
                          IndexQueryEngine(coord1=Sphere(0),
                                           coord2=Sphere(0)),
                          nproc=1)(ds)
        assert_array_equal(res.samples, [['0', '1', '2', '3', '4', '5']])
        res = Searchlight(measure,
                          IndexQueryEngine(coord1=Sphere(0),
                                           coord2=Sphere(1)),
                          nproc=1)(ds)
        assert_array_equal(res.samples,
                           [['0+1', '0+1', '2+3', '2+3', '4+5', '4+5']])
        res = Searchlight(measure,
                          IndexQueryEngine(coord1=Sphere(1),
                                           coord2=Sphere(0)),
                          nproc=1)(ds)
        assert_array_equal(res.samples,
                           [['0+2', '1+3', '0+2+4', '1+3+5', '2+4', '3+5']])

    #@sweepargs(regr=regrswh[:])
    @reseed_rng()
    def test_regression_with_additional_sa(self):
        regr = regrswh[:][0]
        ds = datasets['3dsmall'].copy()
        ds.fa['voxel_indices'] = ds.fa.myspace

        # Create a new sample attribute which will be used along with
        # every searchlight
        ds.sa['beh'] = np.random.normal(size=(ds.nsamples, 2))

        # and now for fun -- lets create custom linar regression
        # targets out of some random feature and beh linearly combined
        rfeature = np.random.randint(ds.nfeatures)
        ds.sa.targets = np.dot(
            np.hstack((ds.sa.beh,
                       ds.samples[:, rfeature:rfeature + 1])),
            np.array([0.3, 0.2, 0.3]))

        class CrossValidationWithBeh(CrossValidation):
            """An adapter for regular CV which would hstack
               sa.beh to the searchlighting ds"""
            def _call(self, ds):
                return CrossValidation._call(
                    self,
                    Dataset(np.hstack((ds, ds.sa.beh)),
                            sa=ds.sa))
        cvbeh = CrossValidationWithBeh(regr, OddEvenPartitioner(),
                                       errorfx=corr_error)
        # regular cv
        cv = CrossValidation(regr, OddEvenPartitioner(),
                             errorfx=corr_error)

        slbeh = sphere_searchlight(cvbeh, radius=1)
        slmapbeh = slbeh(ds)
        sl = sphere_searchlight(cv, radius=1)
        slmap = sl(ds)

        assert_equal(slmap.shape, (2, ds.nfeatures))
        # SL which had access to beh should have got for sure better
        # results especially in the vicinity of the chosen feature...
        features = sl.queryengine.query_byid(rfeature)
        assert_array_lequal(slmapbeh.samples[:, features],
                            slmap.samples[:, features])

        # elsewhere they should tend to be better but not guaranteed

    @labile(5, 1)
    def test_usecase_concordancesl(self):
        import numpy as np
        from mvpa2.base.dataset import vstack
        from mvpa2.mappers.fx import mean_sample

        # Take our sample 3d dataset
        ds1 = datasets['3dsmall'].copy(deep=True)
        ds1.fa['voxel_indices'] = ds1.fa.myspace
        ds1.sa['subject'] = [1]  # not really necessary -- but let's for clarity
        ds1 = mean_sample()(ds1) # so we get just a single representative sample

        def corr12(ds):
            corr = np.corrcoef(ds.samples)
            assert(corr.shape == (2, 2)) # for paranoid ones
            return corr[0, 1]

        for nsc, thr, thr_mean in (
            (0, 1.0, 1.0),
            (0.1, 0.3, 0.8)):   # just a bit of noise
            ds2 = ds1.copy(deep=True)    # make a copy for the 2nd subject
            ds2.sa['subject'] = [2]
            ds2.samples += nsc * np.random.normal(size=ds1.shape)

            # make sure that both have the same voxel indices
            assert(np.all(ds1.fa.voxel_indices == ds2.fa.voxel_indices))
            ds_both = vstack((ds1, ds2))# join 2 images into a single dataset
                                        # with .sa.subject distinguishing both

            sl = sphere_searchlight(corr12, radius=2)
            slmap = sl(ds_both)
            ok_(np.all(slmap.samples >= thr))
            ok_(np.mean(slmap.samples) >= thr)

    def test_swaroop_case(self):
        """Test hdf5 backend to pass results on Swaroop's usecase
        """
        skip_if_no_external('h5py')
        from mvpa2.measures.base import Measure
        class sw_measure(Measure):
            def __init__(self):
                Measure.__init__(self, auto_train=True)
            def _call(self, dataset):
                # For performance measures -- increase to 50-200
                # np.sum here is just to get some meaningful value in
                # them
                #return np.ones(shape=(2, 2))*np.sum(dataset)
                return Dataset(
                    np.array([{'d': np.ones(shape=(5, 5)) * np.sum(dataset)}],
                             dtype=object))
        results = []
        ds = datasets['3dsmall'].copy(deep=True)
        ds.fa['voxel_indices'] = ds.fa.myspace

        our_custom_prefix = tempfile.mktemp()
        for backend in ['native'] + \
                (externals.exists('h5py') and ['hdf5'] or []):
            sl = sphere_searchlight(sw_measure(),
                                    radius=1,
                                    tmp_prefix=our_custom_prefix,
                                    results_backend=backend)
            t0 = time.time()
            results.append(np.asanyarray(sl(ds)))
            # print "Done for backend %s in %d sec" % (backend, time.time() - t0)
        # because of swaroop's ad-hoc (who only could recommend such
        # a construct?) use case, and absent fancy working assert_objectarray_equal
        # let's compare manually
        #assert_objectarray_equal(*results)
        if not externals.exists('h5py'):
            self.assertRaises(RuntimeError,
                              sphere_searchlight,
                              sw_measure(),
                              results_backend='hdf5')
            raise SkipTest('h5py required for test of backend="hdf5"')
        assert_equal(results[0].shape, results[1].shape)
        results = [r.flatten() for r in results]
        for x, y in zip(*results):
            assert_equal(x.keys(), y.keys())
            assert_array_equal(x['d'], y['d'])
        # verify that no junk is left behind
        tempfiles = glob.glob(our_custom_prefix + '*')
        assert_equal(len(tempfiles), 0)


    def test_nblocks(self):
        skip_if_no_external('pprocess')
        # just a basic test to see that we are getting the same
        # results with different nblocks
        ds = datasets['3dsmall'].copy(deep=True)[:, :13]
        ds.fa['voxel_indices'] = ds.fa.myspace
        cv = CrossValidation(GNB(), OddEvenPartitioner())
        res1 = sphere_searchlight(cv, radius=1, nproc=2)(ds)
        res2 = sphere_searchlight(cv, radius=1, nproc=2, nblocks=5)(ds)
        assert_array_equal(res1, res2)


    def test_custom_results_fx_logic(self):
        # results_fx was introduced for the blow-up-the-memory-Swaroop
        # where keeping all intermediate results of the dark-magic SL
        # hyperalignment is not feasible.  So it is desired to split
        # searchlight computation in more blocks while composing the
        # target result "on-the-fly" from available so far results.
        #
        # Implementation relies on using generators feeding the
        # results_fx with fresh results whenever those become
        # available.
        #
        # This test/example's "measure" creates files which should be
        # handled by the results_fx function and removed in this case
        # to check if we indeed have desired high number of blocks while
        # only limited nproc.
        skip_if_no_external('pprocess')

        tfile = tempfile.mktemp('mvpa', 'test-sl')

        ds = datasets['3dsmall'].copy()[:, :25] # smaller copy
        ds.fa['voxel_indices'] = ds.fa.myspace
        ds.fa['feature_id'] = np.arange(ds.nfeatures)

        nproc = 3 # it is not about computing -- so we will can
                  # start more processes than possibly having CPUs just to test
        nblocks = nproc * 7
        # figure out max number of features to be given to any proc_block
        # yoh: not sure why I had to +1 here... but now it became more robust and
        # still seems to be doing what was demanded so be it
        max_block = int(ceil(ds.nfeatures / float(nblocks)) + 1)

        def print_(s, *args):
            """For local debugging"""
            #print s, args
            pass

        def results_fx(sl=None, dataset=None, roi_ids=None, results=None):
            """It will "process" the results by removing those files
               generated inside the measure
            """
            res = []
            print_("READY")
            for x in results:
                ok_(isinstance(x, list))
                res.append(x)
                print_("R: ", x)
                for r in x:
                    # Can happen if we requested those .ca's enabled
                    # -- then automagically _proc_block would wrap
                    # results in a dataset... Originally detected by
                    # running with MVPA_DEBUG=.* which triggered
                    # enabling all ca's
                    if is_datasetlike(r):
                        r = np.asscalar(r.samples)
                    os.unlink(r)         # remove generated file
                print_("WAITING")

            results_ds = hstack(sum(res, []))

            # store the center ids as a feature attribute since we use
            # them for testing
            results_ds.fa['center_ids'] = roi_ids
            return results_ds

        def results_postproc_fx(results):
            for ds in results:
                ds.fa['test_postproc'] = np.atleast_1d(ds.a.roi_center_ids**2)
            return results

        def measure(ds):
            """The "measure" will check if a run with the same "index" from
               previous block has been processed by now
            """
            f = '%s+%03d' % (tfile, ds.fa.feature_id[0] % (max_block * nproc))
            print_("FID:%d f:%s" % (ds.fa.feature_id[0], f))

            # allow for up to few seconds to wait for the file to
            # disappear -- i.e. its result from previous "block" was
            # processed
            t0 = time.time()
            while os.path.exists(f) and time.time() - t0 < 4.:
                time.sleep(0.5) # so it does take time to compute the measure
                pass
            if os.path.exists(f):
                print_("ERROR: ", f)
                raise AssertionError("File %s must have been processed by now"
                                     % f)
            open(f, 'w').write('XXX')   # signal that we have computing this measure
            print_("RES: %s" % f)
            return f

        sl = sphere_searchlight(measure,
                                radius=0,
                                nproc=nproc,
                                nblocks=nblocks,
                                results_postproc_fx=results_postproc_fx,
                                results_fx=results_fx,
                                center_ids=np.arange(ds.nfeatures)
                                )

        assert_equal(len(glob.glob(tfile + '*')), 0) # so no junk around
        try:
            res = sl(ds)
            assert_equal(res.nfeatures, ds.nfeatures)
            # verify that we did have results_postproc_fx called
            assert_array_equal(res.fa.test_postproc, np.power(res.fa.center_ids, 2))
        finally:
            # remove those generated left-over files
            for f in glob.glob(tfile + '*'):
                os.unlink(f)

<<<<<<< HEAD
    @raises(ValueError)
    def test_gnbsearghlight_exclude_partition(self):
        ds1 = datasets['3dsmall'].copy(deep=True)
        
        gnb_sl = GNBSearchlight(
            GNB(),
            generator=CustomPartitioner([([0],[1])]),
            qe=IndexQueryEngine(myspace=Sphere(2)),
            errorfx=None)
        res = gnb_sl(ds1)

    def test_splitter_gnbsearghlight(self):
        ds1 = datasets['3dsmall'].copy(deep=True)
        
        gnb_sl = GNBSearchlight(
            GNB(),
            generator=CustomPartitioner([([0],[1])]),
            qe=IndexQueryEngine(myspace=Sphere(2)),
            splitter=Splitter(attr='partitions', attr_values=[1,2]),
            errorfx=None)
        res = gnb_sl(ds1)
        assert_equal(res.nsamples, (ds1.chunks==1).sum())        
        
=======
    def test_cached_qe_gnbsearchlight(self):
        ds1 = datasets['3dsmall'].copy(deep=True)
        qe = IndexQueryEngine(myspace=Sphere(2))
        cached_qe = CachedQueryEngine(qe)
        gnb_sl = GNBSearchlight(GNB(), NFoldPartitioner(), qe=cached_qe)
        res = gnb_sl(ds1)
        assert_false(cached_qe.ids is None)

    def test_gnbsearchlight_3partitions_and_splitter(self):
        ds = self.dataset[:, :20]
        # custom partitioner which provides 3 partitions
        part = CustomPartitioner([([2], [3], [1])])
        gnb_sl = sphere_gnbsearchlight(GNB(), part)
        res_gnb_sl = gnb_sl(ds)

        # compare results to full blown searchlight
        sl = sphere_searchlight(CrossValidation(GNB(), part))
        res_sl = sl(ds)

        assert_datasets_equal(res_gnb_sl, res_sl)

        # and theoretically for this simple single cross-validation we could
        # just use Splitter
        splitter = Splitter('chunks', [2, 3])
        # we have to put explicit None since can't become a kwarg in 1 day any
        # longer here
        gnb_sl_ = sphere_gnbsearchlight(GNB(), None, splitter=splitter)
        res_gnb_sl_ = gnb_sl_(ds)
        assert_datasets_equal(res_gnb_sl, res_gnb_sl_)

>>>>>>> 83c3f2f3

def suite():  # pragma: no cover
    return unittest.makeSuite(SearchlightTests)


if __name__ == '__main__':  # pragma: no cover
    import runner
    runner.run()
<|MERGE_RESOLUTION|>--- conflicted
+++ resolved
@@ -763,7 +763,6 @@
             for f in glob.glob(tfile + '*'):
                 os.unlink(f)
 
-<<<<<<< HEAD
     @raises(ValueError)
     def test_gnbsearghlight_exclude_partition(self):
         ds1 = datasets['3dsmall'].copy(deep=True)
@@ -787,7 +786,6 @@
         res = gnb_sl(ds1)
         assert_equal(res.nsamples, (ds1.chunks==1).sum())        
         
-=======
     def test_cached_qe_gnbsearchlight(self):
         ds1 = datasets['3dsmall'].copy(deep=True)
         qe = IndexQueryEngine(myspace=Sphere(2))
@@ -818,7 +816,6 @@
         res_gnb_sl_ = gnb_sl_(ds)
         assert_datasets_equal(res_gnb_sl, res_gnb_sl_)
 
->>>>>>> 83c3f2f3
 
 def suite():  # pragma: no cover
     return unittest.makeSuite(SearchlightTests)
