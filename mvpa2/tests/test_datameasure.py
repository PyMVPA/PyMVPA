# emacs: -*- mode: python; py-indent-offset: 4; indent-tabs-mode: nil -*-
# vi: set ft=python sts=4 ts=4 sw=4 et:
### ### ### ### ### ### ### ### ### ### ### ### ### ### ### ### ### ### ### ##
#
#   See COPYING file distributed along with the PyMVPA package for the
#   copyright and license terms.
#
### ### ### ### ### ### ### ### ### ### ### ### ### ### ### ### ### ### ### ##
"""Unit tests for PyMVPA SplittingSensitivityAnalyzer"""

import numpy as np

from mvpa2.testing import *
from mvpa2.testing.clfs import *
from mvpa2.testing.datasets import *

from mvpa2.base import externals, warning
from mvpa2.base.node import ChainNode, CombinedNode
from mvpa2.datasets.base import Dataset, AttrDataset
from mvpa2.featsel.base import SensitivityBasedFeatureSelection, \
        CombinedFeatureSelection
from mvpa2.featsel.helpers import FixedNElementTailSelector, \
                                 FractionTailSelector, RangeElementSelector

from mvpa2.featsel.rfe import RFE

from mvpa2.clfs.meta import SplitClassifier, MulticlassClassifier, \
     FeatureSelectionClassifier
from mvpa2.clfs.smlr import SMLR, SMLRWeights
from mvpa2.mappers.zscore import zscore
from mvpa2.mappers.fx import sumofabs_sample, absolute_features, FxMapper, \
     maxofabs_sample, BinaryFxNode, \
     mean_sample, mean_feature
from mvpa2.generators.splitters import Splitter
from mvpa2.generators.partition import NFoldPartitioner
from mvpa2.generators.resampling import Balancer

from mvpa2.misc.errorfx import mean_mismatch_error
from mvpa2.misc.transformers import Absolute, \
     DistPValue

from mvpa2.measures.base import Measure, \
        TransferMeasure, RepeatedMeasure, CrossValidation
from mvpa2.measures.anova import OneWayAnova, CompoundOneWayAnova
from mvpa2.measures.irelief import IterativeRelief, IterativeReliefOnline, \
     IterativeRelief_Devel, IterativeReliefOnline_Devel


_MEASURES_2_SWEEP = [ OneWayAnova(),
                      CompoundOneWayAnova(postproc=sumofabs_sample()),
                      IterativeRelief(), IterativeReliefOnline(),
                      IterativeRelief_Devel(), IterativeReliefOnline_Devel()
                      ]
if externals.exists('scipy'):
    from mvpa2.measures.corrcoef import CorrCoef
    _MEASURES_2_SWEEP += [ CorrCoef(),
                           # that one is good when small... handle later
                           #CorrCoef(pvalue=True)
                           ]
    from mvpa2.featsel.base import SplitSamplesProbabilityMapper

class SensitivityAnalysersTests(unittest.TestCase):

    def setUp(self):
        self.dataset = datasets['uni2large']


    @sweepargs(dsm=_MEASURES_2_SWEEP)
    def test_basic(self, dsm):
        data = datasets['dumbinv']
        datass = data.samples.copy()

        # compute scores
        f = dsm(data)
        # check if nothing evil is done to dataset
        self.assertTrue(np.all(data.samples == datass))
        self.assertTrue(f.shape == (1, data.nfeatures))
        self.assertTrue(abs(f.samples[0, 1]) <= 1e-12, # some small value
            msg="Failed test with value %g instead of != 0.0" % f.samples[0, 1])
        self.assertTrue(f.samples[0, 0] > 0.1)     # some reasonably large value

        # we should not have NaNs
        self.assertTrue(not np.any(np.isnan(f)))



    # NOTE: lars with stepwise used to segfault if all ca are enabled
    @sweepargs(clfds=
               [(c, datasets['uni2large'])
                for c in clfswh['has_sensitivity', 'binary']] +
               [(c, datasets['uni4large'])
                for c in clfswh['has_sensitivity', 'multiclass']]
               )
    def test_analyzer_with_split_classifier(self, clfds):
        """Test analyzers in split classifier
        """
        clf, ds = clfds             # unroll the tuple
        # We need to skip some LARSes here
        _sclf = str(clf)
        if 'LARS(' in _sclf and "type='stepwise'" in _sclf:
            # ADD KnownToFail thingie from NiPy
            return

        # To don't waste too much time testing lets limit to 3 splits
        nsplits = 3
        partitioner = NFoldPartitioner(count=nsplits)
        mclf = SplitClassifier(clf=clf,
                               partitioner=partitioner,
                               enable_ca=['training_stats',
                                              'stats'])
        sana = mclf.get_sensitivity_analyzer(# postproc=absolute_features(),
                                           pass_attr=['fa.nonbogus_targets'],
                                           enable_ca=["sensitivities"])

        ulabels = ds.uniquetargets
        nlabels = len(ulabels)
        # Can't rely on splitcfg since count-limit is done in __call__
        assert(nsplits == len(list(partitioner.generate(ds))))
        sens = sana(ds)
        assert('nonbogus_targets' in sens.fa) # were they passsed?
        # TODO: those few do not expose biases
        if not len(set(clf.__tags__).intersection(('lars', 'glmnet', 'gpr'))):
            assert('biases' in sens.sa)
            # print sens.sa.biases
        # It should return either ...
        #  nlabels * nsplits
        req_nsamples = [ nlabels * nsplits ]
        if nlabels == 2:
            # A single sensitivity in case of binary
            req_nsamples += [ nsplits ]
        else:
            # and for pairs in case of multiclass
            req_nsamples += [ (nlabels * (nlabels - 1) / 2) * nsplits ]
            # and for 1-vs-1 embedded within Multiclass operating on
            # pairs (e.g. SMLR)
            req_nsamples += [req_nsamples[-1] * 2]

            # Also for regression_based -- they can do multiclass
            # but only 1 sensitivity is provided
            if 'regression_based' in clf.__tags__:
                req_nsamples += [ nsplits ]

        # # of features should correspond
        self.assertEqual(sens.shape[1], ds.nfeatures)
        # # of samples/sensitivities should also be reasonable
        self.assertTrue(sens.shape[0] in req_nsamples)

        # Check if labels are present
        self.assertTrue('splits' in sens.sa)
        self.assertTrue('targets' in sens.sa)
        # should be 1D -- otherwise dtype object
        self.assertTrue(sens.sa.targets.ndim == 1)

        sens_ulabels = sens.sa['targets'].unique
        # Some labels might be pairs(tuples) so ndarray would be of
        # dtype object and we would need to get them all
        if sens_ulabels.dtype is np.dtype('object'):
            sens_ulabels = np.unique(
                reduce(lambda x, y: x + y, [list(x) for x in sens_ulabels]))

        assert_array_equal(sens_ulabels, ds.sa['targets'].unique)

        errors = [x.percent_correct
                    for x in sana.clf.ca.stats.matrices]

        # lets go through all sensitivities and see if we selected the right
        # features
        #if 'meta' in clf.__tags__ and len(sens.samples[0].nonzero()[0])<2:
        if '5%' in clf.descr \
               or (nlabels > 2 and 'regression_based' in clf.__tags__):
            # Some meta classifiers (5% of ANOVA) are too harsh ;-)
            # if we get less than 2 features with on-zero sensitivities we
            # cannot really test
            # Also -- regression based classifiers performance for multiclass
            # is expected to suck in general
            return

        if cfg.getboolean('tests', 'labile', default='yes'):
            for conf_matrix in [sana.clf.ca.training_stats] \
                              + sana.clf.ca.stats.matrices:
                self.assertTrue(
                    conf_matrix.percent_correct >= 70,
                    msg="We must have trained on each one more or " \
                    "less correctly. Got %f%% correct on %d labels" %
                    (conf_matrix.percent_correct,
                     nlabels))


        # Since  now we have per split and possibly per label -- lets just find
        # mean per each feature per label across splits
        sensm = FxMapper('samples', lambda x: np.sum(x),
                         uattrs=['targets']).forward(sens)
        sensgm = maxofabs_sample().forward(sensm)    # global max of abs of means

        assert_equal(sensgm.shape[0], 1)
        assert_equal(sensgm.shape[1], ds.nfeatures)

        selected = FixedNElementTailSelector(
            len(ds.a.bogus_features))(sensgm.samples[0])

        if cfg.getboolean('tests', 'labile', default='yes'):

            self.assertEqual(
                set(selected), set(ds.a.nonbogus_features),
                msg="At the end we should have selected the right features. "
                "Chose %s whenever nonbogus are %s"
                % (selected, ds.a.nonbogus_features))

            # Now test each one per label
            # TODO: collect all failures and spit them out at once --
            #       that would make it easy to see if the sensitivity
            #       just has incorrect order of labels assigned
            for sens1 in sensm:
                labels1 = sens1.targets  # labels (1) for this sensitivity
                lndim = labels1.ndim
                label = labels1[0]      # current label

                # XXX whole lndim comparison should be gone after
                #     things get fixed and we arrive here with a tuple!
                if lndim == 1: # just a single label
                    self.assertTrue(label in ulabels)

                    ilabel_all = np.where(ds.fa.nonbogus_targets == label)[0]
                    # should have just 1 feature for the label
                    self.assertEqual(len(ilabel_all), 1)
                    ilabel = ilabel_all[0]

                    maxsensi = np.argmax(sens1) # index of max sensitivity
                    self.assertEqual(maxsensi, ilabel,
                        "Maximal sensitivity for %s was found in %i whenever"
                        " original feature was %i for nonbogus features %s"
                        % (labels1, maxsensi, ilabel, ds.a.nonbogus_features))
                elif lndim == 2 and labels1.shape[1] == 2: # pair of labels
                    # we should have highest (in abs) coefficients in
                    # those two labels
                    maxsensi2 = np.argsort(np.abs(sens1))[0][-2:]
                    ilabel2 = [np.where(ds.fa.nonbogus_targets == l)[0][0]
                                    for l in label]
                    self.assertEqual(
                        set(maxsensi2), set(ilabel2),
                        "Maximal sensitivity for %s was found in %s whenever"
                        " original features were %s for nonbogus features %s"
                        % (labels1, maxsensi2, ilabel2, ds.a.nonbogus_features))
                    """
                    # Now test for the sign of each one in pair ;) in
                    # all binary problems L1 (-1) -> L2(+1), then
                    # weights for L2 should be positive.  to test for
                    # L1 -- invert the sign
                    # We already know (if we haven't failed in previous test),
                    # that those 2 were the strongest -- so check only signs
                    """
                    self.assertTrue(
                        sens1.samples[0, ilabel2[0]] < 0,
                        "With %i classes in pair %s got feature %i for %r >= 0"
                        % (nlabels, label, ilabel2[0], label[0]))
                    self.assertTrue(sens1.samples[0, ilabel2[1]] > 0,
                        "With %i classes in pair %s got feature %i for %r <= 0"
                        % (nlabels, label, ilabel2[1], label[1]))
                else:
                    # yoh could be wrong at this assumption... time will show
                    self.fail("Got unknown number labels per sensitivity: %s."
                              " Should be either a single label or a pair"
                              % labels1)


    @sweepargs(clf=clfswh['has_sensitivity'])
    def test_mapped_classifier_sensitivity_analyzer(self, clf):
        """Test sensitivity of the mapped classifier
        """
        # Assuming many defaults it is as simple as
        mclf = FeatureSelectionClassifier(
            clf,
            SensitivityBasedFeatureSelection(
                OneWayAnova(),
                FractionTailSelector(0.5, mode='select', tail='upper')),
            enable_ca=['training_stats'])

        sana = mclf.get_sensitivity_analyzer(postproc=sumofabs_sample(),
                                             enable_ca=["sensitivities"])
        # and lets look at all sensitivities
        dataset = datasets['uni2small']
        # and we get sensitivity analyzer which works on splits
        sens = sana(dataset)
        self.assertEqual(sens.shape, (1, dataset.nfeatures))



    @sweepargs(svm=clfswh['linear', 'svm'])
    def test_linear_svm_weights(self, svm):
        # assumming many defaults it is as simple as
        sana = svm.get_sensitivity_analyzer(enable_ca=["sensitivities"])
        # and lets look at all sensitivities
        sens = sana(self.dataset)
        # for now we can do only linear SVM, so lets check if we raise
        # a concern
        svmnl = clfswh['non-linear', 'svm'][0]
        self.assertRaises(NotImplementedError,
                              svmnl.get_sensitivity_analyzer)


    # XXX doesn't work easily with meta since it would need
    #     to be explicitely passed to the slave classifier's
    #     getSengetSensitivityAnalyzer
    # Note: only libsvm interface supports split_weights
    @sweepargs(svm=clfswh['linear', 'svm', 'libsvm', '!sg', '!meta'])
    def test_linear_svm_weights_per_class(self, svm):
        # assumming many defaults it is as simple as
        kwargs = dict(enable_ca=["sensitivities"])
        sana_split = svm.get_sensitivity_analyzer(
            split_weights=True, **kwargs)
        sana_full = svm.get_sensitivity_analyzer(
            force_train=False, **kwargs)

        # and lets look at all sensitivities
        ds2 = datasets['uni4large'].copy()
        zscore(ds2, param_est=('targets', ['L2', 'L3']))
        ds2 = ds2[np.logical_or(ds2.sa.targets == 'L0', ds2.sa.targets == 'L1')]

        senssplit = sana_split(ds2)
        sensfull = sana_full(ds2)

        self.assertEqual(senssplit.shape, (2, ds2.nfeatures))
        self.assertEqual(sensfull.shape, (1, ds2.nfeatures))

        # just to verify that we split properly and if we reconstruct
        # manually we obtain the same
        dmap = (-1 * senssplit.samples[1] + senssplit.samples[0]) \
               - sensfull.samples
        self.assertTrue((np.abs(dmap) <= 1e-10).all())
        #print "____"
        #print senssplit
        #print SMLR().get_sensitivity_analyzer(combiner=None)(ds2)

        # for now we can do split weights for binary tasks only, so
        # lets check if we raise a concern
        # we temporarily shutdown warning, since it is going to complain
        # otherwise, but we do it on purpose here
        handlers = warning.handlers
        warning.handlers = []
        self.assertRaises(NotImplementedError,
                              sana_split, datasets['uni3medium'])
        # reenable the warnings
        warning.handlers = handlers


    def test_split_featurewise_dataset_measure(self):
        ds = datasets['uni3small']
        sana = RepeatedMeasure(
            SMLR(fit_all_weights=True).get_sensitivity_analyzer(),
            ChainNode([NFoldPartitioner(),
                       Splitter('partitions', attr_values=[1])]))

        sens = sana(ds)
        # a sensitivity for each chunk and each label combination
        assert_equal(sens.shape,
                     (len(ds.sa['chunks'].unique) * len(ds.sa['targets'].unique),
                      ds.nfeatures))

        # Lets try more complex example with 'boosting'
        ds = datasets['uni3medium']
        ds.init_origids('samples')
        sana = RepeatedMeasure(
            SMLR(fit_all_weights=True).get_sensitivity_analyzer(),
            Balancer(amount=0.25, count=2, apply_selection=True),
            enable_ca=['datasets', 'repetition_results'])
        sens = sana(ds)

        assert_equal(sens.shape, (2 * len(ds.sa['targets'].unique),
                                  ds.nfeatures))
        splits = sana.ca.datasets
        self.assertEqual(len(splits), 2)
        self.assertTrue(np.all([s.nsamples == ds.nsamples // 4 for s in splits]))
        # should have used different samples
        self.assertTrue(np.any([splits[0].sa.origids != splits[1].sa.origids]))
        # and should have got different sensitivities
        self.assertTrue(np.any(sens[0] != sens[3]))


        #skip_if_no_external('scipy')
        # Let's disable this one for now until we are sure about the destiny of
        # DistPValue -- read the docstring of it!
        # Most evil example
        #ds = datasets['uni2medium']
        #plain_sana = SVM().get_sensitivity_analyzer(
        #       transformer=DistPValue())
        #boosted_sana = SplitFeaturewiseMeasure(
        #    analyzer=SVM().get_sensitivity_analyzer(
        #       transformer=DistPValue(fpp=0.05)),
        #    splitter=NoneSplitter(npertarget=0.8, mode='first', nrunspersplit=2),
        #    enable_ca=['splits', 'sensitivities'])
        ## lets create feature selector
        #fsel = RangeElementSelector(upper=0.1, lower=0.9, inclusive=True)

        #sanas = dict(plain=plain_sana, boosted=boosted_sana)
        #for k,sana in sanas.iteritems():
        #    clf = FeatureSelectionClassifier(SVM(),
        #                SensitivityBasedFeatureSelection(sana, fsel),
        #                descr='SVM on p=0.2(both tails) using %s' % k)
        #    ce = CrossValidatedTransferError(TransferError(clf),
        #                                     NFoldSplitter())
        #    error = ce(ds)

        #sens = boosted_sana(ds)
        #sens_plain = plain_sana(ds)

        ## TODO: make a really unittest out of it -- not just runtime
        ##       bugs catcher

    # TODO -- unittests for sensitivity analyzers which use combiners
    # (linsvmweights for multi-class SVMs and smlrweights for SMLR)


    @sweepargs(basic_clf=clfswh['has_sensitivity'])
    ##REF: Name was automagically refactored
    def __test_fspipeline_with_split_classifier(self, basic_clf):
        #basic_clf = LinearNuSVMC()
        multi_clf = MulticlassClassifier(clf=basic_clf)
        #svm_weigths = LinearSVMWeights(svm)

        # Proper RFE: aggregate sensitivities across multiple splits,
        # but also due to multi class those need to be aggregated
        # somehow. Transfer error here should be 'leave-1-out' error
        # of split classifier itself
        sclf = SplitClassifier(clf=basic_clf)
        rfe = RFE(sensitivity_analyzer=
                    sclf.get_sensitivity_analyzer(
                        enable_ca=["sensitivities"]),
                  transfer_error=trans_error,
                  feature_selector=FeatureSelectionPipeline(
                      [FractionTailSelector(0.5),
                       FixedNElementTailSelector(1)]),
                  train_pmeasure=True)

        # and we get sensitivity analyzer which works on splits and uses
        # sensitivity
        selected_features = rfe(self.dataset)

    def test_union_feature_selection(self):
        # two methods: 5% highes F-scores, non-zero SMLR weights
        fss = [SensitivityBasedFeatureSelection(
                    OneWayAnova(),
                    FractionTailSelector(0.05, mode='select', tail='upper')),
               SensitivityBasedFeatureSelection(
                    SMLRWeights(SMLR(lm=1, implementation="C"),
                                postproc=sumofabs_sample()),
                    RangeElementSelector(mode='select'))]

        fs = CombinedFeatureSelection(fss, method='union')

        od_union = fs(self.dataset)

        self.assertTrue(fs.method == 'union')
        # check output dataset
        self.assertTrue(od_union.nfeatures <= self.dataset.nfeatures)
        # again for intersection
        fs = CombinedFeatureSelection(fss, method='intersection')
        od_intersect = fs(self.dataset)
        assert_true(od_intersect.nfeatures < od_union.nfeatures)

    def test_anova(self):
        """Additional aspects of OnewayAnova
        """
        oa = OneWayAnova()
        oa_custom = OneWayAnova(space='custom')

        ds = datasets['uni4large']
        ds_custom = Dataset(ds.samples, sa={'custom' : ds.targets})

        r = oa(ds)
        self.assertRaises(KeyError, oa_custom, ds)
        r_custom = oa_custom(ds_custom)

        self.assertTrue(np.allclose(r.samples, r_custom.samples))

        # we should get the same results on subsequent runs
        r2 = oa(ds)
        r_custom2 = oa_custom(ds_custom)
        self.assertTrue(np.allclose(r.samples, r2.samples))
        self.assertTrue(np.allclose(r_custom.samples, r_custom2.samples))


    def test_transfer_measure(self):
        # come up with my own measure that only checks if training data
        # and test data are the same
        class MyMeasure(Measure):
            def _train(self, ds):
                self._tds = ds
            def _call(self, ds):
                return Dataset(ds.samples == self._tds.samples)

        tm = TransferMeasure(MyMeasure(), Splitter('chunks', count=2))
        # result should not be all True (== identical)
        assert_true((tm(self.dataset).samples == False).any())


    def test_clf_transfer_measure(self):
        # and now on a classifier
        clf = SMLR()
        enode = BinaryFxNode(mean_mismatch_error, 'targets')
        tm = TransferMeasure(clf, Splitter('chunks', count=2),
                             enable_ca=['stats'])
        res = tm(self.dataset)
        manual_error = np.mean(res.samples.squeeze() != res.sa.targets)
        postproc_error = enode(res)
        tm_err = TransferMeasure(clf, Splitter('chunks', count=2),
                                 postproc=enode)
        auto_error = tm_err(self.dataset)
        ok_(manual_error == postproc_error.samples[0, 0])


    def test_pseudo_cv_measure(self):
        clf = SMLR()
        enode = BinaryFxNode(mean_mismatch_error, 'targets')
        tm = TransferMeasure(clf, Splitter('partitions'), postproc=enode)
        cvgen = NFoldPartitioner()
        rm = RepeatedMeasure(tm, cvgen)
        res = rm(self.dataset)
        # one error per fold
        assert_equal(res.shape, (len(self.dataset.sa['chunks'].unique), 1))

        # we can do the same with Crossvalidation
        cv = CrossValidation(clf, cvgen, enable_ca=['stats', 'training_stats',
                                                    'datasets'])
        res = cv(self.dataset)
        assert_equal(res.shape, (len(self.dataset.sa['chunks'].unique), 1))


    def test_repeated_features(self):
<<<<<<< HEAD
        #print self.dataset
        #print self.dataset.fa.nonbogus_targets
=======
>>>>>>> a0979f61
        class CountFeatures(Measure):
            is_trained = True
            def _call(self, ds):
                return Dataset([ds.nfeatures],
                                fa={'nonbogus_targets': list(ds.fa['nonbogus_targets'].unique)})

        cf = CountFeatures()
        spl = Splitter('fa.nonbogus_targets')
        nsplits = len(list(spl.generate(self.dataset)))
        assert_equal(nsplits, 3)
        rm = RepeatedMeasure(cf, spl, concat_as='features')
        res = rm(self.dataset)
        assert_equal(res.shape, (1, nsplits))
        # due to https://github.com/numpy/numpy/issues/641 we are
        # using list(set(...)) construct and there order of
        # nonbogus_targets.unique can vary from run to run, thus there
        # is no guarantee that we would get 18 first, which is a
        # questionable assumption anyways, thus performing checks
        # which do not require any specific order.
        # And yet due to another issue
        # https://github.com/numpy/numpy/issues/3759
        # we can't just == None for the bool mask
        None_fa = np.array([x == None for x in  res.fa.nonbogus_targets])
        assert_array_equal(res.samples[0, None_fa], [18])
        assert_array_equal(res.samples[0, ~None_fa], [1, 1])

        if sys.version_info[0] < 3:
            # with python2 order seems to be consistent
            assert_array_equal(res.samples[0], [18, 1, 1])

    def test_custom_combined_selectors(self):
        """Test combination of the selectors in a single function
        """

        def custom_tail_selector(seq):
            seq1 = FractionTailSelector(0.01, mode='discard', tail='upper')(seq)
            seq2 = FractionTailSelector(0.05, mode='select', tail='upper')(seq)
            return list(set(seq1).intersection(seq2))

        seq = np.arange(100)
        seq_ = custom_tail_selector(seq)

        assert_array_equal(sorted(seq_), [95, 96, 97, 98])
        # verify that this function could be used in place of the selector
        fs = SensitivityBasedFeatureSelection(
                    OneWayAnova(),
                    custom_tail_selector)
        ds = datasets['3dsmall']
        fs.train(ds)          # XXX: why needs to be trained here explicitly?
        ds_ = fs(ds)
        assert_equal(ds_.nfeatures, int(ds.nfeatures * 0.04))

    def test_combined_node(self):
        ds = datasets['3dsmall']
        axis2nodes = dict(h=(mean_feature, mean_feature),
                          v=(mean_sample, mean_sample))

        for i, axis in enumerate('vh'):
            nodes = axis2nodes[axis]
            combined = CombinedNode([n() for n in nodes], axis, False)
            assert_true(combined(ds).shape[i] == 2)
            assert_true(combined(ds).shape[1 - i] == ds.shape[1 - i])

    def test_split_samples_probability_mapper(self):
        skip_if_no_external('scipy')
        nf = 10
        ns = 100
        nsubj = 5
        nchunks = 5
        data = np.random.normal(size=(ns, nf))
        ds = AttrDataset(data, sa=dict(sidx=np.arange(ns),
                                    targets=np.arange(ns) % nchunks,
                                    chunks=np.floor(np.arange(ns) * nchunks / ns),
                                    subjects=np.arange(ns) / (ns / nsubj / nchunks) % nsubj),
                            fa=dict(fidx=np.arange(nf)))
        analyzer = OneWayAnova()
        element_selector = FractionTailSelector(.4, mode='select', tail='upper')
        common = True
        m = SplitSamplesProbabilityMapper(analyzer, 'subjects', probability_label='fprob',
                            select_common_features=common,
                            selector=element_selector)

        m.train(ds)
        y = m(ds)
        z = m(ds.samples)

        assert_array_equal(z, y.samples)
        assert_equal(y.shape, (100, 4))


    def test_pass_attr(self):
        from mvpa2.base.node import Node
        from mvpa2.base.state import ConditionalAttribute

        ds = datasets['dumbinv']

        class MyNode(Node):
            some_sa = ConditionalAttribute(enabled=True)
            some_fa = ConditionalAttribute(enabled=True)
            some_complex = ConditionalAttribute(enabled=True)
            def _call(self, ds):
                return Dataset(np.zeros(ds.shape))
        node = MyNode(pass_attr=['ca.some_sa',
                                 ('ca.some_fa', 'fa'),
                                 ('ca.some_complex', 'fa', 1, 'transposed'),
                                 'sa.targets'])
        node.ca.some_sa = np.arange(len(ds))
        node.ca.some_fa = np.arange(ds.nfeatures)
        node.ca.some_complex = ds.samples
        res = node(ds)
        assert_true('some_sa' in res.sa)
        assert_true('some_fa' in res.fa)
        assert_true('transposed' in res.fa)
        assert_true('targets' in res.sa)
        # view on original array
        assert_true(res.fa.transposed.base is ds.samples)
        assert_array_equal(res.fa.transposed.T, ds.samples)


def suite():
    return unittest.makeSuite(SensitivityAnalysersTests)


if __name__ == '__main__':
    import runner<|MERGE_RESOLUTION|>--- conflicted
+++ resolved
@@ -526,11 +526,6 @@
 
 
     def test_repeated_features(self):
-<<<<<<< HEAD
-        #print self.dataset
-        #print self.dataset.fa.nonbogus_targets
-=======
->>>>>>> a0979f61
         class CountFeatures(Measure):
             is_trained = True
             def _call(self, ds):
