--- conflicted
+++ resolved
@@ -389,17 +389,10 @@
             assert_array_equal(delta, np.zeros((100, 3)))
             assert_true(np.all(w == ws))
 
-<<<<<<< HEAD
-        n2vs = vs.node2voxels(nsteps=2)
-        # TODO+BK+XXX no idea why in parallel branch this doesn't work well
-        # disabled this test for now
-        #assert_equal(n2vs, dict((i, {i:0., i + 100:1.}) for i in xrange(100)))
-=======
-
         vs = volsurf.VolSurfMaximalMapping(vg, white, pial, nsteps=2)
         n2vs = vs.get_node2voxels_mapping()
         assert_equal(n2vs, dict((i, {i:0., i + 100:1.}) for i in xrange(100)))
->>>>>>> ea12d1a4
+
 
         nd = 17
         ds_mm_expected = np.sum((above.vertices - pial.vertices[nd, :]) ** 2,
