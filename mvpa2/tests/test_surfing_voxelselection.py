# emacs: -*- mode: python; py-indent-offset: 4; indent-tabs-mode: nil -*-
# vi: set ft=python sts=4 ts=4 sw=4 et:
### ### ### ### ### ### ### ### ### ### ### ### ### ### ### ### ### ### ### ##
#
#   See COPYING file distributed along with the PyMVPA package for the
#   copyright and license terms.
#
### ### ### ### ### ### ### ### ### ### ### ### ### ### ### ### ### ### ### ##
"""Unit tests for PyMVPA surface searchlight voxel selection"""

from mvpa2.testing import *
skip_if_no_external('nibabel')

import numpy as np
from numpy.testing.utils import assert_array_almost_equal, assert_array_equal

import nibabel as nb

import os
import tempfile

from mvpa2.testing.datasets import datasets

from mvpa2 import cfg
from mvpa2.base import externals
from mvpa2.datasets import Dataset
from mvpa2.measures.base import Measure
from mvpa2.datasets.mri import fmri_dataset

from mvpa2.support.nibabel import surf
from mvpa2.misc.surfing import surf_voxel_selection, queryengine, volgeom, \
                                volsurf

from mvpa2.measures.searchlight import Searchlight
from mvpa2.misc.surfing.queryengine import SurfaceVerticesQueryEngine, \
                                           SurfaceVoxelsQueryEngine, \
                                           disc_surface_queryengine

from mvpa2.measures.base import Measure, \
        TransferMeasure, RepeatedMeasure, CrossValidation
from mvpa2.clfs.smlr import SMLR
from mvpa2.generators.partition import OddEvenPartitioner
from mvpa2.mappers.fx import mean_sample
from mvpa2.misc.io.base import SampleAttributes
from mvpa2.mappers.detrend import poly_detrend
from mvpa2.mappers.zscore import zscore
from mvpa2.misc.neighborhood import Sphere, IndexQueryEngine
from mvpa2.clfs.gnb import GNB


class SurfVoxelSelectionTests(unittest.TestCase):

    def test_voxel_selection(self):
        '''Compare surface and volume based searchlight'''

        '''
        Tests to see whether results are identical for surface-based
        searchlight (just one plane; Euclidian distnace) and volume-based
        searchlight.

        Note that the current value is a float; if it were int, it would
        specify the number of voxels in each searchlight'''

        radius = 10.

        '''Define input filenames'''
        epi_fn = os.path.join(pymvpa_dataroot, 'bold.nii.gz')
        maskfn = os.path.join(pymvpa_dataroot, 'mask.nii.gz')

        '''
        Use the EPI datafile to define a surface.
        The surface has as many nodes as there are voxels
        and is parallel to the volume 'slice'
        '''
        vg = volgeom.from_any(maskfn, mask_volume=True)

        aff = vg.affine
        nx, ny, nz = vg.shape[:3]

        '''Plane goes in x and y direction, so we take these vectors
        from the affine transformation matrix of the volume'''
        plane = surf.generate_plane(aff[:3, 3], aff[:3, 0], aff[:3, 1],
                                    nx, ny)



        '''
        Simulate pial and white matter as just above and below
        the central plane
        '''
        normal_vec = aff[:3, 2]
        outer = plane + normal_vec
        inner = plane + -normal_vec

        '''
        Combine volume and surface information
        '''
        vs = volsurf.VolSurf(vg, outer, inner)

        '''
        Run voxel selection with specified radius (in mm), using
        Euclidian distance measure
        '''
        surf_voxsel = surf_voxel_selection.voxel_selection(vs, radius,
                                                    distance_metric='e')

        '''Define the measure'''

        # run_slow=True would give an actual cross-validation with meaningful
        # accuracies. Because this is a unit-test only the number of voxels
        # in each searchlight is tested.
        run_slow = False

        if run_slow:
            meas = CrossValidation(GNB(), OddEvenPartitioner(),
                                   errorfx=lambda p, t: np.mean(p == t))
            postproc = mean_sample
        else:
            meas = _Voxel_Count_Measure()
            postproc = lambda x:x

        '''
        Surface analysis: define the query engine, cross validation,
        and searchlight
        '''
        surf_qe = SurfaceVerticesQueryEngine(surf_voxsel)
        surf_sl = Searchlight(meas, queryengine=surf_qe, postproc=postproc)


        '''
        new (Sep 2012): also test 'simple' queryengine wrapper function
        '''

        surf_qe2 = disc_surface_queryengine(radius, maskfn, inner, outer,
                                            plane, volume_mask=True,
                                            distance_metric='euclidian')
        surf_sl2 = Searchlight(meas, queryengine=surf_qe2,
                               postproc=postproc)


        '''
        Same for the volume analysis
        '''
        element_sizes = tuple(map(abs, (aff[0, 0], aff[1, 1], aff[2, 2])))
        sph = Sphere(radius, element_sizes=element_sizes)
        kwa = {'voxel_indices': sph}

        vol_qe = IndexQueryEngine(**kwa)
        vol_sl = Searchlight(meas, queryengine=vol_qe, postproc=postproc)


        '''The following steps are similar to start_easy.py'''
        attr = SampleAttributes(os.path.join(pymvpa_dataroot,
                                'attributes_literal.txt'))

        mask = surf_voxsel.get_mask()

        dataset = fmri_dataset(samples=os.path.join(pymvpa_dataroot,
                                                    'bold.nii.gz'),
                                                    targets=attr.targets,
                                                    chunks=attr.chunks,
                                                    mask=mask)

        if run_slow:
            # do chunkswise linear detrending on dataset

            poly_detrend(dataset, polyord=1, chunks_attr='chunks')

            # zscore dataset relative to baseline ('rest') mean
            zscore(dataset, chunks_attr='chunks', param_est=('targets', ['rest']))

        # select class face and house for this demo analysis
        # would work with full datasets (just a little slower)
        dataset = dataset[np.array([l in ['face', 'house']
                                    for l in dataset.sa.targets],
                                    dtype='bool')]

        '''Apply searchlight to datasets'''
        surf_dset = surf_sl(dataset)
        surf_dset2 = surf_sl2(dataset)
        vol_dset = vol_sl(dataset)

        surf_data = surf_dset.samples
        surf_data2 = surf_dset2.samples
        vol_data = vol_dset.samples

        assert_array_equal(surf_data, surf_data2)
        assert_array_equal(surf_data, vol_data)

    def test_voxel_selection_alternative_calls(self):
        # Tests a multitude of different searchlight calls
        # that all should yield exactly the same results.
        #
        # Calls differ by whether the arguments are filenames
        # or data objects, whether values are specified explicityly
        # or set to the default implicitly (using None).
        # and by different calls to run the voxel selection.
        #
        # This method does not test for mask functionality.

        # define the volume
        vol_shape = (10, 10, 10, 3)
        vol_affine = np.identity(4)
        vol_affine[0, 0] = vol_affine[1, 1] = vol_affine[2, 2] = 5



        # four versions: array, nifti image, file name, fmri dataset
        volarr = np.ones(vol_shape)
        volimg = nb.Nifti1Image(volarr, vol_affine)
        fd, volfn = tempfile.mkstemp('vol.nii', 'test'); os.close(fd)
        volimg.to_filename(volfn)
        volds = fmri_dataset(volfn)

        fd, volfngz = tempfile.mkstemp('vol.nii.gz', 'test'); os.close(fd)
        volimg.to_filename(volfngz)
        voldsgz = fmri_dataset(volfngz)


        # make the surfaces
        sphere_density = 10

        # two versions: Surface and file name
        outer = surf.generate_sphere(sphere_density) * 25. + 15
        inner = surf.generate_sphere(sphere_density) * 20. + 15
        intermediate = inner * .5 + outer * .5
        nv = outer.nvertices

        fd, outerfn = tempfile.mkstemp('outer.asc', 'test'); os.close(fd)
        fd, innerfn = tempfile.mkstemp('inner.asc', 'test'); os.close(fd)
        fd, intermediatefn = tempfile.mkstemp('intermediate.asc', 'test'); os.close(fd)

        for s, fn in zip([outer, inner, intermediate],
                         [outerfn, innerfn, intermediatefn]):
            surf.write(fn, s, overwrite=True)

        # searchlight radius (in mm)
        radius = 10.

        # dataset used to run searchlight on
        ds = fmri_dataset(volfn)

        # simple voxel counter (run for each searchlight position)
        m = _Voxel_Count_Measure()

        # number of voxels expected in each searchlight
        r_expected = np.array([[18, 9, 10, 9, 9, 9, 9, 10, 9,
                                 9, 9, 9, 11, 11, 11, 11, 10,
                                10, 10, 9, 10, 11, 9, 10, 10,
                                8, 7, 8, 8, 8, 9, 10, 12, 12,
                                11, 7, 7, 8, 5, 9, 11, 11, 12,
                                12, 9, 5, 8, 7, 7, 12, 12, 13,
                                12, 12, 7, 7, 8, 5, 9, 12, 12,
                                13, 11, 9, 5, 8, 7, 7, 11, 12,
                                12, 11, 12, 10, 10, 11, 9, 11,
                                12, 12, 12, 12, 16, 13, 16, 16,
                                16, 17, 15, 17, 17, 17, 16, 16,
                                16, 18, 16, 16, 16, 16, 18, 16]])



        params = dict(intermediate_=(intermediate, intermediatefn, None),
                    center_nodes_=(None, range(nv)),
                    volume_=(volimg, volfn, volds, volfngz, voldsgz),
                    surf_src_=('filename', 'surf'),
                    volume_mask_=(None, True, 0, 2),
                    call_method_=("qe", "rvs", "gam"))

        combis = _cartprod(params) # compute all possible combinations
        combistep = 17  #173
                        # some fine prime number to speed things up
                        # if this value becomes too big then not all
                        # cases are covered
                        # the unit test tests itself whether all values
                        # occur at least once

        tested_params = dict()
        def val2str(x):
            return '%r:%r' % (type(x), x)

        for i in xrange(0, len(combis), combistep):
            combi = combis[i]

            intermediate_ = combi['intermediate_']
            center_nodes_ = combi['center_nodes_']
            volume_ = combi['volume_']
            surf_src_ = combi['surf_src_']
            volume_mask_ = combi['volume_mask_']
            call_method_ = combi['call_method_']


            # keep track of which values were used -
            # so that this unit test tests itself

            for k in combi.keys():
                if not k in tested_params:
                    tested_params[k] = set()
                tested_params[k].add(val2str(combi[k]))

            if surf_src_ == 'filename':
                s_i, s_m, s_o = inner, intermediate, outer
            elif surf_src_ == 'surf':
                s_i, s_m, s_o = innerfn, intermediatefn, outerfn
            else:
                raise ValueError('this should not happen')

            if call_method_ == "qe":
                # use the fancy query engine wrapper
                qe = disc_surface_queryengine(radius,
                        volume_, s_i, s_o, s_m,
                        source_surf_nodes=center_nodes_,
                        volume_mask=volume_mask_)
                sl = Searchlight(m, queryengine=qe)
                r = sl(ds).samples

            elif call_method_ == 'rvs':
                # use query-engine but build the
                # ingredients by hand
                vg = volgeom.from_any(volume_,
                                      volume_mask_)
                vs = volsurf.VolSurf(vg, s_i, s_o)
                sel = surf_voxel_selection.voxel_selection(
                        vs, radius, source_surf=s_m,
                        source_surf_nodes=center_nodes_)
                qe = SurfaceVerticesQueryEngine(sel)
                sl = Searchlight(m, queryengine=qe)
                r = sl(ds).samples

            elif call_method_ == 'gam':
                # build everything from the ground up
                vg = volgeom.from_any(volume_,
                                      volume_mask_)
                vs = volsurf.VolSurf(vg, s_i, s_o)
                sel = surf_voxel_selection.voxel_selection(
                        vs, radius, source_surf=s_m,
                        source_surf_nodes=center_nodes_)
                mp = sel

                ks = sel.keys()
                nk = len(ks)
                r = np.zeros((1, nk))
                for i, k in enumerate(ks):
                    r[0, i] = len(mp[k])

            # check if result is as expected
            assert_array_equal(r_expected, r)

        # clean up
        all_fns = [volfn, volfngz, outerfn, innerfn, intermediatefn]
        map(os.remove, all_fns)

        for k, vs in params.iteritems():
            if not k in tested_params:
                raise ValueError("Missing key: %r" % k)
            for v in vs:
                vstr = val2str(v)
                if not vstr in tested_params[k]:
                    raise ValueError("Missing value %r for %s" %
                                        (tested_params[k], k))


    def test_volsurf_projections(self):
        white = surf.generate_plane((0, 0, 0), (0, 1, 0), (0, 0, 1), 10, 10)
        pial = white + np.asarray([[1, 0, 0]])

        above = pial + np.asarray([[3, 0, 0]])
        vg = volgeom.VolGeom((10, 10, 10), np.eye(4))
        vs = volsurf.VolSurf(vg, white, pial)

        dx = pial.vertices - white.vertices

        for s, w in ((white, 0), (pial, 1), (above, 4)):
            xyz = s.vertices
            ws = vs.surf_project_weights(True, xyz)
            delta = vs.surf_unproject_weights_nodewise(ws) - xyz
            assert_array_equal(delta, np.zeros((100, 3)))
            assert_true(np.all(w == ws))

        n2vs = vs.node2voxels()
        assert_equal(n2vs, dict((i, {i:0, i + 100:1}) for i in xrange(100)))

        nd = 17
        ds_mm_expected = np.sum((above.vertices - pial.vertices[nd, :]) ** 2,
                                                                    1) ** .5
        ds_mm = vs.coordinates_to_grey_distance_mm(nd, above.vertices)
        assert_array_almost_equal(ds_mm_expected, ds_mm)

        ds_mm_nodewise = vs.coordinates_to_grey_distance_mm(True,
                                                            above.vertices)
<<<<<<< HEAD
        assert_true(np.all(ds_mm_nodewise == 3))
=======
        
        assert_array_equal(ds_mm_nodewise, np.ones((100,))*3)
>>>>>>> 11005565

    def test_surface_voxel_query_engine(self):
        vol_shape = (10, 10, 10, 1)
        vol_affine = np.identity(4)
        vol_affine[0, 0] = vol_affine[1, 1] = vol_affine[2, 2] = 5
        vg = volgeom.VolGeom(vol_shape, vol_affine)

        # make the surfaces
        sphere_density = 10

        outer = surf.generate_sphere(sphere_density) * 25. + 15
        inner = surf.generate_sphere(sphere_density) * 20. + 15

        vs = volsurf.VolSurf(vg, inner, outer)

        radius = 10

        for fallback, expected_nfeatures in ((True, 1000), (False, 183)):
            voxsel = surf_voxel_selection.voxel_selection(vs, radius)
            qe = SurfaceVoxelsQueryEngine(voxsel, fallback_euclidian_distance=fallback)

            m = _Voxel_Count_Measure()

            sl = Searchlight(m, queryengine=qe)

            data = np.random.normal(size=vol_shape)
            img = nb.Nifti1Image(data, vol_affine)
            ds = fmri_dataset(img)

            sl_map = sl(ds)

            counts = sl_map.samples

            assert_true(np.all(np.logical_and(5 <= counts, counts <= 18)))
            assert_equal(sl_map.nfeatures, expected_nfeatures)



def _cartprod(d):
    '''makes a combinatorial explosion from a dictionary
    only combinations are made from values in tuples'''
    if not d:
        return [dict()]

    r = []
    k, vs = d.popitem()
    itervals = vs if type(vs) is tuple else [vs]
    for v in itervals:
        cps = _cartprod(d)
        for cp in cps:
            kv = {k:v}
            kv.update(cp)
            r.append(kv)
    d[k] = vs
    return r

class _Voxel_Count_Measure(Measure):
    # used to check voxel selection results
    is_trained = True
    def __init__(self, **kwargs):
        Measure.__init__(self, **kwargs)

    def _call(self, dset):
        return dset.nfeatures

def suite():
    """Create the suite"""
    return unittest.makeSuite(SurfVoxelSelectionTests)


if __name__ == '__main__':
    import runner<|MERGE_RESOLUTION|>--- conflicted
+++ resolved
@@ -387,12 +387,8 @@
 
         ds_mm_nodewise = vs.coordinates_to_grey_distance_mm(True,
                                                             above.vertices)
-<<<<<<< HEAD
-        assert_true(np.all(ds_mm_nodewise == 3))
-=======
         
         assert_array_equal(ds_mm_nodewise, np.ones((100,))*3)
->>>>>>> 11005565
 
     def test_surface_voxel_query_engine(self):
         vol_shape = (10, 10, 10, 1)
