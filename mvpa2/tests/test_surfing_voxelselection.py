--- conflicted
+++ resolved
@@ -366,11 +366,7 @@
 
         above = pial + np.asarray([[3, 0, 0]])
         vg = volgeom.VolGeom((10, 10, 10), np.eye(4))
-<<<<<<< HEAD
-        vs = volsurf.VolSurf(vg, white, pial)
-=======
         vs = volsurf.VolSurfMaximalMapping(vg, white, pial)
->>>>>>> 23de393f
 
         dx = pial.vertices - white.vertices
 
@@ -381,15 +377,10 @@
             assert_array_equal(delta, np.zeros((100, 3)))
             assert_true(np.all(w == ws))
 
-<<<<<<< HEAD
-        n2vs = vs.node2voxels()
-        assert_equal(n2vs, dict((i, {i:0, i + 100:1}) for i in xrange(100)))
-=======
 
         vs = volsurf.VolSurfMaximalMapping(vg, white, pial, nsteps=2)
         n2vs = vs.get_node2voxels_mapping()
         assert_equal(n2vs, dict((i, {i:0., i + 100:1.}) for i in xrange(100)))
->>>>>>> 23de393f
 
         nd = 17
         ds_mm_expected = np.sum((above.vertices - pial.vertices[nd, :]) ** 2,
@@ -406,10 +397,7 @@
     @with_tempfile('.h5py', 'voxsel')
     def test_surface_outside_volume_voxel_selection(self, fn):
         skip_if_no_external('h5py')
-<<<<<<< HEAD
-=======
         from mvpa2.base.hdf5 import h5save, h5load
->>>>>>> 23de393f
         vol_shape = (10, 10, 10, 1)
         vol_affine = np.identity(4)
         vg = volgeom.VolGeom(vol_shape, vol_affine)
@@ -421,11 +409,7 @@
         outer = surf.generate_sphere(sphere_density) * 10 + far
         inner = surf.generate_sphere(sphere_density) * 5 + far
 
-<<<<<<< HEAD
-        vs = volsurf.VolSurf(vg, inner, outer)
-=======
         vs = volsurf.VolSurfMaximalMapping(vg, inner, outer)
->>>>>>> 23de393f
         radii = [10., 10] # fixed and variable radii
 
         outside_node_margins = [0, far, True]
@@ -475,11 +459,7 @@
         outer = surf.generate_sphere(sphere_density) * 25. + 15
         inner = surf.generate_sphere(sphere_density) * 20. + 15
 
-<<<<<<< HEAD
-        vs = volsurf.VolSurf(vg, inner, outer)
-=======
         vs = volsurf.VolSurfMaximalMapping(vg, inner, outer)
->>>>>>> 23de393f
 
         radius = 10
 
@@ -503,8 +483,6 @@
             assert_equal(sl_map.nfeatures, expected_nfeatures)
 
 
-<<<<<<< HEAD
-=======
     @reseed_rng()
     def test_surface_minimal_voxel_selection(self):
         # Tests 'minimal' voxel selection.
@@ -639,7 +617,6 @@
         min_ds = sel.get_minimal_dataset(ds)
         assert_array_equal(min_ds.samples, ds[:, fid_mask].samples)
 
->>>>>>> 23de393f
 
 def _cartprod(d):
     '''makes a combinatorial explosion from a dictionary
