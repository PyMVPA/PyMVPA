# emacs: -*- mode: python; py-indent-offset: 4; indent-tabs-mode: nil -*-
# vi: set ft=python sts=4 ts=4 sw=4 et:
### ### ### ### ### ### ### ### ### ### ### ### ### ### ### ### ### ### ### ##
#
#   See COPYING file distributed along with the PyMVPA package for the
#   copyright and license terms.
#
### ### ### ### ### ### ### ### ### ### ### ### ### ### ### ### ### ### ### ##
"""Unit tests for Searchlight Hyperalignment ..."""

import unittest
import numpy as np

from mvpa2.algorithms.searchlight_hyperalignment import SearchlightHyperalignment, \
    HyperalignmentMeasure, compute_feature_scores
from mvpa2.mappers.zscore import zscore
from mvpa2.misc.support import idhash
from mvpa2.misc.data_generators import \
        random_affine_transformation, local_random_affine_transformations
from mvpa2.misc.neighborhood import Sphere, scatter_neighborhoods

from mvpa2.testing import *
from mvpa2.testing.datasets import datasets
from mvpa2.base.dataset import hstack
from mvpa2.mappers.staticprojection import StaticProjectionMapper


class SearchlightHyperalignmentTests(unittest.TestCase):

    @reseed_rng()
    def get_testdata(self):
        # get a dataset with some prominent trends in it
        ds4l = datasets['uni4large']
        # lets select for now only meaningful features
        ds_orig = ds4l[:, ds4l.a.nonbogus_features]
        zscore(ds_orig, chunks_attr=None)
        n = 4  # # of datasets to generate
        Rs, dss_rotated, dss_rotated_clean = [], [], []
        # now lets compose derived datasets by using some random
        # rotation(s)
        while len(dss_rotated_clean) < n:
            ds_ = random_affine_transformation(ds_orig, scale_fac=1.0, shift_fac=0.)
            if ds_.a.random_scale <= 0:
                continue
            Rs.append(ds_.a.random_rotation)
            zscore(ds_, chunks_attr=None)
            dss_rotated_clean.append(ds_)
<<<<<<< HEAD
            ds_2 = hstack([ds_, ds4l[:, ds4l.a.bogus_features[i * 4: i * 4 + 4]]])
=======
            i = len(dss_rotated_clean) - 1
            ds_2 = hstack([ds_, ds4l[:, ds4l.a.bogus_features[i*4:i*4+4]]])
>>>>>>> b2b1de10
            zscore(ds_2, chunks_attr=None)
            dss_rotated.append(ds_2)
        return ds_orig, dss_rotated, dss_rotated_clean, Rs

    def test_compute_feature_scores(self):
        ds_orig, dss_rotated, dss_rotated_clean, _ = self.get_testdata()
        fs_clean = compute_feature_scores(dss_rotated_clean)
        fs_noisy = compute_feature_scores(dss_rotated)
        # Making sure features with least score are almost all bogus features
        assert_true(np.all([np.sum(np.argsort(fs)[:4] > 3) > 2 for fs in fs_noisy]))
        # Making sure the feature scores of true features are in the same order
        # assert_array_equal(np.argsort(np.asarray(fs_noisy)[:, :4]),
        #                   np.argsort(np.asarray(fs_clean)))
        # exclude dataset tests
        fs_no4 = compute_feature_scores(dss_rotated, exclude_from_model=[3])
        fs_3ds = compute_feature_scores(dss_rotated[:3])
        # feature scores of non-excluded datasets shouldn't change
        assert_array_equal(np.asarray(fs_no4)[:3, ], np.asarray(fs_3ds))
        # feature scores of excluded dataset should still make sense and be the same
        assert_array_equal(fs_noisy[3], fs_no4[3])
        # Not true for non-excluded datasets
        assert(np.alltrue(np.asarray(fs_noisy)[:3, ] != np.asarray(fs_no4)[:3, ]))
        fs_no34 = compute_feature_scores(dss_rotated, exclude_from_model=[2, 3])
        fs_2ds = compute_feature_scores(dss_rotated[:2])
        # feature scores of non-exluded datasets shouldn't change
        assert_array_equal(np.asarray(fs_no34)[:2, ], np.asarray(fs_2ds))

    def test_hyperalignment_measure(self):
        ref_ds = 0
        ha = HyperalignmentMeasure()
        ds_orig, dss_rotated, dss_rotated_clean, Rs = self.get_testdata()
        # Lets test two scenarios -- in one with no noise -- we should get
        # close to perfect reconstruction.  If noisy features were added -- not so good
        for noisy, dss in ((False, dss_rotated_clean),
                           (True, dss_rotated)):
            # to verify that original datasets didn't get changed by
            # Hyperalignment store their idhashes of samples
            idhashes = [idhash(ds.samples) for ds in dss]
            idhashes_targets = [idhash(ds.targets) for ds in dss]
            mappers = ha(dss)
            mappers = [StaticProjectionMapper(proj=m[0]['proj'], recon=m[0]['proj'].T)
                       for m in mappers.samples]
            idhashes_ = [idhash(ds.samples) for ds in dss]
            idhashes_targets_ = [idhash(ds.targets) for ds in dss]
            self.assertEqual(
                idhashes, idhashes_,
                msg="Hyperalignment must not change original data.")
            self.assertEqual(
                idhashes_targets, idhashes_targets_,
                msg="Hyperalignment must not change original data targets.")
            # Map data back
            dss_clean_back = [m.forward(ds_)
                              for m, ds_ in zip(mappers, dss)]
            _ = [zscore(sd, chunks_attr=None) for sd in dss_clean_back]
            nddss = []
            ndcss = []
            nf = ds_orig.nfeatures
<<<<<<< HEAD
            ds_orig_Rref = np.dot(ds_orig.samples, Rs[ref_ds]) \
                           * np.sign(dss_rotated_clean[ref_ds].a.random_scale)
=======
            ds_norm = np.linalg.norm(dss[ref_ds].samples[:, :nf])
            ds_orig_Rref = np.dot(ds_orig.samples, Rs[ref_ds]) * np.sign(dss_rotated_clean[ref_ds].a.random_scale)
>>>>>>> b2b1de10
            zscore(ds_orig_Rref, chunks_attr=None)
            for ds_back in dss_clean_back:
                ndcs = np.diag(np.corrcoef(ds_back.samples.T[:nf, ],
                                           ds_orig_Rref.T)[nf:, :nf], k=0)
                ndcss += [ndcs]
                dds = ds_back.samples[:, :nf] - ds_orig_Rref
                ndds = np.linalg.norm(dds) / ds_norm
                nddss += [ndds]
            # First compare correlations
            snoisy = ('clean', 'noisy')[int(noisy)]
            self.assertTrue(
                np.all(np.array(ndcss) >= (0.9, 0.85)[int(noisy)]),
                msg="Should have reconstructed original dataset more or"
                " less. Got correlations %s in %s case."
                % (ndcss, snoisy))
            # normed differences
            self.assertTrue(
                np.all(np.array(nddss) <= (.2, 3)[int(noisy)]),
                msg="Should have reconstructed original dataset more or"
                " less for all. Got normed differences %s in %s case."
                % (nddss, snoisy))
            self.assertTrue(
<<<<<<< HEAD
                nddss[ref_ds] <= (.1, 0.2)[int(noisy)],
=======
                np.all(nddss[ref_ds] <= (.1, 0.3)[int(noisy)]),
>>>>>>> b2b1de10
                msg="Should have reconstructed original dataset quite "
                "well even with zscoring. Got normed differences %s "
                "in %s case." % (nddss, snoisy))
            self.assertTrue(
                np.all(np.array(nddss) / nddss[ref_ds] >= (0.95, 0.8)[int(noisy)]),
                msg="Should have reconstructed orig_ds best of all. "
                "Got normed differences %s in %s case with ref_ds=%d."
                % (nddss, snoisy, ref_ds))
        # Testing feature selection within the measure using fraction and count
        # same features
        ha_fsf = HyperalignmentMeasure(featsel=0.5)
        ha_fsn = HyperalignmentMeasure(featsel=4)
        ha_fsf_same = HyperalignmentMeasure(featsel=0.5, use_same_features=True)
        ha = HyperalignmentMeasure(full_matrix=False)
        # check for valueerror if full_matrix=False and no roi_seed fa
        self.assertRaises(ValueError, ha, dss_rotated)
        ha = HyperalignmentMeasure()
        dss_rotated[ref_ds].fa['roi_seed'] = [1, 0, 0, 0, 0, 0, 0, 0]
        mappers_fsf = ha_fsf(dss_rotated)
        mappers_fsf_same = ha_fsf_same(dss_rotated)
        mappers_fsn = ha_fsn(dss_rotated)
        mappers = ha(dss_rotated_clean)
        mappers = [m[0]['proj'] for m in mappers.samples]
        mappers_fsf = [m[0]['proj'] for m in mappers_fsf.samples]
        mappers_fsf_same = [m[0]['proj'] for m in mappers_fsf_same.samples]
        mappers_fsn = [m[0]['proj'] for m in mappers_fsn.samples]
        # Testing that most of noisy features are eliminated from reference data
        assert_true(np.alltrue([np.sum(m[:4, :4].std(0) > 0) > 2 for m in mappers_fsf]))
        # using same features make it most likely to eliminate all noisy features
        assert_true(np.alltrue([np.sum(m[:4, :4].std(0) > 0) == 4 for m in mappers_fsf_same]))
        assert_true(np.alltrue([np.sum(m[:4, :4].std(0) > 0) > 2 for m in mappers_fsn]))
        # And it correctly maps the selected features if they are selected
        if np.alltrue([np.all(m[4:, :4] == 0) for m in mappers_fsf]):
            for m, mfs in zip(mappers, mappers_fsf):
                assert_array_equal(m, mfs[:4, :4])
        if np.alltrue([np.all(m[4:, :4] == 0) for m in mappers_fsf_same]):
            for m, mfs in zip(mappers, mappers_fsf_same):
                assert_array_equal(m, mfs[:4, :4])
        # testing roi_seed forces feature selection
        dss_rotated[ref_ds].fa['roi_seed'] = [0, 0, 0, 0, 0, 0, 0, 1]
        ha_fs = HyperalignmentMeasure(featsel=0.5)
        mappers_fsf = ha_fsf(dss_rotated)
        mappers_fsf = [m[0]['proj'] for m in mappers_fsf.samples]
        assert(np.alltrue([np.sum(m[7, :] == 0) == 4 for m in mappers_fsf]))

    @reseed_rng()
    def test_searchlight_hyperalignment(self):
<<<<<<< HEAD
        ds_orig = datasets['3dsmall'].copy()[:, :15]
=======
        if not externals.exists('h5py'):
            self.assertRaises(RuntimeError)
            raise SkipTest('h5py required for test of default backend="hdf5"')
        if not externals.exists('scipy'):
            self.assertRaises(RuntimeError)
            raise SkipTest('scipy is required for searchight hyperalignment')
        ds_orig = datasets['3dsmall']
>>>>>>> b2b1de10
        ds_orig.fa['voxel_indices'] = ds_orig.fa.myspace
        space = 'voxel_indices'
        # total number of datasets for the analysis
        nds = 5
        zscore(ds_orig, chunks_attr=None)
        dss = [ds_orig]
<<<<<<< HEAD
        # Create a few distorted datasets to match the desired number of datasets
        # Not sure if this truely mimics the real data, but at least we can test
        # implementation
        while len(dss) <= nds - 2:
            sd = local_random_affine_transformations(
                ds_orig,
                scatter_neighborhoods(
                    Sphere(1),
                    ds_orig.fa[space].value, deterministic=True)[1],
                Sphere(2),
                space=space,
                scale_fac=1.0, shift_fac=0.0)
            # sometimes above function returns dataset with nans, we don't want that.
            if np.sum(np.isnan(sd.samples)) == 0 and np.all(sd.samples.std(0)):
=======
        # create  a few distorted datasets to match the desired number of datasets
        # not sure if this truly mimics the real data, but at least we can test
        # implementation
        while len(dss) < nds - 1:
            sd = local_random_affine_transformations(ds_orig,
                    scatter_neighborhoods(Sphere(1),
                    ds_orig.fa[space].value, deterministic=True)[1], Sphere(2), space=space,
                    scale_fac=1.0, shift_fac=0.0)
            # sometimes above function returns dataset with nans, infs, we don't want that.
            if np.sum(np.isnan(sd.samples)+np.isinf(sd.samples)) == 0 \
                    and np.all(sd.samples.std(0)):
>>>>>>> b2b1de10
                dss.append(sd)
        ds_orig_noisy = ds_orig.copy()
        ds_orig_noisy.samples += 0.1 * np.random.random(size=ds_orig_noisy.shape)
        dss.append(ds_orig_noisy)
        _ = [zscore(sd, chunks_attr=None) for sd in dss[1:]]
        # we should have some distortion
        for ds in dss[1:]:
            assert_false(np.all(ds_orig.samples == ds.samples))
        # testing checks
        slhyp = SearchlightHyperalignment(ref_ds=1, exclude_from_model=[1])
        self.assertRaises(ValueError, slhyp, dss[:3])
        slhyp = SearchlightHyperalignment(ref_ds=3)
        self.assertRaises(ValueError, slhyp, dss[:3])
        # store projections for each mapper separately
        projs = list()
        # run the algorithm with all combinations of the two major parameters
        # for projection calculation.
        for kwargs in [{'combine_neighbormappers': True, 'nproc': 2},
                       {'combine_neighbormappers': True, 'dtype': 'float64', 'compute_recon': True},
                       {'combine_neighbormappers': True, 'exclude_from_model': [2, 4]},
                       {'combine_neighbormappers': False},
                       {'combine_neighbormappers': False, 'mask_node_ids': np.arange(dss[0].nfeatures).tolist()},
                       {'combine_neighbormappers': True, 'sparse_radius': 1}]:
            slhyp = SearchlightHyperalignment(radius=2, **kwargs)
            mappers = slhyp(dss)
            # one mapper per input ds
            assert_equal(len(mappers), nds)
            projs.append(mappers)
        # some checks
        for midx in range(nds):
            # making sure mask_node_ids options works as expected
            assert_array_almost_equal(projs[3][midx].proj.todense(),
                                      projs[4][midx].proj.todense())
            # recon check
            assert_array_almost_equal(projs[0][midx].proj.todense(),
                                      projs[1][midx].recon.T.todense(), decimal=5)
            assert_equal(projs[1][midx].proj.dtype, 'float64')
            assert_equal(projs[0][midx].proj.dtype, 'float32')
        # making sure the projections make sense
        for proj in projs:
            # no .max on sparse matrices on older scipy (e.g. on precise) so conver to array first
            max_weight = proj[0].proj.toarray().max(0).squeeze()
            diag_weight = proj[0].proj.diagonal()
            # Check to make sure diagonal is the max weight, in almost all rows for reference subject
            assert(np.sum(max_weight == diag_weight) / float(len(diag_weight)) > 0.98)
            # and not true for other subjects
            for i in range(1, nds - 1):
                assert(np.sum(proj[i].proj.toarray().max(0).squeeze() == proj[i].proj.diagonal())
                       / float(proj[i].proj.shape[0]) < 0.80)
            # Check to make sure projection weights match across duplicate datasets
            max_weight = proj[-1].proj.toarray().max(0).squeeze()
            diag_weight = proj[-1].proj.diagonal()
            # Check to make sure diagonal is the max weight, in almost all rows for reference subject
            assert(np.sum(max_weight == diag_weight) / float(len(diag_weight)) > 0.95)
        # project data
        dss_hyper = [hm.forward(sd) for hm, sd in zip(projs[0], dss)]
        _ = [zscore(sd, chunks_attr=None) for sd in dss_hyper]
        ndcss = []
        nf = ds_orig.nfeatures
        for ds_hyper in dss_hyper:
            ndcs = np.diag(np.corrcoef(ds_hyper.samples.T,
                                       ds_orig.samples.T)[nf:, :nf],
                           k=0)
            ndcss += [ndcs]
        assert_true(np.median(ndcss[0]) > 0.9)
        # noisy copy of original dataset should be similar to original after hyperalignment
        assert_true(np.median(ndcss[-1]) > 0.9)
        assert_true(np.all([np.median(ndcs) > 0.2 for ndcs in ndcss[1:-2]]))

    @reseed_rng()
    def test_searchlight_hyperalignment_warnings_and_exceptions(self):
        ds_orig = datasets['3dsmall'][:, :1]  # tiny dataset just to test exceptions
        ds_orig.fa['voxel_indices'] = ds_orig.fa.myspace
        slhyper = SearchlightHyperalignment()
        self.assertRaises(ValueError, slhyper, [ds_orig])  # need more than 1
        ds_orig.samples += 1.0  # not zscored for sure
        # TODO: we need assert_warnings to also capture our own warnings,
        # currently they are just suppressed :-/  So this is just a smoke test
        mappers = slhyper([ds_orig, ds_orig.copy()])



def suite():  # pragma: no cover
    return unittest.makeSuite(SearchlightHyperalignmentTests)


if __name__ == '__main__':  # pragma: no cover
    import runner
    runner.run()<|MERGE_RESOLUTION|>--- conflicted
+++ resolved
@@ -45,12 +45,8 @@
             Rs.append(ds_.a.random_rotation)
             zscore(ds_, chunks_attr=None)
             dss_rotated_clean.append(ds_)
-<<<<<<< HEAD
+            i = len(dss_rotated_clean) - 1
             ds_2 = hstack([ds_, ds4l[:, ds4l.a.bogus_features[i * 4: i * 4 + 4]]])
-=======
-            i = len(dss_rotated_clean) - 1
-            ds_2 = hstack([ds_, ds4l[:, ds4l.a.bogus_features[i*4:i*4+4]]])
->>>>>>> b2b1de10
             zscore(ds_2, chunks_attr=None)
             dss_rotated.append(ds_2)
         return ds_orig, dss_rotated, dss_rotated_clean, Rs
@@ -108,13 +104,9 @@
             nddss = []
             ndcss = []
             nf = ds_orig.nfeatures
-<<<<<<< HEAD
+            ds_norm = np.linalg.norm(dss[ref_ds].samples[:, :nf])
             ds_orig_Rref = np.dot(ds_orig.samples, Rs[ref_ds]) \
                            * np.sign(dss_rotated_clean[ref_ds].a.random_scale)
-=======
-            ds_norm = np.linalg.norm(dss[ref_ds].samples[:, :nf])
-            ds_orig_Rref = np.dot(ds_orig.samples, Rs[ref_ds]) * np.sign(dss_rotated_clean[ref_ds].a.random_scale)
->>>>>>> b2b1de10
             zscore(ds_orig_Rref, chunks_attr=None)
             for ds_back in dss_clean_back:
                 ndcs = np.diag(np.corrcoef(ds_back.samples.T[:nf, ],
@@ -137,11 +129,7 @@
                 " less for all. Got normed differences %s in %s case."
                 % (nddss, snoisy))
             self.assertTrue(
-<<<<<<< HEAD
-                nddss[ref_ds] <= (.1, 0.2)[int(noisy)],
-=======
-                np.all(nddss[ref_ds] <= (.1, 0.3)[int(noisy)]),
->>>>>>> b2b1de10
+                nddss[ref_ds] <= (.1, 0.3)[int(noisy)],
                 msg="Should have reconstructed original dataset quite "
                 "well even with zscoring. Got normed differences %s "
                 "in %s case." % (nddss, snoisy))
@@ -189,28 +177,23 @@
 
     @reseed_rng()
     def test_searchlight_hyperalignment(self):
-<<<<<<< HEAD
-        ds_orig = datasets['3dsmall'].copy()[:, :15]
-=======
         if not externals.exists('h5py'):
             self.assertRaises(RuntimeError)
             raise SkipTest('h5py required for test of default backend="hdf5"')
         if not externals.exists('scipy'):
             self.assertRaises(RuntimeError)
             raise SkipTest('scipy is required for searchight hyperalignment')
-        ds_orig = datasets['3dsmall']
->>>>>>> b2b1de10
+        ds_orig = datasets['3dsmall'].copy()[:, :15]
         ds_orig.fa['voxel_indices'] = ds_orig.fa.myspace
         space = 'voxel_indices'
         # total number of datasets for the analysis
         nds = 5
         zscore(ds_orig, chunks_attr=None)
         dss = [ds_orig]
-<<<<<<< HEAD
-        # Create a few distorted datasets to match the desired number of datasets
-        # Not sure if this truely mimics the real data, but at least we can test
+        # create a few distorted datasets to match the desired number of datasets
+        # not sure if this truly mimics the real data, but at least we can test
         # implementation
-        while len(dss) <= nds - 2:
+        while len(dss) < nds - 1:
             sd = local_random_affine_transformations(
                 ds_orig,
                 scatter_neighborhoods(
@@ -219,21 +202,9 @@
                 Sphere(2),
                 space=space,
                 scale_fac=1.0, shift_fac=0.0)
-            # sometimes above function returns dataset with nans, we don't want that.
-            if np.sum(np.isnan(sd.samples)) == 0 and np.all(sd.samples.std(0)):
-=======
-        # create  a few distorted datasets to match the desired number of datasets
-        # not sure if this truly mimics the real data, but at least we can test
-        # implementation
-        while len(dss) < nds - 1:
-            sd = local_random_affine_transformations(ds_orig,
-                    scatter_neighborhoods(Sphere(1),
-                    ds_orig.fa[space].value, deterministic=True)[1], Sphere(2), space=space,
-                    scale_fac=1.0, shift_fac=0.0)
             # sometimes above function returns dataset with nans, infs, we don't want that.
             if np.sum(np.isnan(sd.samples)+np.isinf(sd.samples)) == 0 \
                     and np.all(sd.samples.std(0)):
->>>>>>> b2b1de10
                 dss.append(sd)
         ds_orig_noisy = ds_orig.copy()
         ds_orig_noisy.samples += 0.1 * np.random.random(size=ds_orig_noisy.shape)
