# emacs: -*- mode: python; py-indent-offset: 4; indent-tabs-mode: nil -*-
# vi: set ft=python sts=4 ts=4 sw=4 et:
### ### ### ### ### ### ### ### ### ### ### ### ### ### ### ### ### ### ### ##
#
#   See COPYING file distributed along with the PyMVPA package for the
#   copyright and license terms.
#
### ### ### ### ### ### ### ### ### ### ### ### ### ### ### ### ### ### ### ##
"""Unit tests for PyMVPA classifier cross-validation"""

from mvpa2.testing.tools import assert_equal, ok_, assert_array_equal

from mvpa2.base.node import ChainNode
from mvpa2.generators.partition import NFoldPartitioner
from mvpa2.generators.permutation import AttributePermutator
from mvpa2.measures.base import CrossValidation
from mvpa2.generators.splitters import Splitter
from mvpa2.datasets.base import Dataset
from mvpa2.clfs.base import Classifier
from mvpa2.base.state import ConditionalAttribute

from mvpa2.testing import *
from mvpa2.testing.datasets import pure_multivariate_signal, get_mv_pattern
from mvpa2.testing.clfs import *

class CrossValidationTests(unittest.TestCase):


    def test_simple_n_minus_one_cv(self):
        data = get_mv_pattern(3)
        data.init_origids('samples')

        self.assertTrue( data.nsamples == 120 )
        self.assertTrue( data.nfeatures == 2 )
        self.assertTrue(
            (data.sa.targets == \
                [0,0,0,0,0,1,1,1,1,1,1,1,1,1,1,0,0,0,0,0] * 6).all())
        self.assertTrue(
            (data.sa.chunks == \
                [k for k in range(1, 7) for i in range(20)]).all())
        assert_equal(len(np.unique(data.sa.origids)), data.nsamples)

        cv = CrossValidation(sample_clf_nl, NFoldPartitioner(),
                enable_ca=['stats', 'training_stats'])
#                               'samples_error'])

        results = cv(data)
        self.assertTrue((results.samples < 0.2).all() and (results.samples >= 0.0).all())

        # TODO: test accessibility of {training_,}stats{,s} of
        # CrossValidatedTransferError

        # not yet implemented, and no longer this way
        #self.assertTrue(isinstance(cv.ca.samples_error, dict))
        #self.assertTrue(len(cv.ca.samples_error) == data.nsamples)
        ## one value for each origid
        #assert_array_equal(sorted(cv.ca.samples_error.keys()),
        #                   sorted(data.sa.origids))
        #for k, v in cv.ca.samples_error.iteritems():
        #    self.assertTrue(len(v) == 1)


    def test_noise_classification(self):
        # get a dataset with a very high SNR
        data = get_mv_pattern(10)

        # do crossval with default errorfx and 'mean' combiner
        cv = CrossValidation(sample_clf_nl, NFoldPartitioner())

        # must return a scalar value
        result = cv(data)
        # must be perfect
        self.assertTrue((result.samples < 0.05).all())

        # do crossval with permuted regressors
        cv = CrossValidation(sample_clf_nl,
                        ChainNode([NFoldPartitioner(),
                            AttributePermutator('targets', count=10)],
                                  space='partitions'))
        results = cv(data)

        # results must not be the same
        self.assertTrue(len(np.unique(results.samples))>1)

        # must be at chance level
        pmean = np.array(results).mean()
        self.assertTrue( pmean < 0.58 and pmean > 0.42 )


    def test_unpartitioned_cv(self):
        data = get_mv_pattern(10)
        # only one big chunk
        data.sa.chunks[:] = 1
        cv = CrossValidation(sample_clf_nl, NFoldPartitioner())
        # need to fail, because it can't be split into training and testing
        assert_raises(ValueError, cv, data)

<<<<<<< HEAD
    def test_pass_sa_cv_raw(self):
        # dataset with indices
        data = get_mv_pattern(10)
        data.sa['attr2bepassed'] = np.arange(data.nsamples)
        # partitioner for cv on part of the data with raw
        cv = CrossValidation(
            sample_clf_nl,
            NFoldPartitioner(count=2, selection_strategy='first'),
            errorfx=None,
            pass_attr=['attr2bepassed'])
        res = cv(data)
        assert_array_equal(res.sa.attr2bepassed,data.sa.attr2bepassed[data.sa.chunks<=2])
=======
    def test_cv_no_generator(self):
        ds = Dataset(np.arange(4), sa={'partitions': [1, 1, 2, 2],
                                       'targets': ['a', 'b', 'c', 'd']})

        class Measure(Classifier):

            def _train(self, ds_):
                assert_array_equal(ds_.samples, ds.samples[:2])
                assert_array_equal(ds_.sa.partitions, [1] * len(ds_))

            def _predict(self, ds_):
                # also called for estimating training error
                assert(ds_ is not ds)  # we pass a shallow copy
                assert(len(ds_) < len(ds))
                assert_equal(len(ds_.sa['partitions'].unique), 1)

                return ['c', 'd']

        measure = Measure()
        cv = CrossValidation(measure)
        res = cv(ds)
        assert_array_equal(res, [[0]])  # we did perfect here ;)

    def test_cv_no_generator_custom_splitter(self):
        ds = Dataset(np.arange(4), sa={'category': ['to', 'to', 'from', 'from'],
                                       'targets': ['a', 'b', 'c', 'd']})

        class Measure(Classifier):

            def _train(self, ds_):
                assert_array_equal(ds_.samples, ds.samples[2:])
                assert_array_equal(ds_.sa.category, ['from'] * len(ds_))

            def _predict(self, ds_):
                assert(ds_ is not ds)  # we pass a shallow copy
                # could be called to predit training or testing data
                if np.all(ds_.sa.targets != ['c', 'd']):
                    assert_array_equal(ds_.samples, ds.samples[:2])
                    assert_array_equal(ds_.sa.category, ['to'] * len(ds_))
                else:
                    assert_array_equal(ds_.sa.category, ['from'] * len(ds_))

                return ['c', 'd']

        measure = Measure()
        cv = CrossValidation(measure, splitter=Splitter('category', ['from', 'to']))
        res = cv(ds)
        assert_array_equal(res, [[1]])  # failed perfectly ;-)

>>>>>>> 837f5220

def suite():  # pragma: no cover
    return unittest.makeSuite(CrossValidationTests)


if __name__ == '__main__':  # pragma: no cover
    import runner
    runner.run()
<|MERGE_RESOLUTION|>--- conflicted
+++ resolved
@@ -95,7 +95,6 @@
         # need to fail, because it can't be split into training and testing
         assert_raises(ValueError, cv, data)
 
-<<<<<<< HEAD
     def test_pass_sa_cv_raw(self):
         # dataset with indices
         data = get_mv_pattern(10)
@@ -108,7 +107,7 @@
             pass_attr=['attr2bepassed'])
         res = cv(data)
         assert_array_equal(res.sa.attr2bepassed,data.sa.attr2bepassed[data.sa.chunks<=2])
-=======
+
     def test_cv_no_generator(self):
         ds = Dataset(np.arange(4), sa={'partitions': [1, 1, 2, 2],
                                        'targets': ['a', 'b', 'c', 'd']})
@@ -158,8 +157,6 @@
         res = cv(ds)
         assert_array_equal(res, [[1]])  # failed perfectly ;-)
 
->>>>>>> 837f5220
-
 def suite():  # pragma: no cover
     return unittest.makeSuite(CrossValidationTests)
 
