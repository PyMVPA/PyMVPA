# emacs: -*- mode: python; py-indent-offset: 4; indent-tabs-mode: nil -*-
# vi: set ft=python sts=4 ts=4 sw=4 et:
### ### ### ### ### ### ### ### ### ### ### ### ### ### ### ### ### ### ### ##
#
#   See COPYING file distributed along with the PyMVPA package for the
#   copyright and license terms.
#
### ### ### ### ### ### ### ### ### ### ### ### ### ### ### ### ### ### ### ##
"""An efficient implementation of searchlight for GNB.
"""

__docformat__ = 'restructuredtext'

import numpy as np

from mvpa2.base.dochelpers import borrowkwargs, _repr_attrs
from mvpa2.misc.neighborhood import IndexQueryEngine, Sphere

from mvpa2.measures.adhocsearchlightbase import \
     SimpleStatBaseSearchlight, _STATS

if __debug__:
    from mvpa2.base import debug
    import time as time

__all__ = [ "GNBSearchlight", 'sphere_gnbsearchlight' ]

class GNBSearchlight(SimpleStatBaseSearchlight):
    """Efficient implementation of Gaussian Naive Bayes `Searchlight`.

    This implementation takes advantage that :class:`~mvpa2.clfs.gnb.GNB` is
    "naive" in its reliance on massive univariate conditional
    probabilities of each feature given a target class.  Plain
    :class:`~mvpa2.measures.searchlight.Searchlight` analysis approach
    asks for the same information over again and over again for
    the same feature in multiple "lights".  So it becomes possible to
    drastically cut running time of a Searchlight by pre-computing basic
    statistics necessary used by GNB beforehand and then doing their
    subselection for a given split/feature set.

    Kudos for the idea and showing that it indeed might be beneficial
    over generic Searchlight with GNB go to Francisco Pereira.
    """

    @borrowkwargs(SimpleStatBaseSearchlight, '__init__')
    def __init__(self, gnb, generator, qe, **kwargs):
        """Initialize a GNBSearchlight

        Parameters
        ----------
        gnb : `GNB`
          `GNB` classifier as the specification of what GNB parameters
          to use. Instance itself isn't used.
        """

        # init base class first
        SimpleStatBaseSearchlight.__init__(self, generator, qe, **kwargs)

        self._gnb = gnb
        self.__pl_train = None


    def __repr__(self, prefixes=[]):
        return super(GNBSearchlight, self).__repr__(
            prefixes=prefixes
            + _repr_attrs(self, ['gnb'])
            )


    def _get_space(self):
        return self.gnb.get_space()

    def _untrain(self):
        super(GNBSearchlight, self)._untrain()
        self.__pl_train = None

    def _reserve_pl_stats_space(self, shape):
        # per each label: to be (re)computed within each loop split
        # Let's try to reuse the memory though
        pl = self.__pl_train = _STATS()
        pl.sums = np.zeros(shape)
        pl.means = np.zeros(shape)
        # means of squares for stddev computation
        pl.sums2 = np.zeros(shape)
        pl.variances = np.zeros(shape)
        # degenerate dimension are added for easy broadcasting later on
        pl.nsamples = np.zeros(shape[:1] + (1,)*(len(shape)-1))


    def _sl_call_on_a_split(self,
                            split, X,
                            training_sis, testing_sis,
                            nroi_fids, roi_fids,
                            indexsum_fx,
                            labels_numeric,
                            ):
        """Call to GNBSearchlight
        """
        # Local bindings
        gnb = self.gnb
        params = gnb.params

        pl = self.__pl_train # we want to reuse the same storage across
                             # splits

        training_nsamples, non0labels = \
            self._compute_pl_stats(training_sis, pl)

        nlabels = len(pl.nsamples)

        if params.common_variance:
            pl.variances[:] = \
                np.sum(pl.sums2 - pl.sums * pl.means, axis=0) \
                / training_nsamples
        else:
            pl.variances[non0labels] = \
                (pl.sums2 - pl.sums * pl.means)[non0labels] \
                / pl.nsamples[non0labels]

        # assign priors
        priors = gnb._get_priors(
            nlabels, training_nsamples, pl.nsamples)

        # proceed in a way we have in GNB code with logprob=True,
        # i.e. operating within the exponents -- should lead to some
        # performance advantage
        norm_weight = -0.5 * np.log(2*np.pi*pl.variances)
        # last added dimension would be for ROIs
        logpriors = np.log(priors[:, np.newaxis, np.newaxis])

        if __debug__:
            debug('SLC', "  'Training' is done")

        # Now it is time to "classify" our samples.
        # and for that we first need to compute corresponding
        # probabilities (or may be un
        data = X[split[1].samples[:, 0]]

        # argument of exponentiation
        scaled_distances = \
             -0.5 * (((data - pl.means[:, np.newaxis, ...])**2) \
                     / pl.variances[:, np.newaxis, ...])

        # incorporate the normalization from normals
        lprob_csfs = norm_weight[:, np.newaxis, ...] + scaled_distances

        ## First we need to reshape to get class x samples x features
        lprob_csf = lprob_csfs.reshape(lprob_csfs.shape[:2] + (-1,))

        ## Now we come to naive part which requires looping
        ## through all spheres
        if __debug__:
            debug('SLC', "  Doing 'Searchlight'")
        # resultant logprobs for each class x sample x roi
        lprob_cs_sl = np.zeros(lprob_csfs.shape[:2] + (nroi_fids,))
        indexsum_fx(lprob_csf, roi_fids, out=lprob_cs_sl)

        lprob_cs_sl += logpriors
        lprob_cs_cp_sl = lprob_cs_sl
        # for each of the ROIs take the class with maximal (log)probability
        predictions = lprob_cs_cp_sl.argmax(axis=0)
        # no need to map back [self.ulabels[c] for c in winners]
        #predictions = winners

        targets = labels_numeric[testing_sis]

<<<<<<< HEAD
        self.ca.roi_sizes = roi_sizes
        return Dataset(results)
=======
        return targets, predictions
>>>>>>> ffbfde6e

    gnb = property(fget=lambda self: self._gnb)

@borrowkwargs(GNBSearchlight, '__init__', exclude=['roi_ids'])
def sphere_gnbsearchlight(gnb, generator, radius=1, center_ids=None,
                          space='voxel_indices', *args, **kwargs):
    """Creates a `GNBSearchlight` to assess :term:`cross-validation`
    classification performance of GNB on all possible spheres of a
    certain size within a dataset.

    The idea of taking advantage of naiveness of GNB for the sake of
    quick searchlight-ing stems from Francisco Pereira (paper under
    review).

    Parameters
    ----------
    radius : float
      All features within this radius around the center will be part
      of a sphere.
    center_ids : list of int
      List of feature ids (not coordinates) the shall serve as sphere
      centers. By default all features will be used (it is passed
      roi_ids argument for Searchlight).
    space : str
      Name of a feature attribute of the input dataset that defines the spatial
      coordinates of all features.
    **kwargs
      In addition this class supports all keyword arguments of
      :class:`~mvpa2.measures.gnbsearchlight.GNBSearchlight`.

    Notes
    -----
    If any `BaseSearchlight` is used as `SensitivityAnalyzer` one has to make
    sure that the specified scalar `Measure` returns large
    (absolute) values for high sensitivities and small (absolute) values
    for low sensitivities. Especially when using error functions usually
    low values imply high performance and therefore high sensitivity.
    This would in turn result in sensitivity maps that have low
    (absolute) values indicating high sensitivities and this conflicts
    with the intended behavior of a `SensitivityAnalyzer`.
    """
    # build a matching query engine from the arguments
    kwa = {space: Sphere(radius)}
    qe = IndexQueryEngine(**kwa)
    # init the searchlight with the queryengine
    return GNBSearchlight(gnb, generator, qe,
                          roi_ids=center_ids, *args, **kwargs)<|MERGE_RESOLUTION|>--- conflicted
+++ resolved
@@ -164,12 +164,7 @@
 
         targets = labels_numeric[testing_sis]
 
-<<<<<<< HEAD
-        self.ca.roi_sizes = roi_sizes
-        return Dataset(results)
-=======
         return targets, predictions
->>>>>>> ffbfde6e
 
     gnb = property(fget=lambda self: self._gnb)
 
