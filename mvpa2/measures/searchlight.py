# emacs: -*- mode: python; py-indent-offset: 4; indent-tabs-mode: nil -*-
# vi: set ft=python sts=4 ts=4 sw=4 et:
### ### ### ### ### ### ### ### ### ### ### ### ### ### ### ### ### ### ### ##
#
#   See COPYING file distributed along with the PyMVPA package for the
#   copyright and license terms.
#
### ### ### ### ### ### ### ### ### ### ### ### ### ### ### ### ### ### ### ##
"""Implementation of the Searchlight algorithm"""

__docformat__ = 'restructuredtext'

if __debug__:
    from mvpa2.base import debug

import numpy as np
import tempfile, os
import time

import mvpa2
from mvpa2.base import externals, warning
from mvpa2.base.types import is_datasetlike
from mvpa2.base.dochelpers import borrowkwargs, _repr_attrs
from mvpa2.base.types import is_datasetlike
from mvpa2.base.progress import ProgressBar
if externals.exists('h5py'):
    # Is optionally required for passing searchlight
    # results via storing/reloading hdf5 files
    from mvpa2.base.hdf5 import h5save, h5load

from mvpa2.datasets import hstack, Dataset
from mvpa2.support import copy
from mvpa2.featsel.base import StaticFeatureSelection
from mvpa2.measures.base import Measure
from mvpa2.base.state import ConditionalAttribute
from mvpa2.misc.neighborhood import IndexQueryEngine, Sphere
from mvpa2.mappers.base import ChainMapper

class BaseSearchlight(Measure):
    """Base class for searchlights.

    The idea for a searchlight algorithm stems from a paper by
    :ref:`Kriegeskorte et al. (2006) <KGB06>`.
    """

    roi_sizes = ConditionalAttribute(enabled=False,
        doc="Number of features in each ROI.")

    roi_feature_ids = ConditionalAttribute(enabled=False,
        doc="Feature IDs for all generated ROIs.")

    roi_center_ids = ConditionalAttribute(enabled=True,
        doc="Center ID for all generated ROIs.")

    is_trained = True
    """Indicate that this measure is always trained."""


    def __init__(self, queryengine, roi_ids=None, nproc=None,
                 **kwargs):
        """
        Parameters
        ----------
        queryengine : QueryEngine
          Engine to use to discover the "neighborhood" of each feature.
          See :class:`~mvpa2.misc.neighborhood.QueryEngine`.
        roi_ids : None or list(int) or str
          List of feature ids (not coordinates) the shall serve as ROI seeds
          (e.g. sphere centers). Alternatively, this can be the name of a
          feature attribute of the input dataset, whose non-zero values
          determine the feature ids. By default all features will be used.
        nproc : None or int
          How many processes to use for computation.  Requires `pprocess`
          external module.  If None -- all available cores will be used.
        **kwargs
          In addition this class supports all keyword arguments of its
          base-class :class:`~mvpa2.measures.base.Measure`.
      """
        Measure.__init__(self, **kwargs)

        if nproc is not None and nproc > 1 and not externals.exists('pprocess'):
            raise RuntimeError("The 'pprocess' module is required for "
                               "multiprocess searchlights. Please either "
                               "install python-pprocess, or reduce `nproc` "
                               "to 1 (got nproc=%i) or set to default None"
                               % nproc)

        self._queryengine = queryengine
        if roi_ids is not None and not isinstance(roi_ids, str) \
                and not len(roi_ids):
            raise ValueError, \
                  "Cannot run searchlight on an empty list of roi_ids"
        self.__roi_ids = roi_ids
        self.nproc = nproc


    def __repr__(self, prefixes=[]):
        """String representation of a `Measure`

        Includes only arguments which differ from default ones
        """
        return super(BaseSearchlight, self).__repr__(
            prefixes=prefixes
            + _repr_attrs(self, ['queryengine', 'roi_ids', 'nproc']))


    def _call(self, dataset):
        """Perform the ROI search.
        """
        # local binding
        nproc = self.nproc

        if nproc is None and externals.exists('pprocess'):
            import pprocess
            try:
                nproc = pprocess.get_number_of_cores() or 1
            except AttributeError:
                warning("pprocess version %s has no API to figure out maximal "
                        "number of cores. Using 1"
                        % externals.versions['pprocess'])
                nproc = 1
        # train the queryengine
        self._queryengine.train(dataset)

        # decide whether to run on all possible center coords or just a provided
        # subset
        if isinstance(self.__roi_ids, str):
            roi_ids = dataset.fa[self.__roi_ids].value.nonzero()[0]
        elif self.__roi_ids is not None:
            roi_ids = self.__roi_ids
            # safeguard against stupidity
            if __debug__:
                qe_ids = self._queryengine.ids # known to qe
                if not set(qe_ids).issuperset(roi_ids):
                    raise IndexError(
                          "Some roi_ids are not known to the query engine %s: %s"
                          % (self._queryengine,
                             set(roi_ids).difference(qe_ids)))
        else:
            roi_ids = self._queryengine.ids

        # pass to subclass
        results = self._sl_call(dataset, roi_ids, nproc)

        if 'mapper' in dataset.a:
            # since we know the space we can stick the original mapper into the
            # results as well
            if self.__roi_ids is None:
                results.a['mapper'] = copy.copy(dataset.a.mapper)
            else:
                # there is an additional selection step that needs to be
                # expressed by another mapper
                mapper = copy.copy(dataset.a.mapper)

                # NNO if the orignal mapper has no append (because it's not a
                # chainmapper, for example), we make our own chainmapper.
                #
                # THe original code was:
                # mapper.append(StaticFeatureSelection(roi_ids,
                #                                     dshape=dataset.shape[1:]))
                feat_sel_mapper = StaticFeatureSelection(roi_ids,
                                                     dshape=dataset.shape[1:])
                if 'append' in dir(mapper):
                    mapper.append(feat_sel_mapper)
                else:
                    mapper = ChainMapper([dataset.a.mapper,
                                          feat_sel_mapper])

                results.a['mapper'] = mapper

        # charge state
        self.ca.raw_results = results
        # return raw results, base-class will take care of transformations
        return results


    def _sl_call(self, dataset, roi_ids, nproc):
        """Classical generic searchlight implementation
        """
        raise NotImplementedError("Must be implemented in the derived classes")

    queryengine = property(fget=lambda self: self._queryengine)
    roi_ids = property(fget=lambda self: self.__roi_ids)


class Searchlight(BaseSearchlight):
    """The implementation of a generic searchlight measure.

    The idea for a searchlight algorithm stems from a paper by
    :ref:`Kriegeskorte et al. (2006) <KGB06>`.  As a result it
    produces a map of measures given a `datameasure` instance of
    interest, which is ran at each spatial location.
    """

    @staticmethod
    def _concat_results(sl=None, dataset=None, roi_ids=None, results=None):
        """The simplest implementation for collecting the results --
        just put them into a list

        This this implementation simply collects them into a list and
        uses only sl. for assigning conditional attributes.  But
        custom implementation might make use of more/less of them.
        Implemented as @staticmethod just to emphasize that in
        principle it is independent of the actual searchlight instance
        """
        # collect results
        results = sum(results, [])

        if __debug__ and 'SLC' in debug.active:
            debug('SLC', '')            # just newline
            resshape = len(results) and np.asanyarray(results[0]).shape or 'N/A'
            debug('SLC', ' hstacking %d results of shape %s'
                  % (len(results), resshape))

        # but be careful: this call also serves as conversion from parallel maps
        # to regular lists!
        # this uses the Dataset-hstack
        result_ds = hstack(results)

        if __debug__:
            debug('SLC', " hstacked shape %s" % (result_ds.shape,))

        if sl.ca.is_enabled('roi_feature_ids'):
            sl.ca.roi_feature_ids = [r.a.roi_feature_ids for r in results]
        if sl.ca.is_enabled('roi_sizes'):
            sl.ca.roi_sizes = [r.a.roi_sizes for r in results]
        if sl.ca.is_enabled('roi_center_ids'):
            sl.ca.roi_center_ids = [r.a.roi_center_ids for r in results]

        if 'mapper' in dataset.a:
            # since we know the space we can stick the original mapper into the
            # results as well
            if roi_ids is None:
                result_ds.a['mapper'] = copy.copy(dataset.a.mapper)
            else:
                # there is an additional selection step that needs to be
                # expressed by another mapper
                mapper = copy.copy(dataset.a.mapper)

                # NNO if the orignal mapper has no append (because it's not a
                # chainmapper, for example), we make our own chainmapper.
                feat_sel_mapper = StaticFeatureSelection(
                                    roi_ids, dshape=dataset.shape[1:])
                if hasattr(mapper, 'append'):
                    mapper.append(feat_sel_mapper)
                else:
                    mapper = ChainMapper([dataset.a.mapper,
                                          feat_sel_mapper])

                result_ds.a['mapper'] = mapper

        # store the center ids as a feature attribute
        result_ds.fa['center_ids'] = roi_ids

        return result_ds

    def __init__(self, datameasure, queryengine, add_center_fa=False,
                 results_postproc_fx=None,
                 results_backend='native',
                 results_fx=None,
                 tmp_prefix='tmpsl',
                 nblocks=None,
                 **kwargs):
        """
        Parameters
        ----------
        datameasure : callable
          Any object that takes a :class:`~mvpa2.datasets.base.Dataset`
          and returns some measure when called.
        add_center_fa : bool or str
          If True or a string, each searchlight ROI dataset will have a boolean
          vector as a feature attribute that indicates the feature that is the
          seed (e.g. sphere center) for the respective ROI. If True, the
          attribute is named 'roi_seed', the provided string is used as the name
          otherwise.
        results_postproc_fx : callable
          Called with all the results computed in a block for possible
          post-processing which needs to be done in parallel instead of serial
          aggregation in results_fx.
        results_backend : ('native', 'hdf5'), optional
          Specifies the way results are provided back from a processing block
          in case of nproc > 1. 'native' is pickling/unpickling of results by
          pprocess, while 'hdf5' would use h5save/h5load functionality.
          'hdf5' might be more time and memory efficient in some cases.
        results_fx : callable, optional
          Function to process/combine results of each searchlight
          block run.  By default it would simply append them all into
          the list.  It receives as keyword arguments sl, dataset,
          roi_ids, and results (iterable of lists).  It is the one to take
          care of assigning roi_* ca's
        tmp_prefix : str, optional
          If specified -- serves as a prefix for temporary files storage
          if results_backend == 'hdf5'.  Thus can specify the directory to use
          (trailing file path separator is not added automagically).
        nblocks : None or int
          Into how many blocks to split the computation (could be larger than
          nproc).  If None -- nproc is used.
        **kwargs
          In addition this class supports all keyword arguments of its
          base-class :class:`~mvpa2.measures.searchlight.BaseSearchlight`.
        """
        BaseSearchlight.__init__(self, queryengine, **kwargs)
        self.datameasure = datameasure
        self.results_postproc_fx = results_postproc_fx
        self.results_backend = results_backend.lower()
        if self.results_backend == 'hdf5':
            # Assure having hdf5
            externals.exists('h5py', raise_=True)
        self.results_fx = Searchlight._concat_results \
                          if results_fx is None else results_fx
        self.tmp_prefix = tmp_prefix
        self.nblocks = nblocks
        if isinstance(add_center_fa, str):
            self.__add_center_fa = add_center_fa
        elif add_center_fa:
            self.__add_center_fa = 'roi_seed'
        else:
            self.__add_center_fa = False

    def __repr__(self, prefixes=[]):
        return super(Searchlight, self).__repr__(
            prefixes=prefixes
            + _repr_attrs(self, ['datameasure'])
            + _repr_attrs(self, ['add_center_fa'], default=False)
            + _repr_attrs(self, ['results_postproc_fx'])
            + _repr_attrs(self, ['results_backend'], default='native')
            + _repr_attrs(self, ['results_fx', 'nblocks'])
            )


    def _sl_call(self, dataset, roi_ids, nproc):
        """Classical generic searchlight implementation
        """
        assert(self.results_backend in ('native', 'hdf5'))
        # compute
        if nproc is not None and nproc > 1:
            # split all target ROIs centers into `nproc` equally sized blocks
            nproc_needed = min(len(roi_ids), nproc)
            nblocks = nproc_needed \
                      if self.nblocks is None else self.nblocks
            roi_blocks = np.array_split(roi_ids, nblocks)

            # the next block sets up the infrastructure for parallel computing
            # this can easily be changed into a ParallelPython loop, if we
            # decide to have a PP job server in PyMVPA
            import pprocess
            p_results = pprocess.Map(limit=nproc_needed)
            if __debug__:
                debug('SLC', "Starting off %s child processes for nblocks=%i"
                      % (nproc_needed, nblocks))
            compute = p_results.manage(
                        pprocess.MakeParallel(self._proc_block))
            for iblock, block in enumerate(roi_blocks):
                # should we maybe deepcopy the measure to have a unique and
                # independent one per process?
                seed = mvpa2.get_random_seed()
                compute(block, dataset, copy.copy(self.__datameasure),
                        seed=seed, iblock=iblock)
        else:
            # otherwise collect the results in an 1-item list
            p_results = [
                    self._proc_block(roi_ids, dataset, self.__datameasure)]

        # Finally collect and possibly process results
        # p_results here is either a generator from pprocess.Map or a list.
        # In case of a generator it allows to process results as they become
        # available
        result_ds = self.results_fx(sl=self,
                                    dataset=dataset,
                                    roi_ids=roi_ids,
                                    results=self.__handle_all_results(p_results))

        # Assure having a dataset (for paranoid ones)
        if not is_datasetlike(result_ds):
            try:
                result_a = np.atleast_1d(result_ds)
            except ValueError, e:
                if 'setting an array element with a sequence' in str(e):
                    # try forcing object array.  Happens with
                    # test_custom_results_fx_logic on numpy 1.4.1 on Debian
                    # squeeze
                    result_a = np.array(result_ds, dtype=object)
                else:
                    raise
            result_ds = Dataset(result_a)

        return result_ds


    def _proc_block(self, block, ds, measure, seed=None, iblock='main'):
        """Little helper to capture the parts of the computation that can be
        parallelized

        Parameters
        ----------
        seed
          RNG seed.  Should be provided e.g. in child process invocations
          to guarantee that they all seed differently to not keep generating
          the same sequencies due to reusing the same copy of numpy's RNG
        block
          Critical for generating non-colliding temp filenames in case
          of hdf5 backend.  Otherwise RNGs of different processes might
          collide in their temporary file names leading to problems.
        """
        if seed is not None:
            mvpa2.seed(seed)
        if __debug__:
            debug_slc_ = 'SLC_' in debug.active
            debug('SLC',
                  "Starting computing block for %i elements" % len(block))
            start_time = time.time()
        results = []
        store_roi_feature_ids = self.ca.is_enabled('roi_feature_ids')
        store_roi_sizes = self.ca.is_enabled('roi_sizes')
        store_roi_center_ids = self.ca.is_enabled('roi_center_ids')

        assure_dataset = any([store_roi_feature_ids,
                              store_roi_sizes,
                              store_roi_center_ids])

        # put rois around all features in the dataset and compute the
        # measure within them
        bar = ProgressBar()

        for i, f in enumerate(block):
            # retrieve the feature ids of all features in the ROI from the query
            # engine
            roi_specs = self._queryengine[f]

            if __debug__ and  debug_slc_:
                debug('SLC_', 'For %r query returned roi_specs %r'
                      % (f, roi_specs))

            if is_datasetlike(roi_specs):
                # TODO: unittest
                assert(len(roi_specs) == 1)
                roi_fids = roi_specs.samples[0]
            else:
                roi_fids = roi_specs

            # slice the dataset
            roi = ds[:, roi_fids]

            if is_datasetlike(roi_specs):
                for n, v in roi_specs.fa.iteritems():
                    roi.fa[n] = v

            if self.__add_center_fa:
                # add fa to indicate ROI seed if requested
                roi_seed = np.zeros(roi.nfeatures, dtype='bool')
                if f in roi_fids:
                    roi_seed[roi_fids.index(f)] = True
                else:
                    warning("Center feature attribute id %s not found" % f)
                roi.fa[self.__add_center_fa] = roi_seed

            # compute the datameasure and store in results
            res = measure(roi)

            if assure_dataset and not is_datasetlike(res):
                res = Dataset(np.atleast_1d(res))
            if store_roi_feature_ids:
                # add roi feature ids to intermediate result dataset for later
                # aggregation
                res.a['roi_feature_ids'] = roi_fids
            if store_roi_sizes:
                res.a['roi_sizes'] = roi.nfeatures
            if store_roi_center_ids:
                res.a['roi_center_ids'] = f
            results.append(res)

            if __debug__:
                msg = 'ROI %i (%i/%i), %i features' % \
                            (f + 1, i + 1, len(block), roi.nfeatures)
                debug('SLC', bar(float(i + 1) / len(block), msg), cr=True)
<<<<<<< HEAD
=======

        if __debug__:
            # just to get to new line
            debug('SLC', '')
>>>>>>> fea686c5

        if self.results_postproc_fx:
            if __debug__:
                debug('SLC', "Post-processing %d results in proc_block using %s"
                      % (len(results), self.results_postproc_fx))
            results = self.results_postproc_fx(results)
        if self.results_backend == 'native':
            pass                        # nothing special
        elif self.results_backend == 'hdf5':
            # store results in a temporary file and return a filename
            results_file = tempfile.mktemp(prefix=self.tmp_prefix,
                                           suffix='-%s.hdf5' % iblock)
            if __debug__:
                debug('SLC', "Storing results into %s" % results_file)
            h5save(results_file, results)
            if __debug__:
                debug('SLC_', "Results stored")
            results = results_file
        else:
            raise RuntimeError("Must not reach this point")
        return results


    def __set_datameasure(self, datameasure):
        """Set the datameasure"""
        self.untrain()
        self.__datameasure = datameasure

    def __handle_results(self, results):
        if self.results_backend == 'hdf5':
            # 'results' must be just a filename
            assert(isinstance(results, str))
            if __debug__:
                debug('SLC', "Loading results from %s" % results)
            results_data = h5load(results)
            os.unlink(results)
            if __debug__:
                debug('SLC_', "Loaded results of len=%d from"
                      % len(results_data))
            return results_data
        else:
            return results

    def __handle_all_results(self, results):
        """Helper generator to decorate passing the results out to
        results_fx
        """
        for r in results:
            yield self.__handle_results(r)


    datameasure = property(fget=lambda self: self.__datameasure,
                           fset=__set_datameasure)
    add_center_fa = property(fget=lambda self: self.__add_center_fa)


@borrowkwargs(Searchlight, '__init__', exclude=['roi_ids', 'queryengine'])
def sphere_searchlight(datameasure, radius=1, center_ids=None,
                       space='voxel_indices', **kwargs):
    """Creates a `Searchlight` to run a scalar `Measure` on
    all possible spheres of a certain size within a dataset.

    The idea for a searchlight algorithm stems from a paper by
    :ref:`Kriegeskorte et al. (2006) <KGB06>`.

    Parameters
    ----------
    datameasure : callable
      Any object that takes a :class:`~mvpa2.datasets.base.Dataset`
      and returns some measure when called.
    radius : int
      All features within this radius around the center will be part
      of a sphere. Radius is in grid-indices, i.e. ``1`` corresponds
      to all immediate neighbors, regardless of the physical distance.
    center_ids : list of int
      List of feature ids (not coordinates) the shall serve as sphere
      centers. Alternatively, this can be the name of a feature attribute
      of the input dataset, whose non-zero values determine the feature
      ids.  By default all features will be used (it is passed as ``roi_ids``
      argument of Searchlight).
    space : str
      Name of a feature attribute of the input dataset that defines the spatial
      coordinates of all features.
    **kwargs
      In addition this class supports all keyword arguments of its
      base-class :class:`~mvpa2.measures.base.Measure`.

    Notes
    -----
    If `Searchlight` is used as `SensitivityAnalyzer` one has to make
    sure that the specified scalar `Measure` returns large
    (absolute) values for high sensitivities and small (absolute) values
    for low sensitivities. Especially when using error functions usually
    low values imply high performance and therefore high sensitivity.
    This would in turn result in sensitivity maps that have low
    (absolute) values indicating high sensitivities and this conflicts
    with the intended behavior of a `SensitivityAnalyzer`.
    """
    # build a matching query engine from the arguments
    kwa = {space: Sphere(radius)}
    qe = IndexQueryEngine(**kwa)
    # init the searchlight with the queryengine
    return Searchlight(datameasure, queryengine=qe, roi_ids=center_ids,
                       **kwargs)


#class OptimalSearchlight( object ):
#    def __init__( self,
#                  searchlight,
#                  test_radii,
#                  verbose=False,
#                  **kwargs ):
#        """
#        """
#        # results will end up here
#        self.__perfmeans = []
#        self.__perfvars = []
#        self.__chisquares = []
#        self.__chanceprobs = []
#        self.__spheresizes = []
#
#        # run searchligh for all radii in the list
#        for radius in test_radii:
#            if verbose:
#                print 'Using searchlight with radius:', radius
#            # compute the results
#            searchlight( radius, **(kwargs) )
#
#            self.__perfmeans.append( searchlight.perfmean )
#            self.__perfvars.append( searchlight.perfvar )
#            self.__chisquares.append( searchlight.chisquare )
#            self.__chanceprobs.append( searchlight.chanceprob )
#            self.__spheresizes.append( searchlight.spheresize )
#
#
#        # now determine the best classification accuracy
#        best = np.array(self.__perfmeans).argmax( axis=0 )
#
#        # select the corresponding values of the best classification
#        # in all data tables
#        self.perfmean   = best.choose(*(self.__perfmeans))
#        self.perfvar    = best.choose(*(self.__perfvars))
#        self.chisquare  = best.choose(*(self.__chisquares))
#        self.chanceprob = best.choose(*(self.__chanceprobs))
#        self.spheresize = best.choose(*(self.__spheresizes))
#
#        # store the best performing radius
#        self.bestradius = np.zeros( self.perfmean.shape, dtype='uint' )
#        self.bestradius[searchlight.mask==True] = \
#            best.choose( test_radii )[searchlight.mask==True]
#
#
#
#def makeSphericalROIMask( mask, radius, elementsize=None ):
#    """
#    """
#    # use default elementsize if none is supplied
#    if not elementsize:
#        elementsize = [ 1 for i in range( len(mask.shape) ) ]
#    else:
#        if len( elementsize ) != len( mask.shape ):
#            raise ValueError, 'elementsize does not match mask dimensions.'
#
#    # rois will be drawn into this mask
#    roi_mask = np.zeros( mask.shape, dtype='int32' )
#
#    # while increase with every ROI
#    roi_id_counter = 1
#
#    # build spheres around every non-zero value in the mask
#    for center, spheremask in \
#        algorithms.SpheresInMask( mask,
#                                  radius,
#                                  elementsize,
#                                  forcesphere = True ):
#
#        # set all elements that match the current spheremask to the
#        # current ROI index value
#        roi_mask[spheremask] = roi_id_counter
#
#        # increase ROI counter
#        roi_id_counter += 1
#
#    return roi_mask<|MERGE_RESOLUTION|>--- conflicted
+++ resolved
@@ -473,13 +473,10 @@
                 msg = 'ROI %i (%i/%i), %i features' % \
                             (f + 1, i + 1, len(block), roi.nfeatures)
                 debug('SLC', bar(float(i + 1) / len(block), msg), cr=True)
-<<<<<<< HEAD
-=======
 
         if __debug__:
             # just to get to new line
             debug('SLC', '')
->>>>>>> fea686c5
 
         if self.results_postproc_fx:
             if __debug__:
