# emacs: -*- mode: python; py-indent-offset: 4; indent-tabs-mode: nil -*-
# vi: set ft=python sts=4 ts=4 sw=4 et:
### ### ### ### ### ### ### ### ### ### ### ### ### ### ### ### ### ### ### ##
#
#   See COPYING file distributed along with the PyMVPA package for the
#   copyright and license terms.
#
### ### ### ### ### ### ### ### ### ### ### ### ### ### ### ### ### ### ### ##
"""Implementation of the Searchlight algorithm"""

__docformat__ = 'restructuredtext'

if __debug__:
    from mvpa2.base import debug

import numpy as np
import tempfile, os
import time

import mvpa2
from mvpa2.base import externals, warning
from mvpa2.base.types import is_datasetlike
from mvpa2.base.dochelpers import borrowkwargs, _repr_attrs
from mvpa2.base.types import is_datasetlike
from mvpa2.base.progress import ProgressBar
if externals.exists('h5py'):
    # Is optionally required for passing searchlight
    # results via storing/reloading hdf5 files
    from mvpa2.base.hdf5 import h5save, h5load

from mvpa2.datasets import hstack, Dataset
from mvpa2.support import copy
from mvpa2.featsel.base import StaticFeatureSelection
from mvpa2.measures.base import Measure
from mvpa2.base.state import ConditionalAttribute
from mvpa2.misc.neighborhood import IndexQueryEngine, Sphere
from mvpa2.mappers.base import ChainMapper

class BaseSearchlight(Measure):
    """Base class for searchlights.

    The idea for a searchlight algorithm stems from a paper by
    :ref:`Kriegeskorte et al. (2006) <KGB06>`.
    """

    roi_sizes = ConditionalAttribute(enabled=False,
        doc="Number of features in each ROI.")

    roi_feature_ids = ConditionalAttribute(enabled=False,
        doc="Feature IDs for all generated ROIs.")

    roi_center_ids = ConditionalAttribute(enabled=True,
        doc="Center ID for all generated ROIs.")

    is_trained = True
    """Indicate that this measure is always trained."""


    def __init__(self, queryengine, roi_ids=None, nproc=None,
                 **kwargs):
        """
        Parameters
        ----------
        queryengine : QueryEngine
          Engine to use to discover the "neighborhood" of each feature.
          See :class:`~mvpa2.misc.neighborhood.QueryEngine`.
        roi_ids : None or list(int) or str
          List of feature ids (not coordinates) the shall serve as ROI seeds
          (e.g. sphere centers). Alternatively, this can be the name of a
          feature attribute of the input dataset, whose non-zero values
          determine the feature ids. By default all features will be used.
        nproc : None or int
          How many processes to use for computation.  Requires `pprocess`
          external module.  If None -- all available cores will be used.
        **kwargs
          In addition this class supports all keyword arguments of its
          base-class :class:`~mvpa2.measures.base.Measure`.
      """
        Measure.__init__(self, **kwargs)

        if nproc is not None and nproc > 1 and not externals.exists('pprocess'):
            raise RuntimeError("The 'pprocess' module is required for "
                               "multiprocess searchlights. Please either "
                               "install python-pprocess, or reduce `nproc` "
                               "to 1 (got nproc=%i) or set to default None"
                               % nproc)

        self._queryengine = queryengine
        if roi_ids is not None and not isinstance(roi_ids, str) \
                and not len(roi_ids):
            raise ValueError, \
                  "Cannot run searchlight on an empty list of roi_ids"
        self.__roi_ids = roi_ids
        self.nproc = nproc


    def __repr__(self, prefixes=[]):
        """String representation of a `Measure`

        Includes only arguments which differ from default ones
        """
        return super(BaseSearchlight, self).__repr__(
            prefixes=prefixes
            + _repr_attrs(self, ['queryengine', 'roi_ids', 'nproc']))


    def _call(self, dataset):
        """Perform the ROI search.
        """
        # local binding
        nproc = self.nproc

        if nproc is None and externals.exists('pprocess'):
            import pprocess
            try:
                nproc = pprocess.get_number_of_cores() or 1
            except AttributeError:
                warning("pprocess version %s has no API to figure out maximal "
                        "number of cores. Using 1"
                        % externals.versions['pprocess'])
                nproc = 1
        # train the queryengine
        self._queryengine.train(dataset)

        # decide whether to run on all possible center coords or just a provided
        # subset
        if isinstance(self.__roi_ids, str):
            roi_ids = dataset.fa[self.__roi_ids].value.nonzero()[0]
        elif self.__roi_ids is not None:
            roi_ids = self.__roi_ids
            # safeguard against stupidity
            if __debug__:
                qe_ids = self._queryengine.ids # known to qe
                if not set(qe_ids).issuperset(roi_ids):
                    raise IndexError(
                          "Some roi_ids are not known to the query engine %s: %s"
                          % (self._queryengine,
                             set(roi_ids).difference(qe_ids)))
        else:
            roi_ids = self._queryengine.ids

        # pass to subclass
        results = self._sl_call(dataset, roi_ids, nproc)
<<<<<<< HEAD

        if 'mapper' in dataset.a:
            # since we know the space we can stick the original mapper into the
            # results as well
            if self.__roi_ids is None:
                results.a['mapper'] = copy.copy(dataset.a.mapper)
            else:
                # there is an additional selection step that needs to be
                # expressed by another mapper
                mapper = copy.copy(dataset.a.mapper)

                # NNO if the orignal mapper has no append (because it's not a
                # chainmapper, for example), we make our own chainmapper.
                #
                # THe original code was:
                # mapper.append(StaticFeatureSelection(roi_ids,
                #                                     dshape=dataset.shape[1:]))
                feat_sel_mapper = StaticFeatureSelection(roi_ids,
                                                     dshape=dataset.shape[1:])
                if 'append' in dir(mapper):
                    mapper.append(feat_sel_mapper)
                else:
                    mapper = ChainMapper([dataset.a.mapper,
                                          feat_sel_mapper])

                results.a['mapper'] = mapper

=======
>>>>>>> 5a3715b5
        # charge state
        self.ca.raw_results = results
        # return raw results, base-class will take care of transformations
        return results


    def _sl_call(self, dataset, roi_ids, nproc):
        """Classical generic searchlight implementation
        """
        raise NotImplementedError("Must be implemented in the derived classes")

    queryengine = property(fget=lambda self: self._queryengine)
    roi_ids = property(fget=lambda self: self.__roi_ids)


class Searchlight(BaseSearchlight):
    """The implementation of a generic searchlight measure.

    The idea for a searchlight algorithm stems from a paper by
    :ref:`Kriegeskorte et al. (2006) <KGB06>`.  As a result it
    produces a map of measures given a `datameasure` instance of
    interest, which is ran at each spatial location.
    """

    @staticmethod
    def _concat_results(sl=None, dataset=None, roi_ids=None, results=None):
        """The simplest implementation for collecting the results --
        just put them into a list

        This this implementation simply collects them into a list and
        uses only sl. for assigning conditional attributes.  But
        custom implementation might make use of more/less of them.
        Implemented as @staticmethod just to emphasize that in
        principle it is independent of the actual searchlight instance
        """
        # collect results
        results = sum(results, [])

        if __debug__ and 'SLC' in debug.active:
            debug('SLC', '')            # just newline
            resshape = len(results) and np.asanyarray(results[0]).shape or 'N/A'
            debug('SLC', ' hstacking %d results of shape %s'
                  % (len(results), resshape))

        # but be careful: this call also serves as conversion from parallel maps
        # to regular lists!
        # this uses the Dataset-hstack
        result_ds = hstack(results)

        if __debug__:
            debug('SLC', " hstacked shape %s" % (result_ds.shape,))

        if sl.ca.is_enabled('roi_feature_ids'):
            sl.ca.roi_feature_ids = [r.a.roi_feature_ids for r in results]
        if sl.ca.is_enabled('roi_sizes'):
            sl.ca.roi_sizes = [r.a.roi_sizes for r in results]
        if sl.ca.is_enabled('roi_center_ids'):
            sl.ca.roi_center_ids = [r.a.roi_center_ids for r in results]

        if 'mapper' in dataset.a:
            # since we know the space we can stick the original mapper into the
            # results as well
            if roi_ids is None:
                result_ds.a['mapper'] = copy.copy(dataset.a.mapper)
            else:
                # there is an additional selection step that needs to be
                # expressed by another mapper
                mapper = copy.copy(dataset.a.mapper)

                # NNO if the orignal mapper has no append (because it's not a
                # chainmapper, for example), we make our own chainmapper.
                feat_sel_mapper = StaticFeatureSelection(
                                    roi_ids, dshape=dataset.shape[1:])
                if hasattr(mapper, 'append'):
                    mapper.append(feat_sel_mapper)
                else:
                    mapper = ChainMapper([dataset.a.mapper,
                                          feat_sel_mapper])

                result_ds.a['mapper'] = mapper

        # store the center ids as a feature attribute
        result_ds.fa['center_ids'] = roi_ids

        return result_ds

    def __init__(self, datameasure, queryengine, add_center_fa=False,
                 results_postproc_fx=None,
                 results_backend='native',
                 results_fx=None,
                 tmp_prefix='tmpsl',
                 nblocks=None,
                 **kwargs):
        """
        Parameters
        ----------
        datameasure : callable
          Any object that takes a :class:`~mvpa2.datasets.base.Dataset`
          and returns some measure when called.
        add_center_fa : bool or str
          If True or a string, each searchlight ROI dataset will have a boolean
          vector as a feature attribute that indicates the feature that is the
          seed (e.g. sphere center) for the respective ROI. If True, the
          attribute is named 'roi_seed', the provided string is used as the name
          otherwise.
        results_postproc_fx : callable
          Called with all the results computed in a block for possible
          post-processing which needs to be done in parallel instead of serial
          aggregation in results_fx.
        results_backend : ('native', 'hdf5'), optional
          Specifies the way results are provided back from a processing block
          in case of nproc > 1. 'native' is pickling/unpickling of results by
          pprocess, while 'hdf5' would use h5save/h5load functionality.
          'hdf5' might be more time and memory efficient in some cases.
        results_fx : callable, optional
          Function to process/combine results of each searchlight
          block run.  By default it would simply append them all into
          the list.  It receives as keyword arguments sl, dataset,
          roi_ids, and results (iterable of lists).  It is the one to take
          care of assigning roi_* ca's
        tmp_prefix : str, optional
          If specified -- serves as a prefix for temporary files storage
          if results_backend == 'hdf5'.  Thus can specify the directory to use
          (trailing file path separator is not added automagically).
        nblocks : None or int
          Into how many blocks to split the computation (could be larger than
          nproc).  If None -- nproc is used.
        **kwargs
          In addition this class supports all keyword arguments of its
          base-class :class:`~mvpa2.measures.searchlight.BaseSearchlight`.
        """
        BaseSearchlight.__init__(self, queryengine, **kwargs)
        self.datameasure = datameasure
        self.results_postproc_fx = results_postproc_fx
        self.results_backend = results_backend.lower()
        if self.results_backend == 'hdf5':
            # Assure having hdf5
            externals.exists('h5py', raise_=True)
        self.results_fx = Searchlight._concat_results \
                          if results_fx is None else results_fx
        self.tmp_prefix = tmp_prefix
        self.nblocks = nblocks
        if isinstance(add_center_fa, str):
            self.__add_center_fa = add_center_fa
        elif add_center_fa:
            self.__add_center_fa = 'roi_seed'
        else:
            self.__add_center_fa = False

    def __repr__(self, prefixes=[]):
        return super(Searchlight, self).__repr__(
            prefixes=prefixes
            + _repr_attrs(self, ['datameasure'])
            + _repr_attrs(self, ['add_center_fa'], default=False)
            + _repr_attrs(self, ['results_postproc_fx'])
            + _repr_attrs(self, ['results_backend'], default='native')
            + _repr_attrs(self, ['results_fx', 'nblocks'])
            )


    def _sl_call(self, dataset, roi_ids, nproc):
        """Classical generic searchlight implementation
        """
        assert(self.results_backend in ('native', 'hdf5'))
        # compute
        if nproc is not None and nproc > 1:
            # split all target ROIs centers into `nproc` equally sized blocks
            nproc_needed = min(len(roi_ids), nproc)
            nblocks = nproc_needed \
                      if self.nblocks is None else self.nblocks
            roi_blocks = np.array_split(roi_ids, nblocks)

            # the next block sets up the infrastructure for parallel computing
            # this can easily be changed into a ParallelPython loop, if we
            # decide to have a PP job server in PyMVPA
            import pprocess
            p_results = pprocess.Map(limit=nproc_needed)
            if __debug__:
                debug('SLC', "Starting off %s child processes for nblocks=%i"
                      % (nproc_needed, nblocks))
            compute = p_results.manage(
                        pprocess.MakeParallel(self._proc_block))
            for iblock, block in enumerate(roi_blocks):
                # should we maybe deepcopy the measure to have a unique and
                # independent one per process?
                seed = mvpa2.get_random_seed()
                compute(block, dataset, copy.copy(self.__datameasure),
                        seed=seed, iblock=iblock)
        else:
            # otherwise collect the results in an 1-item list
            p_results = [
                    self._proc_block(roi_ids, dataset, self.__datameasure)]

        # Finally collect and possibly process results
        # p_results here is either a generator from pprocess.Map or a list.
        # In case of a generator it allows to process results as they become
        # available
        result_ds = self.results_fx(sl=self,
                                    dataset=dataset,
                                    roi_ids=roi_ids,
                                    results=self.__handle_all_results(p_results))

        # Assure having a dataset (for paranoid ones)
        if not is_datasetlike(result_ds):
            try:
                result_a = np.atleast_1d(result_ds)
            except ValueError, e:
                if 'setting an array element with a sequence' in str(e):
                    # try forcing object array.  Happens with
                    # test_custom_results_fx_logic on numpy 1.4.1 on Debian
                    # squeeze
                    result_a = np.array(result_ds, dtype=object)
                else:
                    raise
            result_ds = Dataset(result_a)

        return result_ds


    def _proc_block(self, block, ds, measure, seed=None, iblock='main'):
        """Little helper to capture the parts of the computation that can be
        parallelized

        Parameters
        ----------
        seed
          RNG seed.  Should be provided e.g. in child process invocations
          to guarantee that they all seed differently to not keep generating
          the same sequencies due to reusing the same copy of numpy's RNG
        block
          Critical for generating non-colliding temp filenames in case
          of hdf5 backend.  Otherwise RNGs of different processes might
          collide in their temporary file names leading to problems.
        """
        if seed is not None:
            mvpa2.seed(seed)
        if __debug__:
            debug_slc_ = 'SLC_' in debug.active
            debug('SLC',
                  "Starting computing block for %i elements" % len(block))
            start_time = time.time()
        results = []
        store_roi_feature_ids = self.ca.is_enabled('roi_feature_ids')
        store_roi_sizes = self.ca.is_enabled('roi_sizes')
        store_roi_center_ids = self.ca.is_enabled('roi_center_ids')

        assure_dataset = any([store_roi_feature_ids,
                              store_roi_sizes,
                              store_roi_center_ids])

        # put rois around all features in the dataset and compute the
        # measure within them
        bar = ProgressBar()

        for i, f in enumerate(block):
            # retrieve the feature ids of all features in the ROI from the query
            # engine
            roi_specs = self._queryengine[f]

            if __debug__ and  debug_slc_:
                debug('SLC_', 'For %r query returned roi_specs %r'
                      % (f, roi_specs))

            if is_datasetlike(roi_specs):
                # TODO: unittest
                assert(len(roi_specs) == 1)
                roi_fids = roi_specs.samples[0]
            else:
                roi_fids = roi_specs

            # slice the dataset
            roi = ds[:, roi_fids]

            if is_datasetlike(roi_specs):
                for n, v in roi_specs.fa.iteritems():
                    roi.fa[n] = v

            if self.__add_center_fa:
                # add fa to indicate ROI seed if requested
                roi_seed = np.zeros(roi.nfeatures, dtype='bool')
                if f in roi_fids:
                    roi_seed[roi_fids.index(f)] = True
                else:
                    warning("Center feature attribute id %s not found" % f)
                roi.fa[self.__add_center_fa] = roi_seed

            # compute the datameasure and store in results
            res = measure(roi)

            if assure_dataset and not is_datasetlike(res):
                res = Dataset(np.atleast_1d(res))
            if store_roi_feature_ids:
                # add roi feature ids to intermediate result dataset for later
                # aggregation
                res.a['roi_feature_ids'] = roi_fids
            if store_roi_sizes:
                res.a['roi_sizes'] = roi.nfeatures
            if store_roi_center_ids:
                res.a['roi_center_ids'] = f
            results.append(res)

            if __debug__:
                msg = 'ROI %i (%i/%i), %i features' % \
                            (f + 1, i + 1, len(block), roi.nfeatures)
                debug('SLC', bar(float(i + 1) / len(block), msg), cr=True)

        if __debug__:
            # just to get to new line
            debug('SLC', '')

        if self.results_postproc_fx:
            if __debug__:
                debug('SLC', "Post-processing %d results in proc_block using %s"
                      % (len(results), self.results_postproc_fx))
            results = self.results_postproc_fx(results)
        if self.results_backend == 'native':
            pass                        # nothing special
        elif self.results_backend == 'hdf5':
            # store results in a temporary file and return a filename
            results_file = tempfile.mktemp(prefix=self.tmp_prefix,
                                           suffix='-%s.hdf5' % iblock)
            if __debug__:
                debug('SLC', "Storing results into %s" % results_file)
            h5save(results_file, results)
            if __debug__:
                debug('SLC_', "Results stored")
            results = results_file
        else:
            raise RuntimeError("Must not reach this point")
        return results


    def __set_datameasure(self, datameasure):
        """Set the datameasure"""
        self.untrain()
        self.__datameasure = datameasure

    def __handle_results(self, results):
        if self.results_backend == 'hdf5':
            # 'results' must be just a filename
            assert(isinstance(results, str))
            if __debug__:
                debug('SLC', "Loading results from %s" % results)
            results_data = h5load(results)
            os.unlink(results)
            if __debug__:
                debug('SLC_', "Loaded results of len=%d from"
                      % len(results_data))
            return results_data
        else:
            return results

    def __handle_all_results(self, results):
        """Helper generator to decorate passing the results out to
        results_fx
        """
        for r in results:
            yield self.__handle_results(r)


    datameasure = property(fget=lambda self: self.__datameasure,
                           fset=__set_datameasure)
    add_center_fa = property(fget=lambda self: self.__add_center_fa)


@borrowkwargs(Searchlight, '__init__', exclude=['roi_ids', 'queryengine'])
def sphere_searchlight(datameasure, radius=1, center_ids=None,
                       space='voxel_indices', **kwargs):
    """Creates a `Searchlight` to run a scalar `Measure` on
    all possible spheres of a certain size within a dataset.

    The idea for a searchlight algorithm stems from a paper by
    :ref:`Kriegeskorte et al. (2006) <KGB06>`.

    Parameters
    ----------
    datameasure : callable
      Any object that takes a :class:`~mvpa2.datasets.base.Dataset`
      and returns some measure when called.
    radius : int
      All features within this radius around the center will be part
      of a sphere. Radius is in grid-indices, i.e. ``1`` corresponds
      to all immediate neighbors, regardless of the physical distance.
    center_ids : list of int
      List of feature ids (not coordinates) the shall serve as sphere
      centers. Alternatively, this can be the name of a feature attribute
      of the input dataset, whose non-zero values determine the feature
      ids.  By default all features will be used (it is passed as ``roi_ids``
      argument of Searchlight).
    space : str
      Name of a feature attribute of the input dataset that defines the spatial
      coordinates of all features.
    **kwargs
      In addition this class supports all keyword arguments of its
      base-class :class:`~mvpa2.measures.base.Measure`.

    Notes
    -----
    If `Searchlight` is used as `SensitivityAnalyzer` one has to make
    sure that the specified scalar `Measure` returns large
    (absolute) values for high sensitivities and small (absolute) values
    for low sensitivities. Especially when using error functions usually
    low values imply high performance and therefore high sensitivity.
    This would in turn result in sensitivity maps that have low
    (absolute) values indicating high sensitivities and this conflicts
    with the intended behavior of a `SensitivityAnalyzer`.
    """
    # build a matching query engine from the arguments
    kwa = {space: Sphere(radius)}
    qe = IndexQueryEngine(**kwa)
    # init the searchlight with the queryengine
    return Searchlight(datameasure, queryengine=qe, roi_ids=center_ids,
                       **kwargs)


#class OptimalSearchlight( object ):
#    def __init__( self,
#                  searchlight,
#                  test_radii,
#                  verbose=False,
#                  **kwargs ):
#        """
#        """
#        # results will end up here
#        self.__perfmeans = []
#        self.__perfvars = []
#        self.__chisquares = []
#        self.__chanceprobs = []
#        self.__spheresizes = []
#
#        # run searchligh for all radii in the list
#        for radius in test_radii:
#            if verbose:
#                print 'Using searchlight with radius:', radius
#            # compute the results
#            searchlight( radius, **(kwargs) )
#
#            self.__perfmeans.append( searchlight.perfmean )
#            self.__perfvars.append( searchlight.perfvar )
#            self.__chisquares.append( searchlight.chisquare )
#            self.__chanceprobs.append( searchlight.chanceprob )
#            self.__spheresizes.append( searchlight.spheresize )
#
#
#        # now determine the best classification accuracy
#        best = np.array(self.__perfmeans).argmax( axis=0 )
#
#        # select the corresponding values of the best classification
#        # in all data tables
#        self.perfmean   = best.choose(*(self.__perfmeans))
#        self.perfvar    = best.choose(*(self.__perfvars))
#        self.chisquare  = best.choose(*(self.__chisquares))
#        self.chanceprob = best.choose(*(self.__chanceprobs))
#        self.spheresize = best.choose(*(self.__spheresizes))
#
#        # store the best performing radius
#        self.bestradius = np.zeros( self.perfmean.shape, dtype='uint' )
#        self.bestradius[searchlight.mask==True] = \
#            best.choose( test_radii )[searchlight.mask==True]
#
#
#
#def makeSphericalROIMask( mask, radius, elementsize=None ):
#    """
#    """
#    # use default elementsize if none is supplied
#    if not elementsize:
#        elementsize = [ 1 for i in range( len(mask.shape) ) ]
#    else:
#        if len( elementsize ) != len( mask.shape ):
#            raise ValueError, 'elementsize does not match mask dimensions.'
#
#    # rois will be drawn into this mask
#    roi_mask = np.zeros( mask.shape, dtype='int32' )
#
#    # while increase with every ROI
#    roi_id_counter = 1
#
#    # build spheres around every non-zero value in the mask
#    for center, spheremask in \
#        algorithms.SpheresInMask( mask,
#                                  radius,
#                                  elementsize,
#                                  forcesphere = True ):
#
#        # set all elements that match the current spheremask to the
#        # current ROI index value
#        roi_mask[spheremask] = roi_id_counter
#
#        # increase ROI counter
#        roi_id_counter += 1
#
#    return roi_mask<|MERGE_RESOLUTION|>--- conflicted
+++ resolved
@@ -141,7 +141,6 @@
 
         # pass to subclass
         results = self._sl_call(dataset, roi_ids, nproc)
-<<<<<<< HEAD
 
         if 'mapper' in dataset.a:
             # since we know the space we can stick the original mapper into the
@@ -169,8 +168,6 @@
 
                 results.a['mapper'] = mapper
 
-=======
->>>>>>> 5a3715b5
         # charge state
         self.ca.raw_results = results
         # return raw results, base-class will take care of transformations
