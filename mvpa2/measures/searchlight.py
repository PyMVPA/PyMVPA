# emacs: -*- mode: python; py-indent-offset: 4; indent-tabs-mode: nil -*-
# vi: set ft=python sts=4 ts=4 sw=4 et:
### ### ### ### ### ### ### ### ### ### ### ### ### ### ### ### ### ### ### ##
#
#   See COPYING file distributed along with the PyMVPA package for the
#   copyright and license terms.
#
### ### ### ### ### ### ### ### ### ### ### ### ### ### ### ### ### ### ### ##
"""Implementation of the Searchlight algorithm"""

__docformat__ = 'restructuredtext'

if __debug__:
    from mvpa2.base import debug

import numpy as np
import tempfile, os

import mvpa2
from mvpa2.base import externals, warning
from mvpa2.base.types import is_datasetlike
from mvpa2.base.dochelpers import borrowkwargs, _repr_attrs
from mvpa2.base.types import is_datasetlike
if externals.exists('h5py'):
    # Is optionally required for passing searchlight
    # results via storing/reloading hdf5 files
    from mvpa2.base.hdf5 import h5save, h5load

from mvpa2.datasets import hstack, Dataset
from mvpa2.support import copy
from mvpa2.featsel.base import StaticFeatureSelection
from mvpa2.measures.base import Measure
from mvpa2.base.state import ConditionalAttribute
<<<<<<< HEAD
from mvpa2.misc.neighborhood import IndexQueryEngine, Sphere, \
                                    SurfaceDiskQueryEngine

=======
from mvpa2.misc.neighborhood import IndexQueryEngine, Sphere
from mvpa2.mappers.base import ChainMapper
>>>>>>> fb04ebbd

class BaseSearchlight(Measure):
    """Base class for searchlights.

    The idea for a searchlight algorithm stems from a paper by
    :ref:`Kriegeskorte et al. (2006) <KGB06>`.
    """

    roi_sizes = ConditionalAttribute(enabled=False,
        doc="Number of features in each ROI.")

    roi_feature_ids = ConditionalAttribute(enabled=False,
        doc="Feature IDs for all generated ROIs.")

    is_trained = True
    """Indicate that this measure is always trained."""


    def __init__(self, queryengine, roi_ids=None, nproc=None,
                 **kwargs):
        """
        Parameters
        ----------
        queryengine : QueryEngine
          Engine to use to discover the "neighborhood" of each feature.
          See :class:`~mvpa2.misc.neighborhood.QueryEngine`.
        roi_ids : None or list(int) or str
          List of feature ids (not coordinates) the shall serve as ROI seeds
          (e.g. sphere centers). Alternatively, this can be the name of a
          feature attribute of the input dataset, whose non-zero values
          determine the feature ids. By default all features will be used.
        nproc : None or int
          How many processes to use for computation.  Requires `pprocess`
          external module.  If None -- all available cores will be used.
        **kwargs
          In addition this class supports all keyword arguments of its
          base-class :class:`~mvpa2.measures.base.Measure`.
      """
        Measure.__init__(self, **kwargs)

        if nproc is not None and nproc > 1 and not externals.exists('pprocess'):
            raise RuntimeError("The 'pprocess' module is required for "
                               "multiprocess searchlights. Please either "
                               "install python-pprocess, or reduce `nproc` "
                               "to 1 (got nproc=%i)" % nproc)

        self._queryengine = queryengine
        if roi_ids is not None and not isinstance(roi_ids, str) \
                and not len(roi_ids):
            raise ValueError, \
                  "Cannot run searchlight on an empty list of roi_ids"
        self.__roi_ids = roi_ids
        self.nproc = nproc


    def __repr__(self, prefixes=[]):
        """String representation of a `Measure`

        Includes only arguments which differ from default ones
        """
        return super(BaseSearchlight, self).__repr__(
            prefixes=prefixes
            + _repr_attrs(self, ['queryengine', 'roi_ids', 'nproc']))


    def _call(self, dataset):
        """Perform the ROI search.
        """
        # local binding
        nproc = self.nproc

        if nproc is None and externals.exists('pprocess'):
            import pprocess
            try:
                nproc = pprocess.get_number_of_cores() or 1
            except AttributeError:
                warning("pprocess version %s has no API to figure out maximal "
                        "number of cores. Using 1"
                        % externals.versions['pprocess'])
                nproc = 1
        # train the queryengine
        self._queryengine.train(dataset)

        # decide whether to run on all possible center coords or just a provided
        # subset
        if isinstance(self.__roi_ids, str):
            roi_ids = dataset.fa[self.__roi_ids].value.nonzero()[0]
        elif self.__roi_ids is not None:
            roi_ids = self.__roi_ids
            # safeguard against stupidity
            if __debug__:
                qe_ids = self._queryengine.ids # known to qe
                if not set(qe_ids).issuperset(roi_ids):
                    raise IndexError(
                          "Some roi_ids are not known to the query engine %s: %s"
                          % (self._queryengine,
                             set(roi_ids).difference(qe_ids)))
        else:
            roi_ids = self._queryengine.ids

        # pass to subclass
        results = self._sl_call(dataset, roi_ids, nproc)

        if 'mapper' in dataset.a:
            # since we know the space we can stick the original mapper into the
            # results as well
            if self.__roi_ids is None:
                results.a['mapper'] = copy.copy(dataset.a.mapper)
            else:
                # there is an additional selection step that needs to be
                # expressed by another mapper
                mapper = copy.copy(dataset.a.mapper)

                # NNO if the orignal mapper has no append (because it's not a
                # chainmapper, for example), we make our own chainmapper.
                #
                # THe original code was:
                # mapper.append(StaticFeatureSelection(roi_ids,
                #                                     dshape=dataset.shape[1:])) 
                feat_sel_mapper = StaticFeatureSelection(roi_ids,
                                                     dshape=dataset.shape[1:])
                if 'append' in dir(mapper):
                    mapper.append(feat_sel_mapper)
                else:
                    mapper = ChainMapper([dataset.a.mapper,
                                          feat_sel_mapper])

                results.a['mapper'] = mapper

        # charge state
        self.ca.raw_results = results

        # return raw results, base-class will take care of transformations
        return results


    def _sl_call(self, dataset, roi_ids, nproc):
        """Classical generic searchlight implementation
        """
        raise NotImplementedError("Must be implemented in the derived classes")

    queryengine = property(fget=lambda self: self._queryengine)
    roi_ids = property(fget=lambda self: self.__roi_ids)


class Searchlight(BaseSearchlight):
    """The implementation of a generic searchlight measure.

    The idea for a searchlight algorithm stems from a paper by
    :ref:`Kriegeskorte et al. (2006) <KGB06>`.  As a result it
    produces a map of measures given a `datameasure` instance of
    interest, which is ran at each spatial location.
    """

    @staticmethod
    def _concat_results(sl=None, dataset=None, roi_ids=None, results=None):
        """The simplest implementation for collecting the results --
        just put them into a list

        This this implementation simply collects them into a list and
        uses only sl. for assigning conditional attributes.  But
        custom implementation might make use of more/less of them.
        Implemented as @staticmethod just to emphasize that in
        principle it is independent of the actual searchlight instance
        """
        # collect results
        results = sum(results, [])

        if __debug__ and 'SLC' in debug.active:
            debug('SLC', '')            # just newline
            resshape = len(results) and np.asanyarray(results[0]).shape or 'N/A'
            debug('SLC', ' hstacking %d results of shape %s'
                  % (len(results), resshape))

        # but be careful: this call also serves as conversion from parallel maps
        # to regular lists!
        # this uses the Dataset-hstack
        result_ds = hstack(results)

        if __debug__:
            debug('SLC', " hstacked shape %s" % (result_ds.shape,))

        if sl.ca.is_enabled('roi_feature_ids'):
            sl.ca.roi_feature_ids = [r.a.roi_feature_ids for r in results]
        if sl.ca.is_enabled('roi_sizes'):
            sl.ca.roi_sizes = [r.a.roi_sizes for r in results]

        return result_ds


    def __init__(self, datameasure, queryengine, add_center_fa=False,
                 results_backend='native',
                 results_fx=None,
                 tmp_prefix='tmpsl',
                 nblocks=None,
                 **kwargs):
        """
        Parameters
        ----------
        datameasure : callable
          Any object that takes a :class:`~mvpa2.datasets.base.Dataset`
          and returns some measure when called.
        add_center_fa : bool or str
          If True or a string, each searchlight ROI dataset will have a boolean
          vector as a feature attribute that indicates the feature that is the
          seed (e.g. sphere center) for the respective ROI. If True, the
          attribute is named 'roi_seed', the provided string is used as the name
          otherwise.
        results_backend : ('native', 'hdf5'), optional
          Specifies the way results are provided back from a processing block
          in case of nproc > 1. 'native' is pickling/unpickling of results by
          pprocess, while 'hdf5' would use h5save/h5load functionality.
          'hdf5' might be more time and memory efficient in some cases.
        results_fx : callable, optional
          Function to process/combine results of each searchlight
          block run.  By default it would simply append them all into
          the list.  It receives as keyword arguments sl, dataset,
          roi_ids, and results (iterable of lists).  It is the one to take
          care of assigning roi_* ca's
        tmp_prefix : str, optional
          If specified -- serves as a prefix for temporary files storage
          if results_backend == 'hdf5'.  Thus can specify the directory to use
          (trailing file path separator is not added automagically).
        nblocks : None or int
          Into how many blocks to split the computation (could be larger than
          nproc).  If None -- nproc is used.
        **kwargs
          In addition this class supports all keyword arguments of its
          base-class :class:`~mvpa2.measures.searchlight.BaseSearchlight`.
        """
        BaseSearchlight.__init__(self, queryengine, **kwargs)
        self.datameasure = datameasure
        self.results_backend = results_backend.lower()
        if self.results_backend == 'hdf5':
            # Assure having hdf5
            externals.exists('h5py', raise_=True)
        self.results_fx = Searchlight._concat_results \
                          if results_fx is None else results_fx
        self.tmp_prefix = tmp_prefix
        self.nblocks = nblocks
        if isinstance(add_center_fa, str):
            self.__add_center_fa = add_center_fa
        elif add_center_fa:
            self.__add_center_fa = 'roi_seed'
        else:
            self.__add_center_fa = False

    def __repr__(self, prefixes=[]):
        return super(Searchlight, self).__repr__(
            prefixes=prefixes
            + _repr_attrs(self, ['datameasure'])
            + _repr_attrs(self, ['add_center_fa'], default=False)
            + _repr_attrs(self, ['results_backend'], default='native')
            + _repr_attrs(self, ['results_fx', 'nblocks'])
            )


    def _sl_call(self, dataset, roi_ids, nproc):
        """Classical generic searchlight implementation
        """
        assert(self.results_backend in ('native', 'hdf5'))
        # compute
        if nproc is not None and nproc > 1:
            # split all target ROIs centers into `nproc` equally sized blocks
            nproc_needed = min(len(roi_ids), nproc)
            nblocks = nproc_needed \
                      if self.nblocks is None else self.nblocks
            roi_blocks = np.array_split(roi_ids, nblocks)

            # the next block sets up the infrastructure for parallel computing
            # this can easily be changed into a ParallelPython loop, if we
            # decide to have a PP job server in PyMVPA
            import pprocess
            p_results = pprocess.Map(limit=nproc_needed)
            if __debug__:
                debug('SLC', "Starting off %s child processes for nblocks=%i"
                      % (nproc_needed, nblocks))
            compute = p_results.manage(
                        pprocess.MakeParallel(self._proc_block))
            for iblock, block in enumerate(roi_blocks):
                # should we maybe deepcopy the measure to have a unique and
                # independent one per process?
                seed = mvpa2.get_random_seed()
                compute(block, dataset, copy.copy(self.__datameasure),
                        seed=seed, iblock=iblock)
        else:
            # otherwise collect the results in an 1-item list
            p_results = [
                    self._proc_block(roi_ids, dataset, self.__datameasure)]

        # Finally collect and possibly process results
        # p_results here is either a generator from pprocess.Map or a list.
        # In case of a generator it allows to process results as they become
        # available
        result_ds = self.results_fx(sl=self,
                                    dataset=dataset,
                                    roi_ids=roi_ids,
                                    results=self.__handle_all_results(p_results))

        # Assure having a dataset (for paranoid ones)
        if not is_datasetlike(result_ds):
            try:
                result_a = np.atleast_1d(result_ds)
            except ValueError, e:
                if 'setting an array element with a sequence' in str(e):
                    # try forcing object array.  Happens with
                    # test_custom_results_fx_logic on numpy 1.4.1 on Debian
                    # squeeze
                    result_a = np.array(result_ds, dtype=object)
                else:
                    raise
            result_ds = Dataset(result_a)

        return result_ds


    def _proc_block(self, block, ds, measure, seed=None, iblock='main'):
        """Little helper to capture the parts of the computation that can be
        parallelized

        Parameters
        ----------
        seed
          RNG seed.  Should be provided e.g. in child process invocations
          to guarantee that they all seed differently to not keep generating
          the same sequencies due to reusing the same copy of numpy's RNG
        iblock
          Critical for generating non-colliding temp filenames in case
          of hdf5 backend.  Otherwise RNGs of different processes might
          collide in their temporary file names leading to problems.
        """
        if seed is not None:
            mvpa2.seed(seed)
        if __debug__:
            debug_slc_ = 'SLC_' in debug.active
            debug('SLC',
                  "Starting computing block for %i elements" % len(block))
        results = []
        store_roi_feature_ids = self.ca.is_enabled('roi_feature_ids')
        store_roi_sizes = self.ca.is_enabled('roi_sizes')
        assure_dataset = store_roi_feature_ids or store_roi_sizes
        # put rois around all features in the dataset and compute the
        # measure within them
        for i, f in enumerate(block):
            # retrieve the feature ids of all features in the ROI from the query
            # engine
            roi_specs = self._queryengine[f]

            if __debug__ and  debug_slc_:
                debug('SLC_', 'For %r query returned roi_specs %r'
                      % (f, roi_specs))

            if is_datasetlike(roi_specs):
                # TODO: unittest
                assert(len(roi_specs) == 1)
                roi_fids = roi_specs.samples[0]
            else:
                roi_fids = roi_specs

            # slice the dataset
            roi = ds[:, roi_fids]

            if is_datasetlike(roi_specs):
                for n, v in roi_specs.fa.iteritems():
                    roi.fa[n] = v

            if self.__add_center_fa:
                # add fa to indicate ROI seed if requested
                roi_seed = np.zeros(roi.nfeatures, dtype='bool')
                roi_seed[roi_fids.index(f)] = True
                roi.fa[self.__add_center_fa] = roi_seed

            # compute the datameasure and store in results
            res = measure(roi)

            if assure_dataset and not is_datasetlike(res):
                res = Dataset(np.atleast_1d(res))
            if store_roi_feature_ids:
                # add roi feature ids to intermediate result dataset for later
                # aggregation
                res.a['roi_feature_ids'] = roi_fids
            if store_roi_sizes:
                res.a['roi_sizes'] = roi.nfeatures
            results.append(res)

            if __debug__:
                debug('SLC', "Doing %i ROIs: %i (%i features) [%i%%]" \
                    % (len(block),
                       f + 1,
                       roi.nfeatures,
                       float(i + 1) / len(block) * 100,), cr=True)

        if self.results_backend == 'native':
            pass                        # nothing special
        elif self.results_backend == 'hdf5':
            # store results in a temporary file and return a filename
            results_file = tempfile.mktemp(prefix=self.tmp_prefix,
                                           suffix='-%s.hdf5' % iblock)
            if __debug__:
                debug('SLC', "Storing results into %s" % results_file)
            h5save(results_file, results)
            if __debug__:
                debug('SLC_', "Results stored")
            results = results_file
        else:
            raise RuntimeError("Must not reach this point")
        return results


    def __set_datameasure(self, datameasure):
        """Set the datameasure"""
        self.untrain()
        self.__datameasure = datameasure

    def __handle_results(self, results):
        if self.results_backend == 'hdf5':
            # 'results' must be just a filename
            assert(isinstance(results, str))
            if __debug__:
                debug('SLC', "Loading results from %s" % results)
            results_data = h5load(results)
            os.unlink(results)
            if __debug__:
                debug('SLC_', "Loaded results of len=%d from"
                      % len(results_data))
            return results_data
        else:
            return results

    def __handle_all_results(self, results):
        """Helper generator to decorate passing the results out to
        results_fx
        """
        for r in results:
            yield self.__handle_results(r)


    datameasure = property(fget=lambda self: self.__datameasure,
                           fset=__set_datameasure)
    add_center_fa = property(fget=lambda self: self.__add_center_fa)


@borrowkwargs(Searchlight, '__init__', exclude=['roi_ids', 'queryengine'])
def sphere_searchlight(datameasure, radius=1, center_ids=None,
                       space='voxel_indices', **kwargs):
    """Creates a `Searchlight` to run a scalar `Measure` on
    all possible spheres of a certain size within a dataset.

    The idea for a searchlight algorithm stems from a paper by
    :ref:`Kriegeskorte et al. (2006) <KGB06>`.

    Parameters
    ----------
    datameasure : callable
      Any object that takes a :class:`~mvpa2.datasets.base.Dataset`
      and returns some measure when called.
    radius : int
      All features within this radius around the center will be part
      of a sphere. Radius is in grid-indices, i.e. ``1`` corresponds
      to all immediate neighbors, regardless of the physical distance.
    center_ids : list of int
      List of feature ids (not coordinates) the shall serve as sphere
      centers. Alternatively, this can be the name of a feature attribute
      of the input dataset, whose non-zero values determine the feature
      ids.  By default all features will be used (it is passed as ``roi_ids``
      argument of Searchlight).
    space : str
      Name of a feature attribute of the input dataset that defines the spatial
      coordinates of all features.
    **kwargs
      In addition this class supports all keyword arguments of its
      base-class :class:`~mvpa2.measures.base.Measure`.

    Notes
    -----
    If `Searchlight` is used as `SensitivityAnalyzer` one has to make
    sure that the specified scalar `Measure` returns large
    (absolute) values for high sensitivities and small (absolute) values
    for low sensitivities. Especially when using error functions usually
    low values imply high performance and therefore high sensitivity.
    This would in turn result in sensitivity maps that have low
    (absolute) values indicating high sensitivities and this conflicts
    with the intended behavior of a `SensitivityAnalyzer`.
    """
    # build a matching query engine from the arguments
    kwa = {space: Sphere(radius)}
    qe = IndexQueryEngine(**kwa)
    # init the searchlight with the queryengine
    return Searchlight(datameasure, queryengine=qe, roi_ids=center_ids,
                       **kwargs)

@borrowkwargs(Searchlight, '__init__', exclude=['roi_ids'])
def surface_searchlight(datameasure, sdqe=None, radius=1,
                        lverts=None, lgraph=None, lcoords=None,
                        rverts=None, rgraph=None, rcoords=None,
                        center_ids=None, **kwargs):
    if sqde is None:
        sdqe = SurfaceDiskQueryEngine(radius, lverts, lgraph, lcoords,
                                              rverts, rgraph, rcoords)
    # init the searchlight with the queryengine
    return Searchlight(datameasure, queryengine=sdqe, roi_ids=center_ids,
                       **kwargs)

#class OptimalSearchlight( object ):
#    def __init__( self,
#                  searchlight,
#                  test_radii,
#                  verbose=False,
#                  **kwargs ):
#        """
#        """
#        # results will end up here
#        self.__perfmeans = []
#        self.__perfvars = []
#        self.__chisquares = []
#        self.__chanceprobs = []
#        self.__spheresizes = []
#
#        # run searchligh for all radii in the list
#        for radius in test_radii:
#            if verbose:
#                print 'Using searchlight with radius:', radius
#            # compute the results
#            searchlight( radius, **(kwargs) )
#
#            self.__perfmeans.append( searchlight.perfmean )
#            self.__perfvars.append( searchlight.perfvar )
#            self.__chisquares.append( searchlight.chisquare )
#            self.__chanceprobs.append( searchlight.chanceprob )
#            self.__spheresizes.append( searchlight.spheresize )
#
#
#        # now determine the best classification accuracy
#        best = np.array(self.__perfmeans).argmax( axis=0 )
#
#        # select the corresponding values of the best classification
#        # in all data tables
#        self.perfmean   = best.choose(*(self.__perfmeans))
#        self.perfvar    = best.choose(*(self.__perfvars))
#        self.chisquare  = best.choose(*(self.__chisquares))
#        self.chanceprob = best.choose(*(self.__chanceprobs))
#        self.spheresize = best.choose(*(self.__spheresizes))
#
#        # store the best performing radius
#        self.bestradius = np.zeros( self.perfmean.shape, dtype='uint' )
#        self.bestradius[searchlight.mask==True] = \
#            best.choose( test_radii )[searchlight.mask==True]
#
#
#
#def makeSphericalROIMask( mask, radius, elementsize=None ):
#    """
#    """
#    # use default elementsize if none is supplied
#    if not elementsize:
#        elementsize = [ 1 for i in range( len(mask.shape) ) ]
#    else:
#        if len( elementsize ) != len( mask.shape ):
#            raise ValueError, 'elementsize does not match mask dimensions.'
#
#    # rois will be drawn into this mask
#    roi_mask = np.zeros( mask.shape, dtype='int32' )
#
#    # while increase with every ROI
#    roi_id_counter = 1
#
#    # build spheres around every non-zero value in the mask
#    for center, spheremask in \
#        algorithms.SpheresInMask( mask,
#                                  radius,
#                                  elementsize,
#                                  forcesphere = True ):
#
#        # set all elements that match the current spheremask to the
#        # current ROI index value
#        roi_mask[spheremask] = roi_id_counter
#
#        # increase ROI counter
#        roi_id_counter += 1
#
#    return roi_mask<|MERGE_RESOLUTION|>--- conflicted
+++ resolved
@@ -31,14 +31,9 @@
 from mvpa2.featsel.base import StaticFeatureSelection
 from mvpa2.measures.base import Measure
 from mvpa2.base.state import ConditionalAttribute
-<<<<<<< HEAD
 from mvpa2.misc.neighborhood import IndexQueryEngine, Sphere, \
                                     SurfaceDiskQueryEngine
-
-=======
-from mvpa2.misc.neighborhood import IndexQueryEngine, Sphere
 from mvpa2.mappers.base import ChainMapper
->>>>>>> fb04ebbd
 
 class BaseSearchlight(Measure):
     """Base class for searchlights.
