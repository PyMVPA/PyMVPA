# emacs: -*- mode: python; py-indent-offset: 4; indent-tabs-mode: nil -*-
# vi: set ft=python sts=4 ts=4 sw=4 et:
### ### ### ### ### ### ### ### ### ### ### ### ### ### ### ### ### ### ### ##
#
#   See COPYING file distributed along with the PyMVPA package for the
#   copyright and license terms.
#
### ### ### ### ### ### ### ### ### ### ### ### ### ### ### ### ### ### ### ##
"""Searchlight-based hyperalignment"""

import os
import numpy as np

from tempfile import mktemp
from numpy.linalg import LinAlgError
from scipy.sparse import coo_matrix, csc_matrix

import mvpa2
from mvpa2.base.state import ClassWithCollections
from mvpa2.base.param import Parameter
from mvpa2.base.constraints import *
from mvpa2.algorithms.hyperalignment import Hyperalignment
from mvpa2.measures.base import Measure
from mvpa2.datasets import Dataset, vstack
from mvpa2.mappers.staticprojection import StaticProjectionMapper
from mvpa2.misc.neighborhood import IndexQueryEngine, Sphere
from mvpa2.base.progress import ProgressBar
<<<<<<< HEAD
from mvpa2.base.hdf5 import h5save, h5load
from mvpa2.base import externals, warning
from mvpa2.support import copy
=======
import os
from tempfile import mktemp
from mvpa2.base import externals, warning
from mvpa2.support import copy
if externals.exists('h5py'):
    from mvpa2.base.hdf5 import h5save, h5load

if externals.exists('scipy'):
    from scipy.sparse import coo_matrix, csc_matrix
>>>>>>> b2b1de10
from mvpa2.featsel.helpers import FractionTailSelector, FixedNElementTailSelector

from mvpa2.support.due import due, Doi

if __debug__:
    from mvpa2.base import debug
    if 'SHPAL' in debug.active:
        def _shpaldebug(msg):
            debug('SHPAL', "%s" % msg)
    else:
        def _shpaldebug(*args):
            return None
else:
    def _shpaldebug(*args):
        return None

@due.dcite(
    Doi('10.1016/j.neuron.2011.08.026'),
    description="Per-feature measure of maximal correlation to features in other datasets",
    tags=["implementation"])
def compute_feature_scores(datasets, exclude_from_model=None):
    """
    Takes a list of datasets and computes a magical feature
    score for each feature in each dataset
    :ref:`Haxby et al., Neuron (2011) <HGC+11>`

    Parameters
    ----------
    datasets : list or tuple of datasets

    exclude_from_model: list of dataset indices that won't participate
                    in voxel selection of others

    Returns
    -------
    list : a list of feature scores; higher the score, better the feature

    NOTE: This function assumes that the datasets are zscored
    """
    if exclude_from_model is None:
        exclude_from_model = []
    feature_scores = [np.zeros(sd.nfeatures) for sd in datasets]
    for i, sd in enumerate(datasets):
        for j, sd2 in enumerate(datasets[i + 1:]):
            corr_temp = np.dot(sd.samples.T, sd2.samples)
            if j + i + 1 not in exclude_from_model:
                feature_scores[i] += np.max(corr_temp, axis=1)
            if i not in exclude_from_model:
                feature_scores[j + i + 1] += np.max(corr_temp, axis=0)
    return feature_scores

# XXX Is it really a measure or a Mapper or just a Node???
class HyperalignmentMeasure(Measure):
    """Feature selection and hyperalignment in a single node

    HyperalignmentMeasure combines feature selection and hyperalignment
    into a single node. This facilitates its usage in any searchlight
    or ROI.
    """
    is_trained = True

    def __init__(self, hyperalignment=Hyperalignment(ref_ds=0),
                 featsel=1.0, full_matrix=True, use_same_features=False,
                 exclude_from_model=None, dtype='float32', **kwargs):
        Measure.__init__(self, **kwargs)
        self.hyperalignment = hyperalignment
        self.featsel = featsel
        self.use_same_features = use_same_features
        self.exclude_from_model = exclude_from_model
        if self.exclude_from_model is None:
            self.exclude_from_model = []
        self.full_matrix = full_matrix
        self.dtype = dtype

    def _call(self, ds):
        ref_ds = self.hyperalignment.params.ref_ds
        nsamples, nfeatures = ds[ref_ds].shape
        if 'roi_seed' in ds[ref_ds].fa:
            seed_index = np.where(ds[ref_ds].fa.roi_seed)
        else:
            if not self.full_matrix:
                raise(ValueError, "Setting full_matrix=False requires"
                                  "roi_seed `fa` in reference dataset "
                                  "indicating center feature.")
            seed_index = None
        # Voxel selection within Searchlight
        # Usual metric of between-subject between-voxel correspondence
        if self.featsel != 1.0:
            # computing feature scores from the data
            feature_scores = compute_feature_scores(ds, self.exclude_from_model)
            if self.featsel < 1.0:
                fselector = FractionTailSelector(self.featsel, tail='upper', mode='select', sort=False)
            else:
                fselector = FixedNElementTailSelector(np.floor(self.featsel), tail='upper', mode='select', sort=False)
            # XXX Artificially make the seed_index feature score high to keep it(?)
            if self.use_same_features:
                if len(self.exclude_from_model):
                    feature_scores = [feature_scores[ifs] for ifs in range(len(ds))
                                      if ifs not in self.exclude_from_model]
                feature_scores = np.mean(np.asarray(feature_scores), axis=0)
                if seed_index is not None:
                    feature_scores[seed_index] = max(feature_scores)
                features_selected = fselector(feature_scores)
                ds = [sd[:, features_selected] for sd in ds]
            else:
                features_selected = []
                for fs in feature_scores:
                    if seed_index is not None:
                        fs[seed_index] = max(fs)
                    features_selected.append(fselector(fs))
                ds = [sd[:, fsel] for fsel, sd in zip(features_selected, ds)]
        # Try hyperalignment
        try:
            # it is crucial to retrain hyperalignment, otherwise it would simply
            # project into the common space of a previous iteration
            if len(self.exclude_from_model) == 0:
                self.hyperalignment.train(ds)
            else:
                self.hyperalignment.train([ds[i] for i in range(len(ds))
                                           if i not in self.exclude_from_model])
            mappers = self.hyperalignment(ds)
            if mappers[0].proj.dtype is self.dtype:
                mappers = [m.proj for m in mappers]
            else:
                mappers = [m.proj.astype(self.dtype) for m in mappers]
            if self.featsel != 1.0:
                # Reshape the projection matrix from selected to all features
                mappers_full = [np.zeros((nfeatures, nfeatures)) for im in range(len(mappers))]
                if self.use_same_features:
                    for mf, m in zip(mappers_full, mappers):
                        mf[np.ix_(features_selected, features_selected)] = m
                else:
                    for mf, m, fsel in zip(mappers_full, mappers, features_selected):
                        mf[np.ix_(fsel, features_selected[ref_ds])] = m
                mappers = mappers_full
        except LinAlgError:
            print "SVD didn't converge. Try with a new reference, may be."
            mappers = [np.eye(nfeatures, dtype='int')] * len(ds)
        # Extract only the row/column corresponding to the center voxel if full_matrix is False
        if not self.full_matrix:
            mappers = [np.squeeze(m[:, seed_index]) for m in mappers]
        # Package results
        results = np.asanyarray([{'proj': mapper} for mapper in mappers])
        # Add residual errors to the seed voxel to be used later to weed out bad SLs(?)
        # NOPE!
        # if 'residual_errors' in self.hyperalignment.ca.enabled:
        #    [result.update({'residual_error': self.hyperalignment.ca['residual_errors'][ires]})
        #     for ires, result in enumerate(results)]
        return Dataset(samples=results)


class SearchlightHyperalignment(ClassWithCollections):
    """
    Given a list of datasets, provide a list of mappers
    into common space using searchlight based hyperalignment.
    :ref:`Guntupalli et al., Cerebral Cortex (2016)`

    1) Input datasets should all be of the same size in terms of
    nsamples and nfeatures, and be coarsely aligned (using anatomy).
    2) All features in all datasets should be zscored.
    3) Datasets should have feature attribute `voxel_indices`
    containing spatial coordinates of all features
    """

    # TODO: add {training_,}residual_errors .ca ?

    ## Parameters common with Hyperalignment but overriden

    ref_ds = Parameter(0, constraints=EnsureInt() & EnsureRange(min=0),
        doc="""Index of a dataset to use as a reference. First dataset is used
            as default. If you supply exclude_from_model list, you should supply
            the ref_ds index as index after you remove those excluded datasets.
            Note that unlike regular Hyperalignment, there is no automagic
            choosing of the "best" ref_ds by default.""")

    ## Parameters specific to SearchlightHyperalignment

    # TODO: atm hardcodes to use Sphere.  Theoretically can easily allow any neighborhood
    radius = Parameter(
        3,
        constraints=EnsureInt() & EnsureRange(min=1),
        doc=""" radius of searchlight in number of voxels""")

    nproc = Parameter(
        1,
        constraints=EnsureInt() & EnsureRange(min=1) | EnsureNone(),
        doc="""Number of cores to use.""")

    nblocks = Parameter(
        100,
        constraints=EnsureInt() & EnsureRange(min=1) | EnsureNone(),
        doc="""Number of blocks to divide to process. Higher number results in
            smaller memory consumption.""")

    sparse_radius = Parameter(
        None,
        constraints=(EnsureRange(min=1) & EnsureInt() | EnsureNone()),
        doc="""Radius supplied to scatter_neighborhoods in units of voxels.
            This is effectively the distance between the centers where
            hyperalignment is performed in searchlights.
            If None, hyperalignment is performed at every voxel (default).""")

    hyperalignment = Parameter(
        Hyperalignment(ref_ds=0),
        doc="""Hyperalignment instance to be used in each searchlight sphere.
            Default is just the Hyperalignment instance with default parameters.
            """)

    combine_neighbormappers = Parameter(
        True,
        constraints=EnsureBool(),
        doc="""This param determines whether to combine mappers for each voxel
            from its neighborhood searchlights or just use the mapper for which
            it is the center voxel.  Use this option with caution, as enabling
            it might square the runtime memory requirement. If you run into
            memory issues, reduce the nproc in sl. """)

    compute_recon = Parameter(
        True,
        constraints=EnsureBool(),
        doc="""This param determines whether to compute reverse mappers for each
            subject from common-space to subject space. These will be stored in
            the StaticProjectionMapper() and used when reverse() is called.
            Enabling it will double the size of the mappers returned.""")

    featsel = Parameter(
        1.0,
        constraints=EnsureFloat() & EnsureRange(min=0.0, max=1.0) |
            EnsureInt() & EnsureRange(min=2),
        doc="""Determines if feature selection will be performed in each searchlight.
            1.0: Use all features. < 1.0 is understood as selecting that
            proportion of features in each searchlight using feature scores;
            > 1.0 is understood as selecting at most that many features in each
            searchlight.""")

    # TODO: Should we get rid of this feature?
    use_same_features = Parameter(
        False,
        constraints=EnsureBool(),
        doc="""Select the same (best) features when doing feature selection for
            all datasets.""")

    exclude_from_model = Parameter(
        [],
        constraints=EnsureListOf(int),
        doc="""List of dataset indices that will not participate in building
            common model.  These will still get mappers back but they don't
            influence the model or voxel selection.""")

    mask_node_ids = Parameter(
        None,
        constraints=EnsureListOf(int) | EnsureNone(),
        doc="""You can specify a mask to compute searchlight hyperalignment only
            within this mask.  These would be a list of voxel indices.""")

    dtype = Parameter(
        'float32',
        constraints='str',
        doc="""dtype of elements transformation matrices to save on memory for
            big datasets""")

    results_backend = Parameter(
        'hdf5',
        constraints=EnsureChoice('hdf5', 'native'),
        doc="""'hdf5' or 'native'. See Searchlight documentation.""")

    tmp_prefix = Parameter(
        'tmpsl',
        constraints='str',
        doc="""Prefix for temporary files. See Searchlight documentation.""")

    def __init__(self, **kwargs):
        _shpaldebug("Initializing.")
        ClassWithCollections.__init__(self, **kwargs)
        self.ndatasets = 0
        self.nfeatures = 0
        self.projections = None
        self.projections_recon = None
        if self.params.nproc is not None and self.params.nproc > 1 \
                and not externals.exists('pprocess'):
            raise RuntimeError("The 'pprocess' module is required for "
                               "multiprocess searchlights. Please either "
                               "install python-pprocess, or reduce `nproc` "
                               "to 1 (got nproc=%i) or set to default None"
                               % self.params.nproc)
        if not externals.exists('scipy'):
            raise RuntimeError("The 'scipy' module is required for "
                               "searchlight hyperalignment.")
        if self.params.results_backend == 'native':
            raise NotImplementedError("'native' mode to handle results is still a "
                                      "work in progress.")
            #warning("results_backend is set to 'native'. This has been known"
            #        "to result in longer run time when working with big datasets.")
        if self.params.results_backend == 'hdf5' and \
                not externals.exists('h5py'):
            raise RuntimeError("The 'hdf5' module is required for "
                               "when results_backend is set to 'hdf5'")

    def _proc_block(self, block, datasets, measure, qe, seed=None, iblock='main'):
        if seed is not None:
            mvpa2.seed(seed)
        if __debug__:
            debug('SLC', 'Starting computing block for %i elements' % len(block))
        bar = ProgressBar()
        projections = [csc_matrix((self.nfeatures, self.nfeatures),
                                  dtype=self.params.dtype)
                       for isub in range(self.ndatasets)]
        for i, node_id in enumerate(block):
            # retrieve the feature ids of all features in the ROI from the query
            # engine

            # Find the neighborhood for that selected nearest node
            roi_feature_ids = qe[node_id]
            # if qe returns zero-sized ROI for any subject, pass...
            if len(roi_feature_ids) == 0:
                continue
            # selecting neighborhood for all subject for hyperalignment
            ds_temp = [sd[:, roi_feature_ids] for sd in datasets]
            roi_seed = np.array(roi_feature_ids) == node_id
            ds_temp[self.params.ref_ds].fa['roi_seed'] = roi_seed
            if __debug__:
                msg = 'ROI (%i/%i), %i features' % (i + 1, len(block), len(roi_seed))
                debug('SLC', bar(float(i + 1) / len(block), msg), cr=True)
            hmappers = measure(ds_temp)
            hmappers = hmappers.samples
            for isub in range(len(hmappers)):
                if not self.params.combine_neighbormappers:
                    I = roi_feature_ids
                    #J = [roi_feature_ids[node_id]] * len(roi_feature_ids)
                    J = [node_id] * len(roi_feature_ids)
                    V = hmappers[isub][0]['proj'].tolist()
                else:
                    I = []
                    J = []
                    V = []
                    for f2 in xrange(len(roi_feature_ids)):
                        I += roi_feature_ids
                        J += [roi_feature_ids[f2]] * len(roi_feature_ids)
                        V += hmappers[isub][0]['proj'][:, f2].tolist()
                proj = coo_matrix(
                    (V, (I, J)),
                    shape=(max(self.nfeatures, max(I) + 1), max(self.nfeatures, max(J) + 1)),
                    dtype=self.params.dtype)
                proj = proj.tocsc()
                # Cleaning up the current subject's projections to free up memory
                hmappers[isub, ] = [[] for _ in xrange(hmappers.shape[1])]
                projections[isub] = projections[isub] + proj

        if self.params.results_backend == 'native':
            return projections
        elif self.params.results_backend == 'hdf5':
            # store results in a temporary file and return a filename
            results_file = mktemp(prefix=self.params.tmp_prefix,
                                  suffix='-%s.hdf5' % iblock)
            if __debug__:
                debug('SLC', "Storing results into %s" % results_file)
            h5save(results_file, projections)
            if __debug__:
                debug('SLC_', "Results stored")
            return results_file
        else:
            raise RuntimeError("Must not reach this point")

    def __handle_results(self, results):
        if self.params.results_backend == 'hdf5':
            # 'results' must be just a filename
            assert(isinstance(results, str))
            if __debug__:
                debug('SLC', "Loading results from %s" % results)
            results_data = h5load(results)
            os.unlink(results)
            if __debug__:
                debug('SLC_', "Loaded results of len=%d from"
                      % len(results_data))
            for isub, res in enumerate(results_data):
                self.projections[isub] = self.projections[isub] + res
                if self.params.compute_recon:
                    self.projections_recon[isub] = self.projections_recon[isub] + res.T
            return

    def __handle_all_results(self, results):
        """Helper generator to decorate passing the results out to
        results_fx
        """
        for r in results:
            yield self.__handle_results(r)

    @due.dcite(
        Doi('10.1093/cercor/bhw068'),
        description="Full cortex hyperalignment of data to a common space",
        tags=["implementation"])
    def __call__(self, datasets):
        """Estimate mappers for each dataset using searchlight-based
        hyperalignment.

        Parameters
        ----------
          datasets : list or tuple of datasets

        Returns
        -------
        A list of trained StaticProjectionMappers of the same length as datasets
        """

        # Perform some checks first before modifying internal state
        params = self.params
        ndatasets = len(datasets)

        if len(datasets) <= 1:
            raise ValueError("SearchlightHyperalignment needs > 1 dataset to "
                             "operate on. Got: %d" % self.ndatasets)

        if params.ref_ds in params.exclude_from_model:
            raise ValueError("Requested reference dataset %i is also "
                             "in the exclude list." % params.ref_ds)

        if params.ref_ds >= ndatasets:
            raise ValueError("Requested reference dataset %i is out of "
                             "bounds. We have only %i datasets provided"
                             % (params.ref_ds, self.ndatasets))

        # The rest of the checks are just warnings
        self.ndatasets = ndatasets

        _shpaldebug("SearchlightHyperalignment %s for %i datasets"
                    % (self, self.ndatasets))

        if params.ref_ds != params.hyperalignment.params.ref_ds:
            warning('Supplied ref_ds & hyperalignment instance ref_ds:%d differ.'
                    % params.hyperalignment.params.ref_ds)
            warning('Using default hyperalignment instance with ref_ds: %d' % params.ref_ds)
            params.hyperalignment = Hyperalignment(ref_ds=params.ref_ds)
        if len(params.exclude_from_model) > 0:
            warning("These datasets will not participate in building common "
                    "model: %s" % params.exclude_from_model)

        if __debug__:
            # verify that datasets were zscored prior the alignment since it is
            # assumed/required preprocessing step
            for ids, ds in enumerate(datasets):
                for f, fname, tval in ((np.mean, 'means', 0),
                                       (np.std, 'stds', 1)):
                    vals = f(ds, axis=0)
                    vals_comp = np.abs(vals - tval) > 1e-5
                    if np.any(vals_comp):
                        warning('%d %s are too different (max diff=%g) from %d in '
                                'dataset %d to come from a zscored dataset. '
                                'Please zscore datasets first for correct operation '
                                '(unless if was intentional)'
                                % (np.sum(vals_comp), fname,
                                   np.max(np.abs(vals)), tval, ids))

        # Setting up SearchlightHyperalignment
        # we need to know which original features where comprising the
        # individual SL ROIs
        _shpaldebug('Initializing HyperalignmentMeasure.')
        hmeasure = HyperalignmentMeasure(
            featsel=params.featsel,
            hyperalignment=params.hyperalignment,
            full_matrix=params.combine_neighbormappers,
            use_same_features=params.use_same_features,
            exclude_from_model=params.exclude_from_model,
            dtype=params.dtype)

        # Performing SL processing manually
        _shpaldebug("Setting up for searchlights")
        if params.nproc is None and externals.exists('pprocess'):
            import pprocess
            try:
                params.nproc = pprocess.get_number_of_cores() or 1
            except AttributeError:
                warning("pprocess version %s has no API to figure out maximal "
                        "number of cores. Using 1"
                        % externals.versions['pprocess'])
                params.nproc = 1

        # XXX I think this class should already accept a single dataset only.
        # It should have a ``space`` setting that names a sample attribute that
        # can be used to identify individual/original datasets.
        # Taking a single dataset as argument would be cleaner, because the
        # algorithm relies on the assumption that there is a coarse feature
        # alignment, i.e. the SL ROIs cover roughly the same area
        _shpaldebug('Setting up query engine.')
        qe = IndexQueryEngine(voxel_indices=Sphere(params.radius))
        qe.train(datasets[params.ref_ds])
        self.nfeatures = datasets[params.ref_ds].nfeatures
        _shpaldebug("Performing Hyperalignment in searchlights")
        # Setting up centers for running SL Hyperalignment
        if params.sparse_radius is None:
            roi_ids = params.mask_node_ids if params.mask_node_ids is not None else qe.ids
        else:
            _shpaldebug("Setting up sparse neighborhood")
            from mvpa2.misc.neighborhood import scatter_neighborhoods
            if params.mask_node_ids is None:
                scoords, sidx = scatter_neighborhoods(
                    Sphere(params.sparse_radius),
                    datasets[params.ref_ds].fa.voxel_indices,
                    deterministic=True)
                roi_ids = sidx
            else:
                scoords, sidx = scatter_neighborhoods(
                    Sphere(params.sparse_radius),
                    datasets[params.ref_ds].fa.voxel_indices[params.mask_node_ids],
                    deterministic=True)
                roi_ids = [params.mask_node_ids[sid] for sid in sidx]

        # Initialize projections
        _shpaldebug('Initializing projection matrices')
        self.projections = [
            csc_matrix((self.nfeatures, self.nfeatures), dtype=params.dtype)
            for isub in range(self.ndatasets)]
        if params.compute_recon:
            self.projections_recon = [
                csc_matrix((self.nfeatures, self.nfeatures), dtype=params.dtype)
                for isub in range(self.ndatasets)]

        # compute
        if params.nproc is not None and params.nproc > 1:
            # split all target ROIs centers into `nproc` equally sized blocks
            nproc_needed = min(len(roi_ids), params.nproc)
            params.nblocks = nproc_needed \
                if params.nblocks is None else params.nblocks
            params.nblocks = min(len(roi_ids), params.nblocks)
            node_blocks = np.array_split(roi_ids, params.nblocks)
            # the next block sets up the infrastructure for parallel computing
            # this can easily be changed into a ParallelPython loop, if we
            # decide to have a PP job server in PyMVPA
            import pprocess
            p_results = pprocess.Map(limit=nproc_needed)
            if __debug__:
                debug('SLC', "Starting off %s child processes for nblocks=%i"
                      % (nproc_needed, params.nblocks))
            compute = p_results.manage(
                        pprocess.MakeParallel(self._proc_block))
            seed = mvpa2.get_random_seed()
            for iblock, block in enumerate(node_blocks):
                # should we maybe deepcopy the measure to have a unique and
                # independent one per process?
                compute(block, datasets, copy.copy(hmeasure), qe,
                        seed=seed, iblock=iblock)
        else:
            # otherwise collect the results in an 1-item list
            _shpaldebug('Using 1 process to compute mappers.')
            p_results = [self._proc_block(roi_ids, datasets, hmeasure, qe)]
        results_ds = self.__handle_all_results(p_results)
        # Dummy iterator for, you know, iteration
        list(results_ds)

        _shpaldebug('Wrapping projection matrices into StaticProjectionMappers')
        if params.compute_recon:
            self.projections = [
                StaticProjectionMapper(proj=proj, recon=proj_recon)
                for proj, proj_recon in zip(self.projections, self.projections_recon)]
        else:
            self.projections = [
                StaticProjectionMapper(proj=proj)
                for proj in self.projections]
        return self.projections<|MERGE_RESOLUTION|>--- conflicted
+++ resolved
@@ -25,22 +25,15 @@
 from mvpa2.mappers.staticprojection import StaticProjectionMapper
 from mvpa2.misc.neighborhood import IndexQueryEngine, Sphere
 from mvpa2.base.progress import ProgressBar
-<<<<<<< HEAD
-from mvpa2.base.hdf5 import h5save, h5load
 from mvpa2.base import externals, warning
 from mvpa2.support import copy
-=======
-import os
-from tempfile import mktemp
-from mvpa2.base import externals, warning
-from mvpa2.support import copy
+from mvpa2.featsel.helpers import FractionTailSelector, FixedNElementTailSelector
+
 if externals.exists('h5py'):
     from mvpa2.base.hdf5 import h5save, h5load
 
 if externals.exists('scipy'):
     from scipy.sparse import coo_matrix, csc_matrix
->>>>>>> b2b1de10
-from mvpa2.featsel.helpers import FractionTailSelector, FixedNElementTailSelector
 
 from mvpa2.support.due import due, Doi
 
