--- conflicted
+++ resolved
@@ -415,25 +415,8 @@
         By default every node serves as a searchlight center.
     distance_metric: str
         Distance metric between nodes. 'euclidean' or 'dijksta' (default)
-<<<<<<< HEAD
-    start_fr: float (default: 0)
-            Relative start position of line in gray matter, 0.=white
-            surface, 1.=pial surface
-    stop_fr: float (default: 1)
-        Relative stop position of line (as in see start)
-    start_mm: float (default: 0)
-        Absolute start position offset (as in start_fr)
-    sttop_mm: float (default: 0)
-        Absolute start position offset (as in start_fr)
-    nsteps: int (default: 10)
-        Number of steps from white to pial surface
-    eta_step: int (default: 1)
-        After how many searchlights an estimate should be printed of the
-        remaining time until completion of all searchlights
-=======
     eta_step: int
         Report progress every eta_step (default: 10).
->>>>>>> 2a512187
     nproc: int or None
         Number of parallel threads. None means as many threads as the
         system supports. The pprocess is required for parallel threads; if
@@ -805,8 +788,6 @@
         If specified -- serves as a prefix for temporary files storage
         if results_backend == 'hdf5'.  Thus can specify the directory to use
         (trailing file path separator is not added automagically).
-<<<<<<< HEAD
-=======
     node_voxel_mapping: 'minimal' or 'maximal' or 'minimal_lowres'
         If 'minimal' then each voxel is associated with at most one node.
         If 'maximal' it is associated with as many nodes that contain the
@@ -815,7 +796,6 @@
         node, and each node that is mapped onto has a corresponding node
         (at the same spatial location) in source_surf.
 
->>>>>>> 2a512187
 
     Returns
     -------
