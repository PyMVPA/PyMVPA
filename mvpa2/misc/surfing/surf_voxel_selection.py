--- conflicted
+++ resolved
@@ -506,14 +506,6 @@
     if _debug():
         debug('SVS', "Instantiated voxel selector (radius %r)" % radius)
 
-<<<<<<< HEAD
-=======
-
-    # structure to keep output data. Initialize with None, then
-    # make a sparse_attributes instance when we know what the attributes are
-    node2volume_attributes = None
-
->>>>>>> ea12d1a4
     attribute_mapper = voxel_selector.disc_voxel_indices_and_attributes
 
     srcs_order = [source_surf_nodes[node] for node in visitorder]
@@ -522,7 +514,6 @@
     # see which parallelizer is the best on this platform
     Parallelizer = parallelization.get_best_parallelizer(nproc=nproc)
 
-<<<<<<< HEAD
     # choose the best backend
     if results_backend is None:
         results_backend = Parallelizer.get_best_results_backend()
@@ -545,8 +536,8 @@
     params = []
     for i, block in enumerate(blocks):
         empty_dict = volume_mask_dict.VolumeMaskDictionary(
-                                        vol_surf.volgeom,
-                                        vol_surf.intermediate_surface)
+                                        vol_surf_mapping.volgeom,
+                                        intermediate_surf)
 
         src_trg = []
         for idx in block:
@@ -558,120 +549,6 @@
 
     # apply parallelization to parameters
     node2volume_attributes = f(params)
-=======
-    if nproc is None:
-        if externals.exists('pprocess'):
-            try:
-                import pprocess
-                nproc = pprocess.get_number_of_cores() or 1
-                if _debug() :
-                    debug("SVS", 'Using pprocess with %d cores' % nproc)
-            except:
-                if _debug():
-                    debug("SVS", 'pprocess not available')
-
-        if nproc is None:
-            # importing pprocess failed - so use a single core
-            nproc = 1
-            debug("SVS", 'Using %d cores - pprocess not available' % nproc)
-
-    # get the the voxel selection parameters
-    parameter_dict = vol_surf_mapping.get_parameter_dict()
-    parameter_dict.update(dict(radius=radius,
-                               outside_node_margin=outside_node_margin,
-                               distance_metric=distance_metric),
-                               source_nvertices=source_surf.nvertices)
-
-
-    init_output = lambda: volume_mask_dict.VolumeMaskDictionary(
-                                    vol_surf_mapping.volgeom,
-                                    intermediate_surf,
-                                    meta=parameter_dict)
-
-    if nproc > 1:
-        if results_backend == 'hdf5':
-            externals.exists('h5py', raise_=True)
-        elif results_backend is None:
-            if externals.exists('h5py') and externals.versions['hdf5'] >= '1.8.7':
-                results_backend = 'hdf5'
-            else:
-                results_backend = 'native'
-        if _debug():
-            debug('SVS', "Using '%s' backend" % (results_backend,))
-
-        if not results_backend in ('native', 'hdf5'):
-            raise ValueError('Illegal results backend %r' % results_backend)
-
-        import pprocess
-        n_srcs = len(src_trg_nodes)
-        blocks = np.array_split(np.arange(n_srcs), nproc)
-
-        results = pprocess.Map(limit=nproc)
-        reducer = results.manage(pprocess.MakeParallel(_reduce_mapper))
-
-        if __debug__:
-            debug('SVS', "Starting %d child processes", (len(blocks),))
-
-        for i, block in enumerate(blocks):
-            empty_dict = init_output()
-
-            src_trg = []
-            for idx in block:
-                src_trg.append(src_trg_nodes[idx])
-
-            if _debug():
-                debug('SVS', "  starting block %d/%d: %d centers" %
-                            (i + 1, nproc, len(src_trg)), cr=True)
-
-            reducer(empty_dict, attribute_mapper, src_trg,
-                    eta_step=eta_step, proc_id='%d' % (i + 1,),
-                    results_backend=results_backend, tmp_prefix=tmp_prefix)
-        if _debug():
-            debug('SVS', '')
-            debug('SVS', 'Started all %d child processes' % (len(blocks)))
-            tstart = time.time()
-
-        node2volume_attributes = None
-        for i, result in enumerate(results):
-            if result is None:
-                continue
-
-            if results_backend == 'hdf5':
-                result_fn = result
-                result = h5load(result_fn)
-                os.remove(result_fn)
-
-            if node2volume_attributes is None:
-                # first time we have actual results.
-                # Use as a starting point
-                node2volume_attributes = result
-                if _debug():
-                    debug('SVS', '')
-                    debug('SVS', "Merging results from %d child "
-                                 "processes using '%s' backend" %
-                                 (len(blocks), results_backend))
-            else:
-                # merge new with current data
-                node2volume_attributes.merge(result)
-            if _debug():
-                debug('SVS', "  merged result block %d/%d" % (i + 1, nproc),
-                                cr=True)
-
-        if _debug():
-            telapsed = time.time() - tstart
-            debug('SVS', "")
-            debug('SVS', 'Merged results from %d child processed - '
-                         'took %s' %
-                         (len(blocks), seconds2prettystring(telapsed)))
-
-    else:
-        empty_dict = init_output()
-        node2volume_attributes = _reduce_mapper(empty_dict,
-                                                attribute_mapper,
-                                                src_trg_nodes,
-                                                eta_step=eta_step)
-        debug('SVS', "")
->>>>>>> ea12d1a4
 
     if _debug():
         if node2volume_attributes is None:
