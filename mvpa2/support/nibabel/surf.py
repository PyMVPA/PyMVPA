# emacs: -*- mode: python; py-indent-offset: 4; indent-tabs-mode: nil -*-
# vi: set ft=python sts=4 ts=4 sw=4 et:
### ### ### ### ### ### ### ### ### ### ### ### ### ### ### ### ### ### ### ##
#
#   See COPYING file distributed along with the PyMVPA package for the
#   copyright and license terms.
#
### ### ### ### ### ### ### ### ### ### ### ### ### ### ### ### ### ### ### ##'''
'''
General support for cortical surface meshes

Created on Feb 11, 2012

@author: nick
'''

import os, collections, datetime, time, heapq, math

import numpy as np

_COORD_EPS = 1e-14  # maximum allowed difference between coordinates
# in order to be considered equal

class Surface(object):
    '''Cortical surface mesh

    A surface consists of a set of vertices (each with an x, y, and z
    coordinate) and a set of faces (triangles; each has three indices
    referring to the vertices that make up a triangle).

    In the present implementation new surfaces should be made using the
    __init__ constructor; internal fields should not be changed manually

    Parameters
    ----------
    vertices : numpy.ndarray (float)
        Px3 array with coordinates for P vertices.
    faces : numpy.ndarray (int)
        Qx3 array with vertex indices for Q faces (triangles).
    check: boolean (default=True)
        Do some sanity checks to ensure that vertices and faces have proper
        size and values.

    Returns
    -------
    s : Surface
        a surface specified by vertices and faces
    '''

    def __init__(self, v, f=None, check=True):
        # set vertices
        v = np.asarray(v)
        if len(v.shape) != 2 or v.shape[1] != 3:
            raise ValueError("Expected Px3 array for coordinates")
        self._v = v

        # set faces
        if f is None:
            f = np.zeros((0, 3), dtype=np.int)
        else:
            f = np.asarray(f)
            if len(f.shape) != 2 or f.shape[1] != 3:
                raise ValueError("Expected Qx3 array for faces")
        self._f = f

        self._nv = v.shape[0]
        self._nf = f.shape[0]

        if check:
            self._check()

    def _check(self):
        '''ensures that different fields are sort of consistent'''
        fields = ['_v', '_f', '_nv', '_nf']
        if not all(hasattr(self, field) for field in fields):
            raise Exception("Incomplete surface!")

        if self._v.shape != (self._nv, 3):
            raise Exception("Wrong shape for vertices")

        if self._f.shape != (self._nf, 3):
            raise Exception("Wrong shape for faces")

    @property
    def node2faces(self):
        '''
        A mapping from node indices to the faces that contain those nodes.

        Returns
        -------
        n2v : dict
            A dict "n2v" so that "n2v[i]=faceidxs" contains a list of the faces
            (indexed by faceidxs) that contain node "i".

        '''

        if not hasattr(self, '_n2f'):
            # run the first time this function is called
            n2f = dict()
            for i in xrange(self._nf):
                fi = self._f[i]
                for j in xrange(3):
                    p = fi[j]
                    if not p in n2f:
                        n2f[p] = []
                    n2f[p].append(i)
            self._n2f = n2f

        return self._n2f

    @property
    def face_edge_length(self):
        '''
        Length of edges associated with each face

        Returns
        -------
        f2el: np.ndarray
            Px3 array where P==self.nfaces. f2el[i,:] contains the
            length of the (three) edges that make up face i.
        '''

        if not hasattr(self, '_f2el'):
            n, f, v = self.nfaces, self.faces, self.vertices

            f2el = np.zeros((n, 3))
            p = v[f[:, 0]]  # first coordinate
            for i in xrange(3):
                q = v[f[:, (i + 1) % 3]]  # second coordinate
                d = p - q  # difference vector

                f2el[:, i] = np.sum(d * d, 1) ** .5  # length
                p = q

            v = f2el.view()
            v.flags.writeable = False
            self._f2el = v

        return self._f2el

    @property
    def average_node_edge_length(self):
        '''
        Average length of edges associated with each face

        Returns
        -------
        n2el: np.ndarray
            P-valued vector where P==self.nvertices, where n2el[i] is the
            average length of the edges that contain node i.
        '''
        if not hasattr(self, '_n2ael'):
            n, v, f = self.nvertices, self.vertices, self.faces

            sum_dist = np.zeros((n,))
            count_dist = np.zeros((n,))
            a = f[:, 0]
            p = v[a]
            for j in xrange(3):
                b = f[:, (j + 1) % 3]
                q = v[b]

                d = np.sum((p - q) ** 2, 1) ** .5

                count_dist[a] += 1
                count_dist[b] += 1

                sum_dist[a] += d
                sum_dist[b] += d

                a = b

            sum_dist[count_dist == 0] = 0
            count_dist[count_dist == 0] = 1

            v = (sum_dist / count_dist).view()
            v.flags.writeable = False
            self._v2ael = v

        return self._v2ael

    @property
    def edge2face(self):
        '''A mapping from edges to the face that contains that edge

        Returns
        -------
        e2f: dict
            a mapping from edges to faces. e2f[(i,j)]==f means that
            the edge connecting nodes i and j contains node f.
            It is assumed that faces are consistent with respect to
            the direction of their normals: if self.faces[j,:]==[p,q,r]
            then the normal of vectors pq and pr should all either point
            'inwards' or 'outwards'.
        '''

        if not hasattr(self, '_e2f'):
            faces = self.faces

            e2f = dict()
            for i in xrange(self.nfaces):
                for j in xrange(3):
                    e = (faces[i, j], faces[i, (j + 1) % 3])
                    if e in e2f:
                        raise ValueError(
                            'duplicate key (%d,%d). Do all normals'
                            ' point in the same "direction"?' % e)
                    e2f[e] = i
            self._e2f = e2f

        return dict(self._e2f)  # make a copy

    @property
    def neighbors(self):
        '''Finds the neighbours for each node and their (Euclidean) distance.

        Returns
        -------
        nbrs : dict
            A dict "nbrs" so that "nbrs[i]=n2d" contains the distances from
            node i to the neighbours of node "i" in "n2d". "n2d" is, in turn,
            a dict so that "n2d[k]=d" is the distance "d" from node "i" to
            node "j". In other words, nbrs[i][j]=d means that the distance from
            node i to node j is d. It holds that nbrs[i][j]=nbrs[j][i].

        Note
        ----
        This function computes nbrs if called for the first time, otherwise
        it caches the results and returns these immediately on the next call'''

        if not hasattr(self, '_nbrs'):
            nbrs = dict()
            for i in xrange(self._nf):
                fi = self._f[i]

                for j in xrange(3):
                    p = fi[j]
                    q = fi[(j + 1) % 3]

                    if p in nbrs and q in nbrs[p]:
                        continue

                    pv = self._v[p]
                    qv = self._v[q]

                    # writing this out seems a bit quicker - but have to test
                    sqdist = ((pv[0] - qv[0]) * (pv[0] - qv[0])
                              + (pv[1] - qv[1]) * (pv[1] - qv[1])
                              + (pv[2] - qv[2]) * (pv[2] - qv[2]))

                    dist = math.sqrt(sqdist)
                    if not p in nbrs:
                        nbrs[p] = dict()
                    if not q in nbrs:
                        nbrs[q] = dict()

                    nbrs[q][p] = dist
                    nbrs[p][q] = dist

            self._nbrs = nbrs

        return dict(self._nbrs)  # make a copy

    def circlearound_n2d(self, src, radius, metric='euclidean'):
        '''Finds the distances from a center node to surrounding nodes.

        Parameters
        ----------
        src : int
            Index of center node
        radius : float
            Maximum distance for other nodes to qualify as a 'surrounding'
            node.
        metric : string (default: euclidean)
            'euclidean' or 'dijkstra': distance metric


        Returns
        -------
        n2d : dict
            A dict "n2d" so that n2d[j]=d" is the distance "d" from node
            "src" to node "j".
        '''

        shortmetric = metric.lower()[0]  # only take first letter - for now

        if shortmetric == 'e':
            ds = self.euclidean_distance(src)
            c = dict((nd, d) for (nd, d) in zip(xrange(self._nv), ds)
                     if d <= radius)

        elif shortmetric == 'd':
            c = self.dijkstra_distance(src, maxdistance=radius)

        else:
            raise Exception("Unknown metric %s" % metric)

        return c

    def dijkstra_distance(self, src, maxdistance=None):
        '''Computes Dijkstra distance from one node to surrounding nodes

        Parameters
        ----------
        src : int
            Index of center (source) node
        maxdistance: float (default: None)
            Maximum distance for a node to qualify as a 'surrounding' node.
            If 'maxdistance is None' then the distances to all nodes is
            returned/

        Returns:
        --------
        n2d : dict
            A dict "n2d" so that n2d[j]=d" is the distance "d" from node
            "src" to node "j".

        Note
        ----
        Preliminary analyses show that the Dijkstra distance gives very similar
        results to geodesic distances (unpublished results, NNO)
        '''

        tdist = {src: 0}  # tentative distances
        fdist = dict()  # final distances
        candidates = []

        # queue of candidates, sorted by tentative distance
        heapq.heappush(candidates, (0, src))

        nbrs = self.neighbors

        # algorithm from wikipedia
        # (http://en.wikipedia.org/wiki/Dijkstra's_algorithm)
        while candidates:
            # distance and index of current candidate
            d, i = heapq.heappop(candidates)

            if i in fdist:
                continue  # we already have a final distance for this node

            nbr = nbrs[i]  # neighbours of current candidate

            for nbr_i, nbr_d in nbr.items():
                dnew = d + nbr_d

                if maxdistance is not None and dnew > maxdistance:
                    continue  # skip if too far away

                if nbr_i not in tdist or dnew < tdist[nbr_i]:
                    # set distance and append to queue
                    tdist[nbr_i] = dnew
                    heapq.heappush(candidates, (tdist[nbr_i], nbr_i))

            fdist[i] = tdist[i]  # set final distance

        return fdist

    def dijkstra_shortest_path(self, src, maxdistance=None):
        '''Computes Dijkstra shortest path from one node to surrounding nodes.

        Parameters
        ----------
        src : int
            Index of center (source) node
        maxdistance: float (default: None)
            Maximum distance for a node to qualify as a 'surrounding' node.
            If 'maxdistance is None' then the shortest path to all nodes is
            returned.

        Returns:
        --------
        n2dp : dict
            A dict "n2d" so that n2d[j]=(d,p)" contains the distance "d" from
            node  "src" to node "j", and p is a list of the nodes of the path
            with p[0]==src and p[-1]==j.

        Note
        ----
        Preliminary analyses show that the Dijkstra distance gives very similar
        results to geodesic distances (unpublished results, NNO)
        '''

        tdist = {src: (0, [src])}  # tentative distances and path
        fdist = dict()  # final distances
        candidates = []

        # queue of candidates, sorted by tentative distance
        heapq.heappush(candidates, (0, src))

        nbrs = self.neighbors

        # algorithm from wikipedia
        # (http://en.wikipedia.org/wiki/Dijkstra's_algorithm)
        while candidates:
            # distance and index of current candidate
            d, i = heapq.heappop(candidates)

            if i in fdist:
                continue  # we already have a final distance for this node

            nbr = nbrs[i]  # neighbours of current candidate

            for nbr_i, nbr_d in nbr.items():
                dnew = d + nbr_d

                if maxdistance is not None and dnew > maxdistance:
                    continue  # skip if too far away

                if nbr_i not in tdist or dnew < tdist[nbr_i][0]:
                    # set distance and append to queue
                    pnew = tdist[i][1] + [nbr_i]  # append current node to path
                    tdist[nbr_i] = (dnew, pnew)
                    heapq.heappush(candidates, (tdist[nbr_i][0], nbr_i))

            fdist[i] = tdist[i]  # set final distance
        return fdist

    def dijkstra_shortest_path_visiting(self, to_visit):
        '''Computes a list of paths that visit specific nodes

        Parameters
        ----------
        to_visit: list of int
            P indices of nodes to visit

        Returns
        -------
        path_distances: list of tuple (int, list of int)
            List with (P-1) elements, where the i-th element is a tuple
            (d_i, q_i) with distance d_i between nodes i and (i+1), and
            q_i a list of node indices on the path between nodes i and (i+1)
            so that q_i[0]==i and q_i[-1]==(i+1)
        '''
        if to_visit is None or len(to_visit) == 0:
            raise ValueError("Cannot operate on empty list")

        src = to_visit[0]
        if not src in np.arange(self.nvertices):
            raise ValueError("%d is not a valid node index" % src)
        if len(to_visit) == 1:
            return []

        trg = to_visit[1]
        if not trg in np.arange(self.nvertices):
            raise ValueError("%d is not a valid node index" % trg)

        tdist = {src: (0, [src])}  # tentative distances and path
        fdist = dict()  # final distances
        candidates = []

        # queue of candidates, sorted by tentative distance
        heapq.heappush(candidates, (0, src))

        nbrs = self.neighbors

        # algorithm from wikipedia
        # (http://en.wikipedia.org/wiki/Dijkstra's_algorithm)
        while candidates:
            # distance and index of current candidate
            d, i = heapq.heappop(candidates)

            if i in fdist:
                if i == trg:
                    break
                else:
                    continue  # we already have a final distance for this node

            nbr = nbrs[i]  # neighbours of current candidate

            for nbr_i, nbr_d in nbr.items():
                dnew = d + nbr_d

                if nbr_i not in tdist or dnew < tdist[nbr_i][0]:
                    # set distance and append to queue
                    pnew = tdist[i][1] + [nbr_i]  # append current node to path
                    tdist[nbr_i] = (dnew, pnew)
                    heapq.heappush(candidates, (tdist[nbr_i][0], nbr_i))

            fdist[i] = tdist[i]  # set final distance
            if i == trg:
                break

        if i != trg:
            raise ValueError('Node %d could not be reached from %d' %
                             (trg, src))

        pth = [fdist[i]]

        # recursion to find remaining paths (if any)
        pth.extend(self.dijkstra_shortest_path_visiting(to_visit[1:]))
        return pth

    def euclidean_distance(self, src, trg=None):
        '''Computes Euclidean distance from one node to other nodes

        Parameters
        ----------
        src : int or numpy.ndarray
            Index of center (source) node, or a 1x3 array with coordinates
            of the center (source) node.
        trg : int
            Target node(s) to which the distance is computed.
            If 'trg is None' then distances to all nodes are computed

        Returns:
        --------
        n2d : dict
            A dict "n2d" so that n2d[j]=d" is the distance "d" from node
            "src" to node "j".
        '''

        if type(src) is tuple and len(src) == 3:
            src = np.asarray(src)

        if isinstance(src, np.ndarray):
            if src.shape not in ((1, 3), (3,), (3, 1)):
                raise ValueError("Illegal shape: should have 3 elements")

            src_coord = src if src.shape == (1, 3) else np.reshape(src, (1, 3))
        else:
            src_coord = self._v[src]

        if trg is None:
            delta = self._v - src_coord
        else:
            delta = self._v[trg] - src_coord

        delta2 = delta * delta
        ss = np.sum(delta2, axis=delta.ndim - 1)
        d = np.power(ss, .5)
        return d

    def nearest_node_index(self, src_coords, node_mask_indices=None):
        '''Computes index of nearest node to src

        Parameters
        ----------
        src_coords: numpy.ndarray (Px3 array)
            Coordinates of center
        node_mask_idxs numpy.ndarray (default: None):
            Indices of nodes to consider. By default all nodes are considered

        Returns
        -------
        idxs: numpy.ndarray (P-valued vector)
            Indices of nearest nodes
        '''

        if not isinstance(src_coords, np.ndarray):
            src_coords = np.asarray(src_coords)
        if len(src_coords.shape) == 1:
            if src_coords.shape[0] != 3:
                raise ValueError("no three values for src_coords")
            else:
                src_coords = np.reshape(src_coords, (1, -1))
        elif len(src_coords.shape) != 2 or src_coords.shape[1] != 3:
            raise ValueError("Expected Px3 array for src_coords")

        use_mask = node_mask_indices is not None
        # vertices to consider
        v = self.vertices[node_mask_indices] if use_mask else self.vertices

        # indices of these vertices
        all_idxs = np.arange(self.nvertices)
        masked_idxs = all_idxs[node_mask_indices] if use_mask else all_idxs

        n = src_coords.shape[0]
        idxs = np.zeros((n,), dtype=np.int)
        for i in xrange(n):
            delta = v - src_coords[i]
            minidx = np.argmin(np.sum(delta ** 2, 1))
            idxs[i] = masked_idxs[minidx]

        return idxs

    def nodes_on_border(self, node_indices=None):
        '''Determines which nodes are on the border of the surface

        Parameters
        ----------
        node_indices: np.ndarray or None
            Vector with node indices for which their bordership status is to
            be deteremined. None means all node indices

        Returns
        -------
        on_border: np.ndarray
            Boolean array of shape (len(node_indices),). A node i is
            considered on the border if there is a face that contains node i
            and another node j so that no other face contains both i and j.
            In other words a node i is *not* on the border if there is a path
            of nodes p1,...pN so that N>1, p1==pN, pj!=pk if j!=k<N, and
            each node pk (and no other node) is a neighbor of node i.
        '''

        if node_indices is None:
            node_indices = np.arange(self.nvertices)

        if not isinstance(node_indices, np.ndarray):
            node_indices = np.asarray(node_indices)[np.newaxis]

        if len(node_indices.shape) != 1:
            raise ValueError("Only supported for vectors")

        n = len(node_indices)
        on_border = np.zeros((n,), dtype=np.bool_)  # allocate space for output

        n2f = self.node2faces
        f = self.faces

        def except_(vs, x):
            return filter(lambda y: y != x, vs)

        for i, node_index in enumerate(node_indices):
            if node_index not in n2f:
                # no neighbors, so not on border
                continue

            face_indices = n2f[node_index]
            nf = len(face_indices)

            # node indices of neighbouring nodes (one for each face containing
            # node with index node_index)
            fs = [except_(f[fi], node_index) for fi in face_indices]

            a = np.asarray(fs)
            if a.size == 0:
                continue

            # initial position and value
            ipos, jpos = 0, 0
            a_init = a[ipos, jpos]

            for j in xrange(nf):
                # go over the faces that contain node_index
                # for each row take the other value, and try to match
                # it to another face
                jpos_ = (jpos + 1) % 2
                target = a[ipos, jpos_]
                a[ipos, jpos_] = -1  # is visited

                ijpos = np.nonzero(a == target)
                if len(ijpos[0]) != 1:
                    #
                    on_border[i] = True
                    break
                ipos, jpos = ijpos[0], ijpos[1]

            if target != a_init:
                on_border[i] = True

        return on_border

    def nodes_on_border_paths(self):
        '''Find paths of nodes on the border

        Returns
        -------
        paths: list of lists
            paths[i]=[k_0,...k_N] means that there is path of N+1 edges
            [(k_0,k_1),(k_1,...,k_N),(k_N,k_0)] where each k_i is on the
            border of the surface

        '''
        border_mask = self.nodes_on_border()
        faces = self.faces
        nbrs = self.neighbors
        border_nodes = set(np.nonzero(border_mask)[0])
        if not len(border_nodes):
            return []

        # for each edge, see which is the next edge
        # in the same triangle (clock-wise)
        edge2next = dict()
        for i in xrange(self.nfaces):
            for j in xrange(3):
                p, q, r = faces[i]

                # make edges
                pp, qq, rr = (p, q), (q, r), (r, p)

                edge2next[pp] = qq
                edge2next[qq] = rr
                edge2next[rr] = pp

        # mapping from edge to face
        e2f = self.edge2face

        pths = []  # space for output
        while border_nodes:
            b0 = border_nodes.pop()  # select a random node on the border
            ns = [b for b in nbrs[b0] if b in border_nodes]
            if not ns:
                # not a proper node - no neighbors - so skip
                continue

            # find an edge on the border
            for n in ns:
                edge = (b0, n)
                if edge in edge2next:
                    break

            if not edge in edge2next:
                if border_nodes == set(ns):
                    # could not find last node, that is ok
                    break
                # this should not happen really
                raise ValueError("no edge on border found")

            # start a path
            pth = []
            pths.append(pth)

            visited_edges = set()

            while True:
                if edge in visited_edges:
                    raise ValueError('Duplicate visit of %s' % edge)

                visited_edges.add(edge)

                p, q = edge2next[edge]

                if (q, p) in e2f:
                    # node q is 'inside' - not on the border
                    # continue looking
                    edge = (q, p)
                else:
                    # on the border, so swap
                    edge = (p, q)
                    pth.append(p)  # p is on the border
                    if p in border_nodes:
                        border_nodes.remove(p)
                    elif b0 == p:
                        # we made a tour and back to the starting point
                        break
                    else:
                        continue

        return pths

    def pairwise_near_nodes(self, max_distance=None, src=None, trg=None):
        '''Finds the distances between pairs of nodes

        Parameters
        ----------
        max_distance: None or float
            maximum distance (None: no maximum distance)
        src: array of int or None
            source indices
        trg: array of int or None
            target indices

        Returns
        -------
        source_target2distance: dict
            A dictionary so that source_target2distance[i,j]=d means that the
            Euclidean distance between nodes i and j is d, where i in src
            and j in trg.

        Notes
        -----
        If src and trg are both None, then this function checks if the surface
        has two components; if so they are taken as source and target. A use
        case for this behaviour is a surface consisting of two hemispheres
        '''

        if src is None and trg is None:
            components = self.connected_components()
            if len(components) != 2:
                raise ValueError("Empty src and trg: requires two components")
            src, trg = (np.asarray([i for i in c]) for c in components)

        v = self.vertices
        if max_distance is not None:
            # hopefully we can reduce the number of vertices significantly
            # if src and trg can be seperated easily (as in the case of
            # two hemispheres).

            # vector connecting centers of mass of src and trg
            n = np.mean(v[src], 0) - np.mean(v[trg], 0)

            # normalize
            n /= np.sum(n ** 2) ** .5

            # compute projection on normal
            ps = self.project_vertices(n, v[src])
            pt = self.project_vertices(n, v[trg])

            def remove_far(s, t, ps, pt, max_distance=max_distance):
                keep_idxs = np.arange(len(s))
                for sign in (-1, 1):
                    far_idxs = np.nonzero(sign * ps[keep_idxs] + \
                                          max_distance < min(sign * pt))[0]

                    keep_idxs = np.setdiff1d(keep_idxs, far_idxs)

                return s[keep_idxs]

            src, trg = remove_far(src, trg, ps, pt), \
                       remove_far(trg, src, pt, ps)

        st2d = dict()  # source-target pair to distance
        for s in src:
            ds = self.euclidean_distance(s, trg)
            for t, d in zip(trg, ds):
                if max_distance is None or d <= max_distance:
                    st2d[(s, t)] = d

        return st2d

    def project_vertices(self, n, v=None):
        '''Projects vertex coordinates onto a vector

        Parameters
        ----------
        n: np.ndarray
            Vector with 3 elements
        v: np.ndarray or None
            coordinates to be projected. If None then the vertices of the
            current instance are used.

        Returns
        -------
        p: np.ndarray
            Vector with coordinates projected onto n
        '''

        if not isinstance(n, np.ndarray):
            n = np.asarray(n)
        if n.shape != (3,):
            raise ValueError(
                "Expected vector with 3 elements, found %s" % ((n.shape,)))

        if v is None:
            v = self.vertices

        return np.dot(v, n)

    def sub_surface(self, src, radius):
        '''Makes a smaller surface consisting of nodes around a center node

        Parameters
        ----------
        src : int
            Index of center (source) node
        radius : float
            Lower bound of (Euclidean) distance to 'src' in order to be part
            of the smaller surface. In other words, if a node 'j' is within
            'radius' from 'src', then 'j' is also part of the resulting surface.

        Returns
        -------
        small_surf: Surface
            a smaller surface containing nodes surrounding 'src'
        nsel: np.array (int)
            indices of nodes selected from the original surface
        fsel: np.array (int)
            indices of faces selected from the original surface
        orig_src: int
            index of 'src' in the original surface

        Note
        ----
        This function is a port from the Matlab surfing toolbox function
        'surfing_subsurface' (see http://surfing.sourceforge.net)

        With the 'dijkstra_distance' function, this function is more or
        less obsolete.


        '''
        n2f = self.node2faces

        msk = self.euclidean_distance(src) <= radius

        # node indices of those within distance r
        vidxs = [i for i, m in enumerate(msk) if m]

        # unique face indices that contain nodes within that distance
        funq = list(set.union(*[set(n2f[vidx]) for vidx in vidxs]))

        # these are the node indices contained in one of the faces
        fsel = self._f[funq, :]

        # selected nodes
        nsel, q = np.unique(fsel, return_inverse=True)

        nsel = np.array(nsel, dtype=int)
        fsel = np.array(fsel, dtype=int)

        sv = self._v[nsel, :]  # sub_surface from selected nodes
        sf = np.reshape(q, (-1, 3))  # corresponding faces

        ss = Surface(v=sv, f=sf, check=False)  # make a new sub_surface

        # find the src node corresponding to the sub_surface
        for ss_src, sel in enumerate(nsel):
            if sel == src:
                break
        else:
            # do not expect this, but for now it's ok
            ss_src = None

        return ss, nsel, fsel, ss_src

    def __repr__(self, prefixes=None):
        if prefixes is None:
            prefixes = []
        prefixes_ = ['v=%r' % self._v, 'f=%r' % self._f] + prefixes
        return "%s(%s)" % (self.__class__.__name__, ', '.join(prefixes_))

    def __str__(self):
        # helper function to print coordinates. f should be np.min or np.max
        func_coord2str = lambda f: '%.3f %.3f %.3f' % tuple(
            f(self.vertices, 0))

        return '%s(%d vertices (range %s ... %s), %d faces)' % (
            self.__class__.__name__,
            self.nvertices,
            func_coord2str(np.min),
            func_coord2str(np.max),
            self.nfaces)

    def __eq__(self, other):
        if not isinstance(other, self.__class__):
            return False

        sv = self.vertices
        ov = other.vertices

        # must be identical where NaNs occur
        if np.any(np.logical_xor(np.isnan(sv), np.isnan(ov))):
            return False

        # difference in vertices
        v = np.abs(self.vertices - other.vertices)

        return (np.all(np.logical_or(v < _COORD_EPS, np.isnan(v)))
                and np.all(self.faces == other.faces))

    def __ne__(self, other):
        return not self.__eq__(other)

    def __reduce__(self):
        # these are lazily computed on the first call to e.g. node2faces
        lazy_keys = ('_n2f', '_f2el', '_v2ael', '_e2f', '_nbrs')
        lazy_dict = dict()
        # TODO: add in efficient way to translate these dictionaries
        #       to something like a numpy array, and implement the 
        #       translation back. Types for these dicts:
        #       _n2f: int -> [int]
        #       _f2el: array
        #       _v2ael: array
        #       _e2f: (int,int) -> int
        #       _nbrs: int -> (int -> float)
        #       
        # For now this this functionaltiy is switched off,
        # because pickling it (also with hdf5) takes a long time
        # for lazy_key in lazy_keys:
        #    if lazy_key in self.__dict__:
        #        lazy_dict[lazy_key] = self.__dict__[lazy_key]


        return (self.__class__, (self._v, self._f), lazy_dict)

    def same_topology(self, other):
        '''
        Returns whether another surface has the same topology

        Parameters
        ----------
        other: surf.Surface
            another surface

        Returns
        -------
        bool
            True iff the current surface has the same number of coordinates and the
            same faces as 'other'. '''

        return self._v.shape == other._v.shape and np.array_equal(self._f,
                                                                  other._f)

    def __add__(self, other):
        '''coordinate-wise addition of two surfaces with the same topology'''
        if isinstance(other, Surface):
            if not self.same_topology(other):
                raise Exception("Different topologies - cannot add")
            vother = other.vertices
        else:
            vother = other

        return Surface(v=self.vertices + vother, f=self.faces, check=False)

    def __mul__(self, other):
        '''coordinate-wise scaling'''
        return Surface(v=self._v * other, f=self.faces, check=False)

    def __neg__(self, other):
        '''coordinate-wise inversion with respect to addition'''
        return Surface(v=-self.vertices, f=self.faces, check=False)

    def __sub__(self, other):
        '''coordiante-wise subtraction'''
        return self + (-other)

    def rotate(self, theta, center=None, unit='rad'):
        '''Rotates the surface

        Parameters
        ----------
        theta:
            np.array with 3 values for rotation along x, y, z axes
        center:
            np.array with center around which surface is rotated. If None,
            then rotation is around the origin (0,0,0).
        unit:
            'rad' or 'deg' for angles in theta in either radians or degrees.

        Returns
        -------
        surf.Surface
            the result after rotating with angles theta around center.
        '''

        if unit.startswith('rad'):
            fac = 1.
        elif unit.startswith('deg'):
            fac = math.pi / 180.
        else:
            raise ValueError('Illegal unit for rotation: %r' % unit)

        theta = map(lambda x: x * fac, theta)

        cx, cy, cz = np.cos(theta)
        sx, sy, sz = np.sin(theta)

        # rotation matrix *in row-first order*
        # in other words, we compute vertices*R'
        m = np.asarray(
            [[cy * cz, -cy * sz, sy],
             [cx * sz + sx * sy * cz, cx * cz - sx * sy * sz, -sx * cy],
             [sx * sz - cx * sy * cz, sx * cz + cx * sy * sz, cx * cy]])

        if center is None:
            center = 0
        center = np.reshape(np.asarray(center), (1, -1))

        v_rotate = center + np.dot(self._v - center, m)

        return Surface(v=v_rotate, f=self._f)

    @property
    def center_of_mass(self):
        '''Computes the center of mass

        Returns
        -------
        np.array
            3-value vector with x,y,z coordinates of center of mass
        '''
        return np.mean(self.vertices, axis=0)

    def merge(self, *others):
        '''Merges the present surface with other surfaces

        Parameters
        ----------
        others: list of surf.Surface
            List of other surfaces to be merged with present one

        Returns
        -------
        surf.Surface
            A surface that has all the nodes of the current surface
            and the surfaces in others, and has the topologies combined
            from these surfaces as well.
            If the current surface has v_0 vertices and f_0 faces, and the
            i-th surface has v_i and f_i faces, then the output has
            sum_j (v_j) vertices and sum_j (f_j) faces.
        '''

        all = [self]
        all.extend(list(others))
        n = len(all)

        def border_positions(xs, f, dt):
            # positions of transitions between surface
            # faces should return number of relevant values (nodes or vertices)
            n = len(xs)

            fxs = map(f, all)

            positions = [0]
            for i in xrange(n):
                positions.append(positions[i] + fxs[i])

            zeros_arr = np.zeros((positions[-1], xs[0].vertices.shape[1]),
                                 dtype=dt)
            return positions, zeros_arr

        pos_v, all_v = border_positions(all, lambda x: x.nvertices,
                                        self.vertices.dtype)
        pos_f, all_f = border_positions(all, lambda x: x.nfaces,
                                        self.faces.dtype)

        for i in xrange(n):
            all_v[pos_v[i]:pos_v[i + 1], :] = all[i].vertices
            all_f[pos_f[i]:pos_f[i + 1], :] = all[i].faces + pos_v[i]

        return Surface(v=all_v, f=all_f)

    def split_by_connected_components(self):
        '''Splits a surface by its connected components

        Returns
        -------
        splits: list of surf.Surface
            A list of all surfaces that make up the original surface,
            split when they are not connected to each other.
            (If all nodes in the original surface are connected
            then a list is returned with a single surface that is
            identical to the input).
            The output is sorted by the number of vertices.

        '''
        components = self.connected_components()
        n2f = self.node2faces

        n = len(components)
        splits = []

        face_mask = np.zeros((self.nfaces,), dtype=np.False_)
        for i, component in enumerate(components):
            face_mask[:] = False

            node_idxs = np.asarray(list(component))
            for node_idx in node_idxs:
                face_mask[n2f[node_idx]] = True

            nodes = self.vertices[node_idxs, :]

            face_idxs = np.nonzero(face_mask)[0]
            unq, unq_inv = np.unique(self.faces[face_idxs], False, True)
            faces = np.reshape(unq_inv, (-1, 3))

            s = Surface(nodes, faces)
            splits.append(s)

        splits.sort(key=lambda x: x.nvertices)
        return splits

    @property
    def vertices(self):
        '''
        Returns
        -------
        vertices: numpy.ndarray (int)
            Px3 coordinates for P vertices
        '''

        v = self._v.view()
        v.flags.writeable = False

        return v

    @property
    def faces(self):
        '''
        Returns
        -------
        faces: numpy.ndarray (float)
            Qx3 coordinates for Q vertices
        '''
        f = self._f.view()
        f.flags.writeable = False

        return f

    @property
    def nvertices(self):
        '''
        Returns
        -------
        nvertices: int
            Number of vertices
        '''
        return self._nv

    @property
    def nfaces(self):
        '''
        Returns
        -------
        nfaces: int
            Number of faces
        '''
        return self._nf

    def map_to_high_resolution_surf_slow(self, highres, epsilon=.001,
                                         accept_only_icosahedron=False):
        '''
        Finds a mapping to a higher resolution (denser) surface.
        A typical use case is mappings between surfaces generated by
        MapIcosahedron, where the lower resolution surface defines centers
        in a searchlight whereas the higher resolution surfaces is used to
        delineate the grey matter for voxel selection. Unlike the function
        named "map_to_high_resolution_surf", this function is both slow
        and exact---and is actually used in case the former function does
        not find a solution.

        Parameters
        ----------
        highres: surf.Surface
            high resolution surface
        epsilon: float
            maximum margin (distance) between nodes mapped from low to
            high resolution surface
        accept_only_icosahedron: bool
            if True, then this function raises an error if the number of
            nodes does not match those which would be expected from
            MapIcosahedorn.

        Returns
        -------
        low2high: dict
            mapping so that low2high[i]==j means that node i in the current
            (low-resolution) surface is mapped to node j in the highres
            surface.

        '''
        nx = self.nvertices
        ny = highres.nvertices

        if accept_only_icosahedron:
            def getld(n):
                # a mapicosahedron surface with LD linear divisions has
                # N=10*LD^2+2 nodes
                ld = ((nx - 2) / 10) ** 0.5
                if ld != int(ld):
                    raise ValueError(
                        "Not from mapicosahedron with %d nodes" % n)
                return int(ld)

            ldx, ldy = map(getld, (nx, ny))
<<<<<<< HEAD
            r = ldy / ldx  # ratio

            if int(r) != r:
                raise ValueError(
                    "ico linear divisions for high res surface (%d)"
                    "should be multiple of that for low res surface (%d)",
                    (ldy, ldx))
=======

            if ldy % ldx != 0:
                raise ValueError("ico linear divisions for high res surface (%d)"
                                 "should be multiple of that for low res surface (%d)",
                                 (ldy, ldx))
>>>>>>> 93f1f503

        mapping = dict()
        x = self.vertices
        y = highres.vertices

        # shortcut in case the surfaces are the same
        # if this fails, then we just continue normally
        if self.same_topology(highres):
            d = np.sum((x - y) ** 2, axis=1) ** .5
            if all(d[np.logical_not(np.isnan(d))] < epsilon):
                for i in xrange(nx):
                    mapping[i] = i
                return mapping

        if nx > ny:
            raise ValueError(
                "Other surface has fewer nodes (%d) than this one (%d)" %
                (nx, ny))

        for i in xrange(nx):
            ds = np.sum((x[i, :] - y) ** 2, axis=1)
            minpos = np.argmin(ds)

            mind = ds[minpos] ** .5

            if epsilon is not None and mind > epsilon:
                raise ValueError(
                    "Not found near node for node %i (min distance %f > %f)" %
                    (i, mind, epsilon))
            mapping[i] = minpos

        return mapping

    def coordinates_to_box_indices(self, box_size, min_coord=None,
                                   master=None):
        ''''Boxes' coordinates into triples

        Parameters
        ----------
        box_sizes:

        min_coord: triple or ndarray
            Minimum coordinates; maps to (0,0,0).
            If omitted, it defaults to the mininum coordinates in this surface.
        max_coord: triple or ndarray
            Minimum coordinates; maps to (nboxes[0]-1,nboxes[1]-1,nboxes[2]-1)).
            If omitted, it defaults to the maximum coordinates in this surface.
        master: Surface.surf (default: None)
            If provided, then min_coord and max_coord are taken from master.

        Returns
        -------
        boxes_indices: np.ndarray of float
            Array of size Px3, where P is the number of vertices
        '''

        box_sizes = np.asarray([box_size, box_size, box_size]).ravel()
        box_sizes = np.reshape(box_sizes, (1, 3))

        if master is not None:
            if min_coord:
                raise ValueError('Cannot have both {min,max}_coord and master')
            c = master.vertices
        else:
            c = self.vertices

        if min_coord is None:
            min_coord = np.min(c, 0)
        else:
            min_coord = np.asarray(min_coord).ravel()

        return (self.vertices - min_coord) / box_sizes

    def map_to_high_resolution_surf(self, highres, epsilon=.001,
                                    accept_only_icosahedron=False):
        '''
        Finds a mapping to a higher resolution (denser) surface.
        A typical use case is mappings between surfaces generated by
        MapIcosahedron, where the lower resolution surface defines centers
        in a searchlight whereas the higher resolution surfaces is used to
        delineate the grey matter for voxel selection.
        This function implements an optimization which in most cases
        yields solutions much faster than map_to_high_resolution_surf_exact,
        but may fail to find the correct solution for larger values
        of epsilon.

        Parameters
        ----------
        highres: surf.Surface
            high resolution surface
        epsilon: float
            maximum margin (distance) between nodes mapped from low to
            high resolution surface. Default None, which implies .001.
        accept_only_icosahedron: bool
            if True, then this function raises an error if the number of
            nodes does not match those which would be expected from
            MapIcosahedorn.

        Returns
        -------
        low2high: dict
            mapping so that low2high[i]==j means that node i in the current
            (low-resolution) surface is mapped to node j in the highres
            surface.

        '''

        nx = self.nvertices
        ny = highres.nvertices

        if accept_only_icosahedron:
            def getld(n):
                # a mapicosahedron surface with LD linear divisions has
                # N=10*LD^2+2 nodes
                ld = ((nx - 2) / 10) ** 0.5
                if ld != int(ld):
                    raise ValueError(
                        "Not from mapicosahedron with %d nodes" % n)
                return int(ld)

            ldx, ldy = map(getld, (nx, ny))
<<<<<<< HEAD
            r = ldy / ldx  # ratio

            if int(r) != r:
                raise ValueError(
                    "ico linear divisions for high res surface (%d)"
                    "should be multiple of that for low res surface (%d)",
                    (ldy, ldx))
=======

            if ldy % ldx != 0:
                raise ValueError("ico linear divisions for high res surface (%d)"
                                 "should be multiple of that for low res surface (%d)",
                                 (ldy, ldx))
>>>>>>> 93f1f503

        mapping = dict()
        x = self.vertices
        y = highres.vertices

        # shortcut in case the surfaces are the same
        # if this fails, then we just continue normally
        if self.same_topology(highres):
            d = np.sum((x - y) ** 2, axis=1) ** .5

            if all(d[np.logical_not(np.isnan(d))] < epsilon):
                for i in xrange(nx):
                    mapping[i] = i
                return mapping

        if nx > ny:
            raise ValueError("Other surface has fewer nodes (%d) than "
                             "this one (%d)" % (nx, ny))


        # use a fast approach
        # slice up the high and low res in smaller boxes
        # and index them, so that when finding the nearest coordinates
        # it only requires to consider a limited number of nodes
        n_boxes = 20
        box_size = max(np.max(x, 0) - np.min(x, 0)) / n_boxes

        x_boxed = self.coordinates_to_box_indices(box_size,
                                                  master=highres) + .5
        y_boxed = highres.coordinates_to_box_indices(box_size) + .5

        # get indices of nodes that are very near a box boundary
        delta = epsilon / box_size
        on_borders = np.nonzero(np.logical_or( \
            np.floor(y_boxed + delta) - np.floor(y_boxed) > 0,
            np.floor(y_boxed) - np.floor(y_boxed - delta) > 0))[0]

        # on_borders may have duplicates - so get rid of those.
        msk = np.zeros((ny,), dtype=np.int)
        msk[on_borders] = 1
        on_borders = np.nonzero(msk)[0]

        # convert to tuples with integers for indexing
        # (tuples are hashable so can be used as keys in dictionary)
        x_tuples = map(tuple, np.asarray(x_boxed, dtype=np.int))
        y_tuples = map(tuple, np.asarray(y_boxed, dtype=np.int))

        # maps box indices in low-resolution surface to indices
        # of potentially nearby nodes in highres surface
        x_tuple2near_indices = dict()

        # add border nodes to all low-res surface
        # this is a bit inefficient
        # TODO optimize to consider neighboorhood
        for x_tuple in x_tuples:
            x_tuple2near_indices[x_tuple] = list(on_borders)

        # for non-border nodes in high-res surface, add them to
        # a single box
        for i, y_tuple in enumerate(y_tuples):
            if i in on_borders:
                continue  # because it was added above

            if not y_tuple in x_tuple2near_indices:
                x_tuple2near_indices[y_tuple] = list()
            x_tuple2near_indices[y_tuple].append(i)

        # it now holds that for every node i in low-res surface (which is
        # identified by t=x_tuples[i]), there is no node j in the high-res surface
        # within distance epsilon for which j in x_tuple2near_indices[t]

        for i, x_tuple in enumerate(x_tuples):
            i_xyz = x[i, :]
            if np.any(np.isnan(i_xyz)):
                continue

            idxs = np.asarray(x_tuple2near_indices[x_tuple])

            ds = np.sum((x[i, :] - y[idxs, :]) ** 2, axis=1)

            not_nan_idxs = np.nonzero(np.logical_not(np.isnan(ds)))[0]
            if len(not_nan_idxs) == 0:
                raise ValueError("Empty sequence: is center %d (%r)"
                                 " illegal?" % (i, (x[i],)))

            minpos = not_nan_idxs[np.argmin(ds[not_nan_idxs])]

            mind = ds[minpos] ** .5

            if epsilon is not None and not (mind < epsilon):
                raise ValueError("Not found for node %i: %s > %s" %
                                 (i, mind, epsilon))

            mapping[i] = idxs[minpos]

        return mapping

    def vonoroi_map_to_high_resolution_surf(self, highres_surf,
                                            highres_indices=None, epsilon=.001,
                                            accept_only_icosahedron=False):
        '''
        Computes a Vonoroi mapping for the current (low-res) surface

        Parameters
        ----------
        highres_surf: Surface
            High-resolution surface.
        highres_indices: np.ndarray
            List of indices in high-res surface that have to be mapped.
        epsilon: float
            maximum margin (distance) between nodes mapped from low to
            high resolution surface. Default None, which implies .001.
        accept_only_icosahedron: bool
            if True, then this function raises an error if the number of
            nodes does not match those which would be expected from
            MapIcosahedorn.

        Returns
        -------
        high2high_in_low: dict
            A mapping so that high2high_in_low[high_idx]=(high_in_low_idx,d)
            means that the node on the high-res surface indexed by high_idx is
            nearest (in a Dijsktra distance sense) distance d to the node on the
            high-res surface high_in_low_idx that has a corresponding
            node on the low-res surface
        '''

        # the set of indidces that will serve as keys in high2high_in_low
        if highres_indices is None:
            highres_indices = np.arange(highres_surf.nvertices)
        highres_indices = set(highres_indices)

        low2high = self.map_to_high_resolution_surf(highres_surf, epsilon,
                                                    accept_only_icosahedron)



        # reverse mapping, only containing nodes that are both in
        # highres_indices and have a partner in self (lowres)
        high2low = dict((v, k) for k, v in low2high.iteritems()
                        if v in highres_indices)

        # node indices in high-res surface that have a mapping
        # and thus are acceptable
        highres_center_set = set(high2low)


        # starting value for radius
        radius = np.mean(self.average_node_edge_length)
        max_radius = radius * 10000.

        # set of node indices of low-res surface
        lowres_node_set = set(xrange(self.nvertices))

        # space for output
        high2high_in_low = dict()

        # continue increasing radius until all high-res nodes
        # have been mapped to a low-res node
        while set(high2high_in_low) != highres_indices:
            for highres_index in highres_indices:
                if highres_index in high2high_in_low:
                    # already has a low-res node mapped to it
                    continue

                # compute distances in high-res surface
                ds = highres_surf.dijkstra_distance(highres_index, radius)

                common = set.intersection(set(ds), highres_center_set)

                if len(common):
                    # keep only distances to allowed nodes
                    small_ds = dict(
                        (k, v) for k, v in ds.iteritems() if k in common)

                    # find nearest node
                    nearest_node_highres = min(small_ds, key=small_ds.get)
                    d = small_ds[nearest_node_highres]

                    # store the result
                    high2high_in_low[highres_index] = (nearest_node_highres, d)

            radius *= 2

            if radius > max_radius:
                # safety mechanism to avoid endless loop
                raise RuntimeError("Radius increased to %d - too big" % radius)

        return high2high_in_low

    @property
    def face_areas(self):
        if not hasattr(self, '_face_areas'):
            f = self.faces
            v = self.vertices

            # consider three sides of each triangle
            a = v[f[:, 0]]
            b = v[f[:, 1]]
            c = v[f[:, 2]]

            # vectors of two sides
            ab = a - b
            ac = a - c

            # area (from wikipedia)
            f2a = .5 * np.sqrt(np.sum(ab * ab, 1) * np.sum(ac * ac, 1) -
                               np.sum(ab * ac, 1) ** 2)

            vw = f2a.view()
            vw.flags.writeable = False
            self._face_areas = vw

        return self._face_areas

    @property
    def node_areas(self):
        if not hasattr(self, '_node_areas'):
            f2a = self.face_areas

            # area is one third of sum of faces that contain the node
            n2a = np.zeros((self.nvertices,))
            for v, fs in self.node2faces.iteritems():
                n2a[v] = sum(f2a[fs]) / 3.

            vw = n2a.view()
            vw.flags.writeable = False
            self._node_areas = vw

        return self._node_areas

    @property
    def face_normals(self):
        if not hasattr(self, '_face_normals'):
            f = self.faces
            v = self.vertices

            # consider three sides of each triangle
            a = v[f[:, 0]]
            b = v[f[:, 1]]
            c = v[f[:, 2]]

            # vectors of two sides
            ab = a - b
            ac = a - c

            abXac = np.cross(ab, ac)
            n = normalized(abXac)

            vw = n.view()
            vw.flags.writeable = False

            self._face_normals = vw

        return self._face_normals

    @property
    def node_normals(self):
        if not hasattr(self, '_node_normals'):
            f = self.faces
            v = self.vertices
            n = self.nfaces

            f_nrm = self.face_normals

            v_sum = np.zeros(v.shape, dtype=v.dtype)
            for i in xrange(3):
                for j in xrange(n):
                    v_sum[f[j, i]] += f_nrm[j]

            v_nrm = normalized(v_sum)

            vw = v_nrm.view()
            vw.flags.writeable = False

            self._node_normals = vw

        return self._node_normals

    @property
    def nanmean_face_normal(self):
        face_normals = self.face_normals
        nan_msk = np.any(np.isnan(face_normals), axis=1)
        return np.mean(face_normals[np.logical_not(nan_msk), :], axis=0)

    def connected_components(self):
        nv = self.nvertices

        components = []
        visited = set()

        nbrs = self.neighbors
        for i in xrange(nv):
            if i in visited:
                continue

            component = set([i])
            components.append(component)

            nbr = nbrs[i]
            candidates = set(nbr)

            visited.add(i)
            while candidates:
                candidate = candidates.pop()
                component.add(candidate)
                visited.add(candidate)
                nbr = nbrs[candidate]

                for n in nbr:
                    if not n in visited:
                        candidates.add(n)

        return components

    def connected_components_slow(self):
        f, nv, nf = self.faces, self.nvertices, self.nfaces

        node2component = dict()

        def index_component(x):
            if not x in node2component:
                return x, None

            k, v = x, node2component[x]
            while not type(v) is set:
                k, v = v, node2component[v]

            return k, v

        for i in xrange(nf):
            p, q, r = f[i]

            pk, pv = index_component(p)
            qk, qv = index_component(q)
            rk, rv = index_component(r)

            if pv is None:
                if qv is None:
                    if rv is None:
                        node2component[p] = set([p, q, r])
                        node2component[q] = node2component[r] = p
                    else:
                        rv.add(p)
                        rv.add(q)
                        node2component[p] = node2component[q] = rk
                else:
                    if rv is None:
                        qv.add(p)
                        qv.add(r)
                        node2component[p] = node2component[r] = qk
                    else:
                        qv.add(p)
                        node2component[p] = qk
                        if qk != rk:
                            qv.update(rv)
                            node2component[rk] = qk
            else:
                if qv is None:
                    if rv is None:
                        pv.add(q)
                        pv.add(r)
                        node2component[q] = node2component[r] = pk
                    else:
                        if pk != rk:
                            pv.update(rv)
                            node2component[rk] = pk
                        pv.add(q)
                        node2component[q] = pk
                else:
                    if rv is None:
                        if pk != qk:
                            pv.update(qv)
                            node2component[qk] = pk
                        pv.add(r)
                        node2component[r] = pk
                    else:
                        if pk != qk:
                            pv.update(qv)
                            node2component[qk] = pk
                        if pk != rk:
                            if rk != qk:
                                pv.update(rv)
                            node2component[rk] = pk

        components = list()
        for node in xrange(nv):
            v = node2component[node]
            if type(v) is set:
                components.append(v)

        return components

    def write(self, fn):
        write(fn, self)



def reposition_hemisphere_pairs(surf_left, surf_right, facing_side,
                                min_distance=10.):
    '''moves and rotates pairs of hemispheres so that they are facing each
    other on one side, good for visualization. It is assumed that the input
    surfaces were generated by FreeSurfer's recon-all.

    Parameters
    ----------
    surf_left: surf.Surface
        surface of left hemisphere
    surf_right: surf.Surface
        surface of right hemisphere
    facing_side: str
        determines on which sides the surfaces should be facing each other.
        'm'=medial,'i'=inferior, 's'=superior, 'a'=anterior,'p'=posterior


    '''
    facing_side = facing_side[0].lower()

    mn, mx = np.min, np.max
    # min=-1, max=1
    side2dimsigns = dict(m=(0, -1), i=(1, 1), s=(1, -1), a=(2, 1), p=(2, -1))

    dim, rotatesign = side2dimsigns[facing_side]
    if dim == 0:
        rotate_axis = None
    else:
        rotate_axis = dim  # 1+((dim+1) % 2)
        rotate_angle = 90

    surfs = [surf_left, surf_right]
    nsurfs = len(surfs)
    hemisigns = [1, -1]
    if rotate_axis is not None:
        theta = [0] * 3

        for i in xrange(nsurfs):
            theta[rotate_axis] = rotate_angle * hemisigns[i] * rotatesign
            surfs[i] = surfs[i].rotate(theta, unit='deg')

    for i in xrange(nsurfs):
        hemisign = hemisigns[i]
        sign = rotatesign * hemisign
        coords = surfs[i].vertices

        xtreme = np.min(coords[:, 0] * -hemisign)

        # sometimes the surfaces are not properly aligned along x and y
        # so fix it by moving by center of mass values along x and y

        delta = -np.reshape(surfs[i].center_of_mass, (1, 3))
        delta[0, 0] = hemisign * (xtreme - min_distance * .5)
        surfs[i] = surfs[i] + delta  # make an implicit copy

    return tuple(surfs)



def get_sphere_left_right_mapping(surf_left, surf_right, eps=.001):
    '''finds the mapping from left to right hemisphere and vice versa
    (the mapping is symmetric)

    this only works on sphere.reg.asc files made with AFNI/SUMA's mapicosehedron'''

    if not surf_left.same_topology(surf_right):
        raise ValueError('topology mismatch')

    nv = surf_left.nvertices

    # to swap right surface along x-axis (i.e. mirror along x=0 plane)
    swapLR = np.array([[-1, 1, 1]])

    vL, vR = surf_left.vertices, surf_right.vertices * swapLR
    nL, nR = surf_left.neighbors, surf_right.neighbors


    # flip along x-axis
    # vR = vR * np.asarray([[-1., 1., 1.]])

    def find_nearest(src_coords, trgs_coords, eps=eps):
        # finds the index of the nearest node in trgs_coords to src_coords.
        # if the distance is more than eps, an exception is thrown
        d2 = np.sum((src_coords - trgs_coords) ** 2, 1)
        nearest = np.argmin(d2)
        if d2[nearest] > eps ** 2:
            raise ValueError('eps too big: %r > %r' % (d2[nearest] ** .5, eps))
        return nearest

    # get a (random) starting point
    pivotL = 0
    pivotR = find_nearest(vL[pivotL, :], vR)

    # mapping from left to right
    l2r = {pivotL: pivotR}
    to_visit = nL[pivotL].keys()

    # for each node (in the left hemispehre) still to visit, keep track of its
    # 'parent'
    to_visit2source = dict(zip(to_visit, [pivotL] * len(to_visit)))

    # invariants:
    # 1) if to_visit2source[v]==s, then s in l2r.keys()
    # 2) if to_visit2source[v]==s, then v in nL[s].keys()

    while to_visit2source:
        # find the corresponding node in right hemi for pivotL,
        # using sourceL as a neighbor which a corresponding node
        # on the other hemisphere is already known
        pivotL, sourceL = to_visit2source.popitem()

        # get the corresponding node of sourceL on the other hemisphere
        sourceR = l2r[sourceL]

        # of all the neighbors of sourceR, one of them should be
        # corresponding to pivotL
        nbr_surf_right = nR[sourceR].keys()
        nearestR = nbr_surf_right[find_nearest(vL[pivotL, :],
                                               vR[nbr_surf_right, :])]

        # store result
        l2r[pivotL] = nearestR

        # add new neighbors to to_visit2source; but not those that
        # have already a corresponding node on the other hemisphere
        for nbrL in nL[pivotL].keys():
            if not nbrL in l2r:
                to_visit2source[nbrL] = pivotL

    # store values in an array - this is easier for indexing
    l2r_arr = np.zeros((nv,), dtype=np.int32)
    for p, q in l2r.iteritems():
        l2r_arr[p] = q

    v_range = np.arange(nv)

    # final check: make sure it's a bijection
    if not np.all(l2r_arr[l2r_arr] == v_range):
        raise ValueError('Not found a bijection - this should not happen')

    return l2r_arr



def normalized(v):
    '''Normalizes vectors

    Parameters
    ==========
    v: np.ndarray
        PxQ matrix for P vectors that are all Q-dimensional,
        or vector with Q elements

    Returns
    =======
    n: np.ndarray
        P-valued vector with the norm for each row in the input (if the input
        is a matrix), or a scalar value of the norm of the input (if the input
        is a vector)


    '''

    axis = len(v.shape) - 1
    v_norm = np.sqrt(np.sum(v ** 2, axis))

    v_norm = v_norm.reshape(v_norm.shape + (1,))

    return v / v_norm



def merge(*surfs):
    if not surfs:
        return None
    s0 = surfs[0]
    return s0.merge(*surfs[1:])



def generate_cube():
    '''
    Generates a cube with sides 2 centered at the origin.

    Returns
    -------
    cube: surf.Surface
        A cube with 8 vertices at coordinates (+/-1.,+/-1.,+/-1.),
        and with 12 faces (two for each square side).
    '''

    # map (0,1) to (-1.,1.)
    f = lambda x: float(x) * 2 - 1

    # compute coordinates
    cs = [[f(i / (2 ** j) % 2) for j in xrange(3)] for i in xrange(8)]
    vs = np.asarray(cs)

    # manually set topology
    trias = [(0, 1, 3), (0, 3, 2), (1, 0, 5), (5, 0, 4),
             (3, 1, 5), (3, 5, 7), (3, 7, 6), (3, 6, 2),
             (2, 6, 0), (0, 6, 4), (5, 4, 6), (5, 6, 7)]

    fs = np.asarray(trias, dtype=np.int)

    return Surface(vs, fs)



def generate_sphere(density=10):
    '''
    Generates a sphere-like surface with unit radius centered at the origin.

    Parameters
    ----------
    d: int (default: 10)
        Level of detail

    Returns
    -------
    sphere: surf.Surface
        A sphere with d**2+2 vertices and 2*d**2 faces. Seen as the planet
        Earth, node 0 and 1 correspond to the north and south poles.
        The remaining d**2 vertices are in d circles of latitute, each with
        d vertices in them.
    '''

    hsteps = density  # 'horizontal' steps (in each circle of latitude)
    vsteps = density  # 'vertical' steps (number of circles of latitude,
    #                   excluding north and south poles)

    vs = [(0., 0., 1.), (0., 0., -1)]  # top and bottom nodes
    fs = []

    # z values for each ring (excluding top and bottom), equally spaced
    zs = [-1. + 2 * (1. / (vsteps + 1)) * (i + 1) for i in xrange(vsteps)]

    # angles for x and y
    alphastep = 2. * math.pi / hsteps
    alphas = [float(i) * alphastep for i in xrange(hsteps)]

    # generate coordinates, one ring at a time
    for vi in xrange(vsteps):
        z = math.sin(zs[vi] * math.pi * .5)  # z coordinate
        scz = (1 - z * z) ** .5  # scaling for z

        alphaplus = vi * alphastep * .5  # each next ring is offset by half
        # of the length of a triangle

        # x and y coordinates
        xs = map(lambda x: scz * math.cos(x + alphaplus), alphas)
        ys = map(lambda x: scz * math.sin(x + alphaplus), alphas)

        vs.extend((xs[i], ys[i], z) for i in xrange(hsteps))

    # set topology, one ring at a time
    top = [1] * hsteps
    cur = [2 + i for i in xrange(hsteps)]

    for vi in xrange(vsteps):
        bot = ([0] * hsteps if vi == vsteps - 1
               else map(lambda x: x + hsteps, cur))

        for hi in xrange(hsteps):
            left = cur[hi]
            right = cur[(hi + 1) % hsteps]

            fs.append((left, right, top[hi]))
            fs.append((right, left, bot[hi]))

        top, cur = cur, [bot[-1]] + bot[:-1]

    return Surface(np.array(vs), np.array(fs))



def generate_plane(x00, x01, x10, n01, n10):
    '''
    Generates a plane.

    Parameters
    ----------
    x00: np.array with 3 values
        origin
    x01: np.array with 3 values
        vector indicating first direction of plane
    x10: np.array with 3 values
        vector indicating second direction of plane
    n01: int
        number of points in first direction
    n10: int
        number of points in second direction

    Returns
    -------
    surf.Surface
        surface with n01*n10 nodes and (n01-1)*(n10-1)*2 faces.
        The (i,j)-th point is at coordinate x01+i*x01+j*x10 and
        is stored as the (i*n10+j)-th vertex.
    '''

    def as_three_vec(v):
        a = np.reshape(np.asarray(v, dtype=np.float), (-1,))
        if len(a) != 3:
            raise ValueError('expected three values for %r' % v)
        return a

    # ensure they are proper vectors
    x00, x01, x10 = map(as_three_vec, (x00, x01, x10))

    vs = np.zeros((n01 * n10, 3))
    fs = np.zeros((2 * (n01 - 1) * (n10 - 1), 3), dtype=np.int)
    for i in xrange(n01):
        for j in xrange(n10):
            vpos = i * n10 + j
            vs[vpos, :] = x00 + i * x01 + j * x10
            if i < n01 - 1 and j < n10 - 1:  # not at upper borders
                # make a square pqrs from two triangles
                p = vpos
                q = vpos + 1
                r = vpos + n10
                s = r + 1

                fpos = (i * (n10 - 1) + j) * 2
                fs[fpos, :] = [p, q, r]
                fs[fpos + 1, :] = [s, r, q]

    return Surface(vs, fs)



def generate_bar(start, stop, radius, poly=10):
    '''Generates a bar-like surface

    Parameters
    ----------
    start: np.ndarray
        3-elemtent vector indicating top part of the bar
    stop: np.ndarray
        3-elemtent vector indicating bottom side of the bar
    radius: float
        radius of the bar
    poly: int
        the top and bottom part will be a regular polygon.

    Returns
    -------
    bar: surf.Surface
        A surface with poly*2+2 vertices and poly*4 faces

    Example
    -------
    generate_bar((0,0,0),(0,0,177.6),14.1,4)

    This generates a surface resembling the new One World Trade center, New York
    '''

    start = np.asarray(start)
    stop = np.asarray(stop)

    nv = poly * 2 + 2
    delta = start - stop
    delta_n = delta / np.sqrt(np.sum(delta ** 2))

    # get a normal vector
    # make sure that we don't use zero values
    i = np.argsort(np.abs(delta_n))
    vec_x = np.zeros(3)
    vec_x[i] = delta_n[i[[0, 2, 1]]] * np.asarray((0, -1, 1))
    vec_y = np.cross(delta_n, vec_x)

    coords = np.zeros((nv, 3))
    sc = 2 * np.pi / poly  # angle scaling
    alpha = np.arange(poly) * sc  # for top art
    beta = alpha + sc / 2

    # first and last node are top and bottom.
    # nodes in between are the edges at top and bottom
    coords[0, :] = start
    dtop = np.cos(alpha)[np.newaxis].T * vec_x[np.newaxis] + \
           np.sin(alpha)[np.newaxis].T * vec_y[np.newaxis]
    dbot = np.cos(beta)[np.newaxis].T * vec_x[np.newaxis] + \
           np.sin(beta)[np.newaxis].T * vec_y[np.newaxis]

    coords[1:-1:2, :] = dtop * radius + start
    coords[2::2, :] = dbot * radius + stop
    coords[-1, :] = stop

    # set up faces
    nf = poly * 4
    faces = np.zeros((nf, 3), dtype=np.int_)
    for i in xrange(poly):
        j = i * 2
        faces[j + 0, :] = (j + 1, j + 2, j + 3)  # top part
        faces[j + 1, :] = (j + 2, j + 4, j + 3)  # side with top
        faces[j + 2 * poly, :] = (j + 3, 0, j + 1)  # side with bottom
        faces[j + 2 * poly + 1, :] = (j + 2, nv - 1, j + 4)  # bottom part

    nrm = lambda x: (x - 1) % (2 * poly) + 1
    faces[:2 * poly, :] = nrm(faces[:2 * poly, :])
    faces[2 * poly:, 0] = nrm(faces[2 * poly:, 0])
    faces[2 * poly:, 2] = nrm(faces[2 * poly:, 2])

    s = Surface(coords, faces)

    return s



def vector_alignment_find_rotation(x, y):
    '''Find rotation matrix to align one vector with another

    Parameters
    ----------
    x: np.ndarray
        vector with 3 elements that is to be aligned
    y: np.ndarray
        vector with 3 elements to which y is to be aligned

    Returns
    r: np.ndarray
        array of shape (3,3) so that the vector np.dot(r,x) points
        in the same direction as y, and has the same L2 norm as x
    '''

    x = normalized(x)
    y = normalized(y)

    v = np.cross(x, y)

    if np.all(v == 0):
        r = np.eye(3)
    else:
        s = np.linalg.norm(v)
        c = np.dot(x, y.T)

        v_x = np.asarray([[0, -v[2], v[1]],
                          [v[2], 0, -v[0]],
                          [-v[1], v[0], 0]])
        r = np.eye(3) + v_x + (np.dot(v_x, v_x)) * (1 - c) / s ** 2

    return r



def read(fn):
    '''General read function for surfaces

    Parameters
    ----------
    fn: str
        Surface filename. The extension determines how the file is read as
        follows. '.asc', FreeSurfer ASCII format; '.coord'; Caret, '.gii',
        GIFTI; anything else: FreeSurfer geometry.

    Returns
    -------
    surf_: surf.Surface
        Surface object

    '''
    if fn.endswith('.asc'):
        from mvpa2.support.nibabel import surf_fs_asc

        return surf_fs_asc.read(fn)
    elif fn.endswith('.coord'):
        from mvpa2.support.nibabel import surf_caret

        return surf_caret.read(fn)
    elif fn.endswith('.gii'):
        # XXX require .surf.gii? Not for now - but may want to change
        from mvpa2.support.nibabel import surf_gifti

        return surf_gifti.read(fn)
    else:
        import nibabel.freesurfer.io as fsio

        coords, faces = fsio.read_geometry(fn)
        return Surface(coords, faces)



def write(fn, s, overwrite=True):
    '''General write function for surfaces

    Parameters
    ----------
    fn: str
        Surface filename. The extension determines how the file is written as
        follows. '.asc', FreeSurfer ASCII format; '.gii', GIFTI.
        Other formats are not supported.
    '''
    if fn.endswith('.asc'):
        from mvpa2.support.nibabel import surf_fs_asc

        surf_fs_asc.write(fn, s, overwrite=overwrite)
    elif fn.endswith('.gii'):
        if not fn.endswith('.surf.gii'):
            raise ValueError("GIFTI output requires extension .surf.gii")
        from mvpa2.support.nibabel import surf_gifti

        surf_gifti.write(fn, s, overwrite=overwrite)
    else:
        raise ValueError("Not implemented (based on extension): %r" % fn)



def from_any(s):
    if s is None or isinstance(s, Surface):
        return s
    elif isinstance(s, basestring):
        return read(s)
    elif type(s) is tuple and len(s) == 2:
        return Surface(s[0], s[1])
    else:
        raise ValueError("Not understood: %r" % s)<|MERGE_RESOLUTION|>--- conflicted
+++ resolved
@@ -1245,21 +1245,11 @@
                 return int(ld)
 
             ldx, ldy = map(getld, (nx, ny))
-<<<<<<< HEAD
-            r = ldy / ldx  # ratio
-
-            if int(r) != r:
-                raise ValueError(
-                    "ico linear divisions for high res surface (%d)"
-                    "should be multiple of that for low res surface (%d)",
-                    (ldy, ldx))
-=======
 
             if ldy % ldx != 0:
                 raise ValueError("ico linear divisions for high res surface (%d)"
                                  "should be multiple of that for low res surface (%d)",
                                  (ldy, ldx))
->>>>>>> 93f1f503
 
         mapping = dict()
         x = self.vertices
@@ -1381,21 +1371,11 @@
                 return int(ld)
 
             ldx, ldy = map(getld, (nx, ny))
-<<<<<<< HEAD
-            r = ldy / ldx  # ratio
-
-            if int(r) != r:
-                raise ValueError(
-                    "ico linear divisions for high res surface (%d)"
-                    "should be multiple of that for low res surface (%d)",
-                    (ldy, ldx))
-=======
 
             if ldy % ldx != 0:
                 raise ValueError("ico linear divisions for high res surface (%d)"
                                  "should be multiple of that for low res surface (%d)",
                                  (ldy, ldx))
->>>>>>> 93f1f503
 
         mapping = dict()
         x = self.vertices
