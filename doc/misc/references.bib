@Comment{
  This file is used to autogenerate doc/references.rst
  using tools/bib2rst_ref.py .

  Due to external dependency on pybliographer (which is
  discontinued project), automatic regeneration is not enabled,
  thus you are required to run

  make references

  to regenerate doc/references.rst if you modified this file.
}

@Article{ HGF+01,
	Author = "J.V. Haxby and M.I. Gobbini and M.L. Furey and A. Ishai and J.L. Schouten and P. Pietrini",
	Title = "Distributed and overlapping representations of faces and objects in ventral temporal cortex.",
	Journal = "Science",
	Volume = "293",
	Pages = "2425–2430",
	year = 2001,
	doi = "10.1126/science.1063736",
	pymvpa-keywords = "split-correlation classifier"
}

@Article{ CPL+06,
	Author = "X. Chen and F. Pereira and W. Lee and S. Strother and T. Mitchell",
	Title = "Exploring predictive and reproducible modeling with the single-subject {FIAC} dataset.",
	Journal = "Human Brain Mapping",
	Volume = "27",
	Pages = "452–461",
	url = "http://eutils.ncbi.nlm.nih.gov/entrez/eutils/elink.fcgi?cmd=prlinks\&dbfrom=pubmed\&retmode=ref\&id=16565951",
	year = 2006,
	doi = "10.1002/hbm.20243",
	pymvpa-keywords = "feature selection stability",
	pymvpa-summary = "This paper illustrates the necessity to consider the stability or reproducibility of a classifier's feature selection as at least equally important to it's generalization performance."
}

@Article{ LSC+05,
	issn = "1053-8119",
	volume = "26",
	year = "2005",
	journal = "Neuroimage",
	title = "Support vector machines for temporal classification of block design fMRI data.",
	pages = "317–329",
	affiliation = "Biomedical Engineering, Georgia Institute of Technology, Emory University, Atlanta, 30322, USA.",
	author = "Stephen LaConte and Stephen Strother and Vladimir Cherkassky and Jon Anderson and Xiaoping Hu",
	doi = "10.1016/j.neuroimage.2005.01.048",
	pymvpa-summary = "Comprehensive evaluation of preprocessing options with respect to SVM-classifier (and others) performance on block-design fMRI data.",
	pymvpa-keywords = "SVM"
}

@Article{ KGB06,
	issn = "0027-8424",
	volume = "103",
	year = "2006",
	journal = "Proceedings of the National Academy of Sciences of the USA",
	title = "Information-based functional brain mapping.",
	pages = "3863–3868",
	affiliation = "Section on Functional Imaging Methods, Laboratory of Brain and Cognition, National Institute of Mental Health, Building 10, Room 1D80B, 10 Center Drive MSC 1148, Bethesda, MD 20892-1148, USA. niko@nih.gov",
	author = "Nikolaus Kriegeskorte and Rainer Goebel and Peter Bandettini",
	doi = "10.1073/pnas.0600244103",
	pymvpa-keywords = "searchlight",
	pymvpa-summary = "Paper introducing the searchlight algorithm."
}

@Article{ HR06,
	issn = "1471-003X",
	volume = "7",
	year = "2006",
	journal = "Nature Reviews Neuroscience",
	title = "Decoding mental states from brain activity in humans.",
	pages = "523–534",
	author = "John-Dylan Haynes and Geraint Rees",
	doi = "10.1038/nrn1931",
	pymvpa-summary = "Review of decoding studies, emphasizing the importance of ethical issues concerning the privacy of personal thought."
}

@Book{ Vap95,
	title = "The Nature of Statistical Learning Theory",
	author = "Vladimir Vapnik",
	publisher = "Springer",
	address = "New York",
	isbn = "0-387-94559-8",
	year = "1995",
	pymvpa-keywords = "support vector machine, SVM"
}

@Article{ KCF+05,
	Author = "B. Krishnapuram and L. Carin and M. A. Figueiredo and A. J. Hartemink",
	Title = "Sparse multinomial logistic regression: fast algorithms and generalization bounds.",
	Journal = "IEEE Transactions on Pattern Analysis and Machine Intelligence",
	Volume = "27",
	Pages = "957–968",
	url = "http://eutils.ncbi.nlm.nih.gov/entrez/eutils/elink.fcgi?cmd=prlinks\&dbfrom=pubmed\&retmode=ref\&id=15943426",
	year = 2005,
	pymvpa-keywords = "sparse multinomial logistic regression, SMLR",
	doi = "10.1109/TPAMI.2005.127"
}

@Article{ EHJ+04,
	title = "Least Angle Regression",
	author = "Bradley Efron and Hastie. Trevor and Iain Johnstone and Robert Tibshirani",
	journal = "Annals of Statistics",
	pages = "407–499",
	volume = "32",
	year = "2004",
	doi = "10.1214/009053604000000067",
	pymvpa-keywords = "least angle regression, LARS"
}

@Article{ HH08,
	issn = "0899-7667",
	volume = "20",
	year = "2008",
	journal = "Neural Computation",
	title = "Brain reading using full brain support vector machines for object recognition: there is no ``face'' identification area.",
	pages = "486–503",
	affiliation = "Rutgers Mind/Brain Analysis Laboratories, Psychology Department, Rutgers University, Newark, NJ 07102, U.S.A. jose@tractatus.rutgers.edu.",
	author = "Stephen José Hanson and Yaroslav O Halchenko",
	doi = "10.1162/neco.2007.09-06-340",
	pymvpa-keywords = "support vector machine, SVM, recursive feature elimination, RFE"
}

@Article{ NPD+06,
	issn = "1364-6613",
	volume = "10",
	year = "2006",
	journal = "Trends in Cognitive Science",
	title = "Beyond mind-reading: multi-voxel pattern analysis of fMRI data.",
	pages = "424–430",
	author = "Kenneth A Norman and Sean M Polyn and Greg J Detre and James V Haxby",
	doi = "10.1016/j.tics.2006.07.005"
}

@Article{ Dem06,
	author = "Janez Demšar",
	title = "Statistical Comparisons of Classifiers over Multiple Data Sets",
	journal = "Journal of Machine Learning Research",
	volume = "7",
	year = "2006",
	issn = "1533-7928",
	pages = "1–30",
	publisher = "MIT Press",
	address = "Cambridge, MA, USA",
	url = "http://portal.acm.org/citation.cfm?id=1248548",
	pymvpa-summary = "This is a review of several classifier benchmark procedures."
}

@Article{ NH02,
	issn = "1065-9471",
	volume = "15",
	number = "1",
	year = "2002",
	Journal = "Human Brain Mapping",
	title = "Nonparametric permutation tests for functional neuroimaging: a primer with examples.",
	pages = "1–25",
	author = "Thomas E Nichols and Andrew P Holmes",
	doi = "10.1002/hbm.1058",
	affiliation = "Department of Biostatistics, University of Michigan, Ann Arbor, Michigan, USA.",
	pymvpa-summary = "Overview of standard nonparametric randomization and permutation testing applied to neuroimaging data (e.g. fMRI)"
}

@Article{ SMM+08,
	volume = "172",
	number = "1",
	year = "2008",
	journal = "Journal of Neuroscience Methods",
	title = "The impact of functional connectivity changes on support vector machines mapping of fMRI data.",
	pages = "94–104",
	doi = "10.1016/j.jneumeth.2008.04.008",
	author = "João Ricardo Sato and Janaina Mourão-Miranda and Maria da Graça {Morais Martin} and Edson Amaro and Pedro Alberto Morettin and Michael John Brammer",
	pymvpa-summary = "Discussion of possible scenarios where univariate and multivariate (SVM) sensitivity maps derived from the same dataset could differ. Including the case were univariate methods would assign a substantially larger score to some features.",
	pymvpa-keywords = "support vector machine, SVM, sensitivity"
}

@Article{ WCW+07,
	issn = "1053-8119",
	volume = "36",
	number = "4",
	year = "2007",
	journal = "Neuroimage",
	title = "Support vector machine learning-based fMRI data group analysis.",
	pages = "1139–51",
	author = "Ze Wang and Anna R Childress and Jiongjiong Wang and John A Detre",
	doi = "10.1016/j.neuroimage.2007.03.072",
	pymvpa-keywords = "support vector machine, SVM, group analysis"
}

@Article{ OJA+05,
	title = "Partially Distributed Representations of Objects and Faces in Ventral Temporal Cortex ",
	author = "A. J. O'Toole and F. Jiang and H. Abdi and James V. Haxby",
	journal = "Journal of Cognitive Neuroscience",
	pages = "580–590",
	volume = "17",
	year = "2005",
	doi = "10.1162/0898929053467550"
}

@Article{ OJA+07,
	Author = "A. J. O'Toole and F. Jiang and H. Abdi and N. Penard and J. P. Dunlop and M. A. Parent",
	Title = "Theoretical, statistical, and practical perspectives on pattern-based classification approaches to the analysis of functional neuroimaging data.",
	Journal = "Journal of Cognitive Neuroscience",
	Volume = "19",
	Pages = "1735–1752",
	doi = "10.1162/jocn.2007.19.11.1735",
	year = 2007
}

@Article{ GE03,
	author = "I. Guyon and A. Elisseeff",
	title = "An Introduction to Variable and Feature Selection",
	volume = "3",
	year = "2003",
	pages = "1157–1182",
	journal = "Journal of Machine Learning",
	url = "http://www.jmlr.org/papers/v3/guyon03a.html"
}

@Article{ HMH04,
	Author = "S.J. Hanson and T. Matsuka and J.V. Haxby",
	Title = "Combinatorial codes in ventral temporal lobe for object recognition: {H}axby (2001) revisited: is there a ``face'' area?",
	Journal = "Neuroimage",
	Volume = "23",
	Pages = "156–166",
	year = 2004,
	doi = "10.1016/j.neuroimage.2004.05.020"
}

@Article{ ZH05,
	title = "Regularization and variable selection via the elastic net",
	author = "H. Zou and T. Hastie",
	journal = "Journal of the Royal Statistical Society Series B",
	volume = "67",
	number = "2",
	pages = "301–320",
	year = "2005",
	publisher = "Blackwell Synergy",
	keywords = "Feature Selection, Machine Learning",
	url = "http://www-stat.stanford.edu/%7Ehastie/Papers/B67.2%20(2005)%20301-320%20Zou%20%26%20Hastie.pdf"
}

@Article{ MHN+04,
	title = "Learning to Decode Cognitive States from Brain Images",
	author = "Tom Mitchell and Rebecca Hutchinson and Radu S. Niculescu and Francisco Pereira and Xuerui Wang and Marcel Just and Sharlene Newman",
	doi = "10.1023/B:MACH.0000035475.85309.1b",
	journal = "Machine Learning",
	volume = "57",
	pages = "145–175",
	year = "2004"
}

@Article{ PP07,
	issn = "1047-3211",
	volume = "17",
	year = "2007",
	journal = "Cerebral Cortex",
	title = "Decoding near-threshold perception of fear from distributed single-trial brain activation.",
	pages = "691–701",
	author = "Luiz Pessoa and Srikanth Padmala",
	pymvpa-summary = "Analysis of slow event-related fMRI data using patter classification techniques.",
	doi = "10.1093/cercor/bhk020"
}

@Article{ KT05,
	issn = "1097-6256",
	volume = "8",
	year = "2005",
	journal = "Nature Neuroscience",
	title = "Decoding the visual and subjective contents of the human brain.",
	pages = "679–685",
	author = "Yukiyasu Kamitani and Frank Tong",
	pymvpa-summary = "One of the two studies showing the possibility to read out orientation information from visual cortex.",
	doi = "10.1038/nn1444"
}

@Manual{ HHS+latest,
	title = "The PyMVPA Manual",
	author = "Michael Hanke and Yaroslav O Halchenko and Per B Sederberg and James M Hughes",
	address = "Available online at http://www.pymvpa.org/PyMVPA-Manual.pdf"
}

@Article{ HHS+09a,
	title = "PyMVPA: A Python toolbox for multivariate pattern analysis of fMRI data",
	author = "Michael Hanke and Yaroslav O Halchenko and Per B Sederberg and Stephen José Hanson and James V Haxby and Stefan Pollmann",
	journal = "Neuroinformatics",
	year = "2009",
	pymvpa-summary = "Introduction into the analysis of fMRI data using PyMVPA.",
	pages = "37–53",
	volume = "7",
	number = "1",
	doi = "10.1007/s12021-008-9041-y",
	pymvpa-keywords = "PyMVPA, fMRI"
}

@Article{ PMB+IP,
	title = "Machine learning classifiers and fMRI: A tutorial overview",
	author = "Francisco Pereira and Tom Mitchell and Matthew Botvinick",
	journal = "Neuroimage",
	year = "in press",
	doi = "10.1016/j.neuroimage.2008.11.007"
}

@Article{ HHS+09b,
	issn = "1662-5196",
	volume = "3",
	year = "2009",
	journal = "Frontiers in Neuroinformatics",
	title = "PyMVPA: A Unifying Approach to the Analysis of Neuroscientific Data.",
	pages = "3",
	author = "Michael Hanke and Yaroslav O Halchenko and Per B Sederberg and Emanuele Olivetti and Ingo Fründ and Jochem W Rieger and Christoph S Herrmann and James V Haxby and Stephen José Hanson and Stefan Pollmann",
	doi = "10.3389/neuro.11.003.2009",
	pymvpa-keywords = "PyMVPA, fMRI, EEG, MEG, extracellular recordings",
<<<<<<< HEAD
	pymvpa-summary = "Demonstration of PyMVPA capabilities concerning multi-modal or modality-agnostic data analysis.",
=======
	pymvpa-summary = "Demonstration of PyMVPA capabilities concerning multi-modal or modality-agnostic data analysis."
}

@Article{ MBK09,
	year = "2009",
	journal = "Social Cognitive and Affective Neuroscience",
	title = "Revealing representational content with pattern-information fMRI--an introductory guide.",
	author = "Marieke Mur and Peter A Bandettini and Nikolaus Kriegeskorte",
	doi = "10.1093/scan/nsn044",
>>>>>>> 3b9987c7
}
<|MERGE_RESOLUTION|>--- conflicted
+++ resolved
@@ -310,9 +310,6 @@
 	author = "Michael Hanke and Yaroslav O Halchenko and Per B Sederberg and Emanuele Olivetti and Ingo Fründ and Jochem W Rieger and Christoph S Herrmann and James V Haxby and Stephen José Hanson and Stefan Pollmann",
 	doi = "10.3389/neuro.11.003.2009",
 	pymvpa-keywords = "PyMVPA, fMRI, EEG, MEG, extracellular recordings",
-<<<<<<< HEAD
-	pymvpa-summary = "Demonstration of PyMVPA capabilities concerning multi-modal or modality-agnostic data analysis.",
-=======
 	pymvpa-summary = "Demonstration of PyMVPA capabilities concerning multi-modal or modality-agnostic data analysis."
 }
 
@@ -322,5 +319,4 @@
 	title = "Revealing representational content with pattern-information fMRI--an introductory guide.",
 	author = "Marieke Mur and Peter A Bandettini and Nikolaus Kriegeskorte",
 	doi = "10.1093/scan/nsn044",
->>>>>>> 3b9987c7
-}
+}
