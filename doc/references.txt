.. -*- mode: rst; fill-column: 78 -*-
  #
  # THIS IS A GENERATED FILE -- DO NOT EDIT!
  #
  ### ### ### ### ### ### ### ### ### ### ### ### ### ### ### ### ### ### ###
  #
  #   See COPYING file distributed along with the PyMVPA package for the
  #   copyright and license terms.
  #
  ### ### ### ### ### ### ### ### ### ### ### ### ### ### ### ### ### ### ###

.. index:: references

.. _references:

**********
References
**********

This list aims to be a collection of literature, that is of particular interest
in the context of multivarite pattern analysis. It includes all references
cited throughout this manual, but also a number of additional manuscripts
containing descriptions of interesting analysis methods or fruitful
experiments.


.. index:: feature selection stability

.. _CPL+06:

**Chen, X., Pereira, F., Lee, W., Strother, S. & Mitchell, T.** (2006). Exploring predictive and reproducible modeling with the single-subject FIAC dataset. *Human Brain Mapping*, *27*, 452–461.
  *This paper illustrates the necessity to consider the stability or
  reproducibility of a classifier's feature selection as at least equally
  important to it's generalization performance.*

  Keywords: `feature selection stability`

  DOI: http://dx.doi.org/10.1002/hbm.20243


.. _Dem06:

**Demšar, J.** (2006). Statistical Comparisons of Classifiers over Multiple Data Sets. *Journal of Machine Learning Research*, *7*, 1–30.
  *This is a review of several classifier benchmark procedures.*

  URL: http://portal.acm.org/citation.cfm?id=1248548


.. index:: least angle regression, LARS

.. _EHJ+04:

**Efron, B., Trevor, H., Johnstone, I. & Tibshirani, R.** (2004). Least Angle Regression. *Annals of Statistics*, *32*, 407–499.
  Keywords: `least angle regression, LARS`

  DOI: http://dx.doi.org/10.1214/009053604000000067


.. index:: support vector machine, SVM, recursive feature elimination, RFE

.. _HH08:

<<<<<<< HEAD
**Hanson, S. J. & Halchenko, Y. O.** (2008). Brain reading using full brain support vector machines for object recognition: there is no ``face'' identification area. *Neural Computation*, *20*, 486–503.
=======
**Hanson, S. J. & Halchenko, Y. O.** (2008). Brain reading using full brain support vector machines for object recognition: there is no "face" identification area. *Neural Computation*, *20*, 486–503.
>>>>>>> 083b9894
  Keywords: `support vector machine, SVM, recursive feature elimination, RFE`

  DOI: http://dx.doi.org/10.1162/neco.2007.09-06-340


.. index:: split-correlation classifier

.. _HGF+01:

**Haxby, J., Gobbini, M., Furey, M., Ishai, A., Schouten, J. & Pietrini, P.** (2001). Distributed and overlapping representations of faces and objects in ventral temporal cortex. *Science*, *293*, 2425–2430.
  Keywords: `split-correlation classifier`

  DOI: http://dx.doi.org/10.1126/science.1063736


.. _HR06:

**Haynes, J. & Rees, G.** (2006). Decoding mental states from brain activity in humans. *Nature Reviews Neuroscience*, *7*, 523–534.
  *Review of decoding studies, emphasizing the importance of ethical issues
  concerning the privacy of personal thought.*

  DOI: http://dx.doi.org/10.1038/nrn1931


.. index:: searchlight

.. _KGB06:

**Kriegeskorte, N., Goebel, R. & Bandettini, P.** (2006). Information-based functional brain mapping. *Proceedings of the National Academy of Sciences of the USA*, *103*, 3863–3868.
  *Paper introducing the searchlight algorithm.*

  Keywords: `searchlight`

  DOI: http://dx.doi.org/10.1073/pnas.0600244103


.. index:: sparse multinomial logistic regression, SMLR

.. _KCF+05:

**Krishnapuram, B., Carin, L., Figueiredo, M. A. & Hartemink, A. J.** (2005). Sparse multinomial logistic regression: fast algorithms and generalization bounds. *IEEE Transactions on Pattern Analysis and Machine Intelligence*, *27*, 957–968.
  Keywords: `sparse multinomial logistic regression, SMLR`

  DOI: http://dx.doi.org/10.1109/TPAMI.2005.127


.. index:: SVM

.. _LSC+05:

**LaConte, S., Strother, S., Cherkassky, V., Anderson, J. & Hu, X.** (2005). Support vector machines for temporal classification of block design fMRI data. *Neuroimage*, *26*, 317–329.
  *Comprehensive evaluation of preprocessing options with respect to
  SVM-classifier (and others) performance on block-design fMRI data.*

  Keywords: `SVM`

  DOI: http://dx.doi.org/10.1016/j.neuroimage.2005.01.048


.. _NH02:

**Nichols, T. E. & Holmes, A. P.** (2002). Nonparametric permutation tests for functional neuroimaging: a primer with examples. *Hum Brain Mapp*, *15*, 1–25.
  *Overview of standard nonparametric randomization and permutation testing
  applied to neuroimaging data (e.g. fMRI)*

  DOI: http://dx.doi.org/10.1002/hbm.1058


.. _NPD+06:

**Norman, K. A., Polyn, S. M., Detre, G. J. & Haxby, J. V.** (2006). Beyond mind-reading: multi-voxel pattern analysis of fMRI data. *Trends in Cognitive Science*, *10*, 424–430.
  DOI: http://dx.doi.org/10.1016/j.tics.2006.07.005


.. index:: support vector machine, SVM

.. _Vap95:

**Vapnik, V.** (1995). The Nature of Statistical Learning Theory. Springer: New York.
  Keywords: `support vector machine, SVM`



<|MERGE_RESOLUTION|>--- conflicted
+++ resolved
@@ -60,11 +60,7 @@
 
 .. _HH08:
 
-<<<<<<< HEAD
-**Hanson, S. J. & Halchenko, Y. O.** (2008). Brain reading using full brain support vector machines for object recognition: there is no ``face'' identification area. *Neural Computation*, *20*, 486–503.
-=======
 **Hanson, S. J. & Halchenko, Y. O.** (2008). Brain reading using full brain support vector machines for object recognition: there is no "face" identification area. *Neural Computation*, *20*, 486–503.
->>>>>>> 083b9894
   Keywords: `support vector machine, SVM, recursive feature elimination, RFE`
 
   DOI: http://dx.doi.org/10.1162/neco.2007.09-06-340
