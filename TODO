--- conflicted
+++ resolved
@@ -3,10 +3,7 @@
 * Hide libsvm interface from user and provide a unique classifier for linear
   SVM.
 * (features selected on all folds)/(features selected on any fold)
-<<<<<<< HEAD
-=======
 
->>>>>>> 60a9dae1
 * setup some conventions on names and formatting: camelback etc... may
    be should choose some confromant with pylint. if to go with
    camelback -- ask Yarik about pylintrc ;-)
@@ -20,9 +17,6 @@
       current practice is that class methods should be all lowercase (separated
       by underscores) -- I consider this ugly, but for the sake of conformance
       I have no problem the fit future code to this scheme and modify old stuff,
-<<<<<<< HEAD
-      when touched for any other reason.
-=======
       when touched for any other reason.
 
    Yarik:
@@ -50,5 +44,4 @@
 
  maskmapper:
   dsshape -> inShape
-  nfeatures -> outSize
->>>>>>> 60a9dae1
+  nfeatures -> outSize