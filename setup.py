--- conflicted
+++ resolved
@@ -107,11 +107,7 @@
 
 # define the setup
 setup(name         = 'pymvpa',
-<<<<<<< HEAD
       version      = '0.5.0.dev',
-=======
-      version      = '0.4.5.dev',
->>>>>>> e0f02273
       author       = 'Michael Hanke, Yaroslav Halchenko, Per B. Sederberg',
       author_email = 'pkg-exppsy-pymvpa@lists.alioth.debian.org',
       license      = 'MIT License',
